using Arch.Core;
using Cysharp.Threading.Tasks;
using DCL.Audio;
using DCL.CharacterCamera;
using DCL.Chat.ControllerShowParams;
using DCL.Chat.History;
using DCL.Chat.MessageBus;
using DCL.Chat.EventBus;
using DCL.Diagnostics;
using DCL.Communities;
using DCL.Communities.CommunitiesCard;
using DCL.Friends;
using DCL.Friends.UserBlocking;
using DCL.Input;
using DCL.Input.Component;
using DCL.Input.Systems;
using DCL.Multiplayer.Connections.RoomHubs;
using DCL.Multiplayer.Profiles.Tables;
using DCL.Nametags;
using DCL.Prefs;
using DCL.Profiles;
using DCL.Profiles.Helpers;
using DCL.UI.Profiles.Helpers;
using DCL.RealmNavigation;
using DCL.Settings.Settings;
using DCL.UI;
using DCL.UI.GenericContextMenu;
using DCL.UI.GenericContextMenuParameter;
using DCL.UI.InputFieldFormatting;
using DCL.Web3.Identities;
using DCL.UI.SharedSpaceManager;
using DCL.Utilities;
using DCL.Utilities.Extensions;
using Utility;
using Utility.Arch;
using DCL.VoiceChat;
using DCL.Web3;
using Decentraland.SocialService.V2;
using ECS.Abstract;
using ECS.SceneLifeCycle.Realm;
using LiveKit.Rooms;
using MVC;
using System;
using System.Collections.Generic;
using System.Threading;
using UnityEngine.InputSystem;
using Utility.Types;
using ChatMessage = DCL.Chat.History.ChatMessage;

namespace DCL.Chat
{
    public class ChatController : ControllerBase<ChatView, ChatControllerShowParams>,
        IControllerInSharedSpace<ChatView, ChatControllerShowParams>
    {
        public delegate void ConversationOpenedDelegate(bool wasAlreadyOpen);
        public delegate void ConversationClosedDelegate();

        private const string WELCOME_MESSAGE = "Type /help for available commands.";
        private const string NEW_CHAT_MESSAGE = "The chat starts here! Time to say hi! \\U0001F44B";
        private const string GET_COMMUNITY_FAILED_MESSAGE = "Unable to load new Community chat. Please restart Decentraland to try again.";
        private const string GET_USER_COMMUNITIES_FAILED_MESSAGE = "Unable to load Community chats. Please restart Decentraland to try again.";

        private readonly IChatMessagesBus chatMessagesBus;
        private readonly NametagsData nametagsData;
        private readonly IChatHistory chatHistory;
        private readonly World world;
        private readonly IInputBlock inputBlock;
        private readonly IRoom islandRoom;
        private readonly IProfileCache profileCache;
        private readonly ITextFormatter hyperlinkTextFormatter;
        private readonly ChatSettingsAsset chatSettings;
        private readonly IChatEventBus chatEventBus;
        private readonly IWeb3IdentityCache web3IdentityCache;
        private readonly ILoadingStatus loadingStatus;
        private readonly ChatHistoryStorage? chatStorage;
        private readonly IVoiceChatOrchestrator voiceChatOrchestrator;
        private readonly ChatUserStateUpdater chatUserStateUpdater;
        private readonly IChatUserStateEventBus chatUserStateEventBus;
        private readonly ChatControllerChatBubblesHelper chatBubblesHelper;
        private readonly ChatControllerMemberListHelper memberListHelper;
        private readonly IRoomHub roomHub;
        private CallButtonController callButtonController;
        private CommunityStreamButtonController communityStreamButtonController;
        private CommunityStreamSubTitleBarController communityStreamSubTitleBarController;
        private readonly ProfileRepositoryWrapper profileRepositoryWrapper;
        private readonly CommunitiesDataProvider communitiesDataProvider;
        private readonly ISpriteCache thumbnailCache;
        private readonly IMVCManager mvcManager;
        private readonly WarningNotificationView warningNotificationView;
        private readonly CommunitiesEventBus communitiesEventBus;
        private readonly bool isCallEnabled;

        private readonly List<ChatUserData> membersBuffer = new ();
        private readonly List<ChatUserData> participantProfileBuffer = new ();
        private readonly Dictionary<ChatChannel.ChannelId, GetUserCommunitiesData.CommunityData> userCommunities = new ();
        private readonly UserConnectivityInfoProvider userConnectivityInfoProvider;

        private SingleInstanceEntity cameraEntity;

        // Used exclusively to calculate the new value of the read messages once the Unread messages separator has been viewed
        private int messageCountWhenSeparatorViewed;
        private bool hasToResetUnreadMessagesWhenNewMessageArrive;

        private string closedCommunityChatsKey;

        private bool viewInstanceCreated;
        private CancellationTokenSource chatUsersUpdateCts = new ();
        private CancellationTokenSource communitiesServiceCts = new ();
        private CancellationTokenSource errorNotificationCts = new ();
        private CancellationTokenSource memberListCts = new ();
        private CancellationTokenSource isUserAllowedInInitializationCts;
        private CancellationTokenSource isUserAllowedInCommunitiesBusSubscriptionCts;

        public string IslandRoomSid => islandRoom.Info.Sid;
        public string PreviousRoomSid { get; set; } = string.Empty;

        public ReactiveProperty<ChatChannel> CurrentChannel { get; } = new ReactiveProperty<ChatChannel>(ChatChannel.NEARBY_CHANNEL);

        public event ConversationOpenedDelegate? ConversationOpened;
        public event ConversationClosedDelegate? ConversationClosed;
        public event IPanelInSharedSpace.ViewShowingCompleteDelegate? ViewShowingComplete;

        private readonly ObjectProxy<IFriendsService> friendsServiceProxy;

        private bool IsViewReady => viewInstanceCreated && viewInstance != null;

        public ChatController(
            ViewFactoryMethod viewFactory,
            IChatMessagesBus chatMessagesBus,
            IChatHistory chatHistory,
            IReadOnlyEntityParticipantTable entityParticipantTable,
            NametagsData nametagsData,
            World world,
            Entity playerEntity,
            IInputBlock inputBlock,
            IRoomHub roomHub,
            ChatSettingsAsset chatSettings,
            ITextFormatter hyperlinkTextFormatter,
            IProfileCache profileCache,
            IChatEventBus chatEventBus,
            IWeb3IdentityCache web3IdentityCache,
            ILoadingStatus loadingStatus,
            ObjectProxy<IUserBlockingCache> userBlockingCacheProxy,
            RPCChatPrivacyService chatPrivacyService,
            IFriendsEventBus friendsEventBus,
            ChatHistoryStorage chatStorage,
            ObjectProxy<IFriendsService> friendsService,
            ProfileRepositoryWrapper profileDataProvider,
            CommunitiesDataProvider communitiesDataProvider,
            ISpriteCache thumbnailCache,
            IMVCManager mvcManager,
            WarningNotificationView warningNotificationView,
            CommunitiesEventBus communitiesEventBus,
<<<<<<< HEAD
            IVoiceChatOrchestrator voiceChatOrchestrator,
            bool isCallEnabled
=======
            IVoiceChatCallStatusService voiceChatCallStatusService,
            bool isCallEnabled,
            IRealmNavigator realmNavigator
>>>>>>> 496c6f78
            ) : base(viewFactory)
        {
            this.chatMessagesBus = chatMessagesBus;
            this.chatHistory = chatHistory;
            this.nametagsData = nametagsData;
            this.world = world;
            this.inputBlock = inputBlock;
            this.islandRoom = roomHub.IslandRoom();
            this.roomHub = roomHub;
            this.chatSettings = chatSettings;
            this.hyperlinkTextFormatter = hyperlinkTextFormatter;
            this.profileCache = profileCache;
            this.chatEventBus = chatEventBus;
            this.web3IdentityCache = web3IdentityCache;
            this.loadingStatus = loadingStatus;
            this.chatStorage = chatStorage;
            this.profileRepositoryWrapper = profileDataProvider;
            friendsServiceProxy = friendsService;
            this.voiceChatOrchestrator = voiceChatOrchestrator;
            this.communitiesDataProvider = communitiesDataProvider;
            this.thumbnailCache = thumbnailCache;
            this.mvcManager = mvcManager;
            this.warningNotificationView = warningNotificationView;
            this.communitiesEventBus = communitiesEventBus;
            this.isCallEnabled = isCallEnabled;

            chatUserStateEventBus = new ChatUserStateEventBus();
            var chatRoom = roomHub.ChatRoom();

            chatUserStateUpdater = new ChatUserStateUpdater(
                userBlockingCacheProxy,
                chatRoom.Participants,
                chatSettings,
                chatPrivacyService,
                chatUserStateEventBus,
                friendsEventBus,
                chatRoom,
                friendsService);

            chatBubblesHelper = new ChatControllerChatBubblesHelper(
                world,
                playerEntity,
                entityParticipantTable,
                profileCache,
                nametagsData,
                chatSettings);

            memberListHelper = new ChatControllerMemberListHelper(
                roomHub,
                membersBuffer,
                GetChannelMembersAsync,
                participantProfileBuffer,
                this,
                chatHistory,
                userCommunities,
                communitiesDataProvider);

            userConnectivityInfoProvider = new UserConnectivityInfoProvider(roomHub.IslandRoom(), roomHub.ChatRoom(), communitiesEventBus, chatHistory, realmNavigator);
        }

#region Panel Visibility
        public bool IsVisibleInSharedSpace => State != ControllerState.ViewHidden && GetViewVisibility() && viewInstance!.IsUnfolded;

        /// <summary>
        /// The chat is considered Folded when its hidden either through the sidebar button or through the close button on the chat title bar.
        /// In this state it won't display any chat message, just the empty input box. And Unread messages will accumulate on the sidebar chat icon.
        /// </summary>
        public bool IsUnfolded
        {
            get => viewInstanceCreated && viewInstance!.IsUnfolded;

            set
            {
                if (!viewInstanceCreated) return;
                viewInstance!.IsUnfolded = value;

                // When opened from outside,
                // it should show the unread messages
                if (value)
                {
                    // Set input state to connected if we are in the NEARBY_CHANNEL_ID
                    // https://github.com/decentraland/unity-explorer/issues/4186
                    if (chatUserStateUpdater.CurrentConversation.Equals(ChatChannel.NEARBY_CHANNEL_ID.Id))
                    {
                        SetupViewWithUserStateOnMainThreadAsync(ChatUserStateUpdater.ChatUserState.CONNECTED).Forget();
                        return;
                    }
                    else if (chatHistory.Channels[viewInstance.CurrentChannelId].ChannelType == ChatChannel.ChatChannelType.USER)
                    {
                        chatUsersUpdateCts = chatUsersUpdateCts.SafeRestart();
                        UpdateChatUserStateAsync(chatUserStateUpdater.CurrentConversation, true, chatUsersUpdateCts.Token).Forget();
                    }

                    viewInstance.ShowNewMessages();
                }
            }
        }

        public async UniTask OnShownInSharedSpaceAsync(CancellationToken ct, ChatControllerShowParams showParams)
        {
            if (State != ControllerState.ViewHidden)
            {
                if (!viewInstanceCreated)
                    return;

                if (!GetViewVisibility())
                    SetViewVisibility(true);

                if (showParams.Unfold)
                    IsUnfolded = true;

                if (showParams.Focus)
                    viewInstance!.Focus();

                ViewShowingComplete?.Invoke(this);
            }

            await UniTask.CompletedTask;
        }

        public async UniTask OnHiddenInSharedSpaceAsync(CancellationToken ct)
        {
            IsUnfolded = false;
            await UniTask.CompletedTask;
        }

        /// <summary>
        /// Makes the chat panel (including the input box) invisible or visible (it does not hide the view, it disables the GameObject).
        /// </summary>
        /// <param name="visibility">Whether to make the panel visible.</param>
        public void SetViewVisibility(bool visibility)
        {
            if (viewInstanceCreated)
                viewInstance!.gameObject.SetActive(visibility);
        }

        /// <summary>
        /// Indicates whether the panel is active or not (the view is never really hidden as it is a Persistent panel).
        /// </summary>
        private bool GetViewVisibility() =>
            viewInstanceCreated && viewInstance != null && viewInstance.gameObject.activeInHierarchy;
#endregion

#region View Show and Close
        protected override void OnViewShow()
        {
            cameraEntity = world.CacheCamera();

            viewInstance.SetProfileDataPovider(profileRepositoryWrapper);

            viewInstance.Initialize(chatHistory.Channels, chatSettings, GetChannelMembersAsync, loadingStatus, profileCache, thumbnailCache, OpenContextMenuAsync);

            callButtonController = new CallButtonController(viewInstance.chatTitleBar.CallButton, voiceChatOrchestrator, chatEventBus);
            viewInstance.chatTitleBar.CallButton.gameObject.SetActive(isCallEnabled);

            communityStreamButtonController = new CommunityStreamButtonController(
                viewInstance.chatTitleBar.CommunitiesCallButton,
                voiceChatOrchestrator,
                chatEventBus,
                CurrentChannel,
                communitiesDataProvider);

            communityStreamSubTitleBarController = new CommunityStreamSubTitleBarController(
                viewInstance.CommunityStreamSubTitleBar,
                voiceChatOrchestrator,
                CurrentChannel,
                communitiesDataProvider);

            viewInstance.chatTitleBar.CommunitiesCallButton.gameObject.SetActive(false);
            chatStorage?.SetNewLocalUserWalletAddress(web3IdentityCache.Identity!.Address);

            SubscribeToEvents();

            AddNearbyChannelAndSendWelcomeMessage();

            memberListHelper.StartUpdating();

            IsUnfolded = inputData.Unfold;
            viewInstance.Blur();

            InitializeChannelsAndConversationsAsync().Forget();
        }

        private async void OpenContextMenuAsync(GenericContextMenuParameter parameter, Action onClosed, CancellationToken ct)
        {
            await mvcManager.ShowAsync(GenericContextMenuController.IssueCommand(parameter), ct);
            onClosed();
        }

        private void AddNearbyChannelAndSendWelcomeMessage()
        {
            var channel = chatHistory.AddOrGetChannel(ChatChannel.NEARBY_CHANNEL_ID, ChatChannel.ChatChannelType.NEARBY);
            viewInstance!.CurrentChannelId = ChatChannel.NEARBY_CHANNEL_ID;
            CurrentChannel.UpdateValue(channel);
            chatHistory.AddMessage(ChatChannel.NEARBY_CHANNEL_ID, ChatChannel.ChatChannelType.NEARBY, ChatMessage.NewFromSystem(WELCOME_MESSAGE));
            chatHistory.Channels[ChatChannel.NEARBY_CHANNEL_ID].MarkAllMessagesAsRead();
        }

        private async UniTaskVoid InitializeChannelsAndConversationsAsync()
        {
            //We need the friends service enabled to be able to interact with them via chat.
            //If there is no friends service (like in LSD) these two methods should not be invoked
            if (friendsServiceProxy.Configured)
            {
                if (chatStorage != null)
                    chatStorage.LoadAllChannelsWithoutMessages();

                var connectedUsers = await chatUserStateUpdater.InitializeAsync(chatHistory.Channels.Keys);

                await UniTask.SwitchToMainThread();
                viewInstance!.SetupInitialConversationToolbarStatusIconForUsers(connectedUsers);
            }

            isUserAllowedInInitializationCts = isUserAllowedInInitializationCts.SafeRestart();
            bool isCommunityEnabled = await CommunitiesFeatureAccess.Instance.IsUserAllowedToUseTheFeatureAsync(isUserAllowedInInitializationCts.Token);

            if (isCommunityEnabled)
                await InitializeCommunityConversationsAsync();

            userConnectivityInfoProvider.Initialize(isCommunityEnabled, communitiesDataProvider);
        }

        protected override void OnViewClose()
        {
            Blur();
            UnsubscribeFromEvents();
            Dispose();
            callButtonController.Reset();
            communityStreamButtonController?.Reset();
            communityStreamSubTitleBarController?.Dispose();
        }
#endregion

#region Communities

        private async UniTask InitializeCommunityConversationsAsync()
        {
            if (string.IsNullOrEmpty(closedCommunityChatsKey))
                closedCommunityChatsKey = string.Format(DCLPrefKeys.CLOSED_COMMUNITY_CHATS, web3IdentityCache.Identity!.Address.ToString().ToLower());

            // Obtains all the communities of the user
            const int ALL_COMMUNITIES_OF_USER = 100;
            communitiesServiceCts = communitiesServiceCts.SafeRestart();
            Result<GetUserCommunitiesResponse> result = await communitiesDataProvider.GetUserCommunitiesAsync(string.Empty, true, 0, ALL_COMMUNITIES_OF_USER, communitiesServiceCts.Token).SuppressToResultAsync(ReportCategory.COMMUNITIES);

            if (communitiesServiceCts.IsCancellationRequested)
                return;

            if (result.Success)
            {
                await UniTask.SwitchToMainThread();

                // Puts the results into a dictionary
                userCommunities.Clear();
                GetUserCommunitiesResponse response = result.Value;

                for (int i = 0; i < response.data.results.Length; ++i)
                {
                    if (!IsCommunityChatClosed(response.data.results[i].id))
                        userCommunities.Add(ChatChannel.NewCommunityChannelId(response.data.results[i].id), response.data.results[i]);
                }

                // Gives the data to the view so it can fill the items UI when new conversations are added
                viewInstance!.SetCommunitiesData(userCommunities);

                // Creates one channel per community
                for (int i = 0; i < response.data.results.Length; ++i)
                {
                    if (!IsCommunityChatClosed(response.data.results[i].id))
                        chatHistory.AddOrGetChannel(ChatChannel.NewCommunityChannelId(response.data.results[i].id), ChatChannel.ChatChannelType.COMMUNITY);
                }
            }
            else
            {
                ReportHub.LogError(ReportCategory.COMMUNITIES, GET_USER_COMMUNITIES_FAILED_MESSAGE + result.ErrorMessage ?? string.Empty);
                ShowErrorNotificationAsync(GET_USER_COMMUNITIES_FAILED_MESSAGE, errorNotificationCts.Token).Forget();
            }
        }

        private async UniTask AddCommunityConversationAsync(string communityId, bool setAsCurrentChannel = false)
        {
            communitiesServiceCts = communitiesServiceCts.SafeRestart();
            Result<GetCommunityResponse> result = await communitiesDataProvider.GetCommunityAsync(communityId, communitiesServiceCts.Token).SuppressToResultAsync(ReportCategory.COMMUNITIES);

            if (communitiesServiceCts.IsCancellationRequested)
                return;

            if (result.Success)
            {
                await UniTask.SwitchToMainThread();

                GetCommunityResponse response = result.Value;

                var channelId = ChatChannel.NewCommunityChannelId(response.data.id);
                userCommunities.Add(channelId, new GetUserCommunitiesData.CommunityData()
                    {
                        id = response.data.id,
                        thumbnails = response.data.thumbnails,
                        name = response.data.name,
                        privacy = response.data.privacy,
                        role = response.data.role,
                        ownerAddress = response.data.ownerAddress
                    });

                viewInstance!.SetCommunitiesData(userCommunities);

                var channel = chatHistory.AddOrGetChannel(ChatChannel.NewCommunityChannelId(response.data.id), ChatChannel.ChatChannelType.COMMUNITY);

                if (setAsCurrentChannel)
                {
                    CurrentChannel.UpdateValue(channel);
                    viewInstance!.CurrentChannelId = channelId;
                }
            }
            else
            {
                ReportHub.LogError(ReportCategory.COMMUNITIES, GET_COMMUNITY_FAILED_MESSAGE + result.ErrorMessage ?? string.Empty);
                ShowErrorNotificationAsync(GET_COMMUNITY_FAILED_MESSAGE, errorNotificationCts.Token).Forget();
            }
        }

#endregion

#region Other Controller-inherited Methods
        public override CanvasOrdering.SortingLayer Layer => CanvasOrdering.SortingLayer.Persistent;

        protected override void OnViewInstantiated()
        {
            base.OnViewInstantiated();
            memberListHelper.SetView(viewInstance!);
            viewInstanceCreated = true;
        }

        protected override async UniTask WaitForCloseIntentAsync(CancellationToken ct)
        {
            ViewShowingComplete?.Invoke(this);
            await UniTask.WaitUntil(() => State == ControllerState.ViewHidden, PlayerLoopTiming.Update, ct);
        }

        public override void Dispose()
        {
            userConnectivityInfoProvider.Dispose();
            viewInstance?.RemoveAllConversations();
            viewInstance?.Dispose();
            chatStorage?.UnloadAllFiles();
            chatUserStateUpdater.Dispose();
            chatHistory.DeleteAllChannels();
            memberListHelper.Dispose();
            chatUsersUpdateCts.SafeCancelAndDispose();
            callButtonController?.Dispose();
            communityStreamButtonController?.Dispose();
            communitiesServiceCts.SafeCancelAndDispose();
            errorNotificationCts.SafeCancelAndDispose();
            memberListCts.SafeCancelAndDispose();
            isUserAllowedInInitializationCts.SafeCancelAndDispose();
            isUserAllowedInCommunitiesBusSubscriptionCts.SafeCancelAndDispose();
        }
#endregion

#region Conversation Events
        private void OnOpenPrivateConversationRequested(string userId)
        {
            ChatChannel.ChannelId channelId = new ChatChannel.ChannelId(userId);
            ConversationOpened?.Invoke(chatHistory.Channels.ContainsKey(channelId));

            var channel = chatHistory.AddOrGetChannel(channelId, ChatChannel.ChatChannelType.USER);
            chatUserStateUpdater.CurrentConversation = userId;
            chatUserStateUpdater.AddConversation(userId);

            CurrentChannel.UpdateValue(channel);
            viewInstance!.CurrentChannelId = channelId;

            chatUsersUpdateCts = chatUsersUpdateCts.SafeRestart();
            UpdateChatUserStateAsync(userId, true, chatUsersUpdateCts.Token).Forget();

            viewInstance.Focus();
        }

        private void OnStartCall(string userId)
        {
<<<<<<< HEAD
            voiceChatOrchestrator.StartCall(new Web3Address(userId), VoiceChatType.PRIVATE);
=======
            voiceChatCallStatusService.StartCall(new Web3Address(userId));
>>>>>>> 496c6f78
        }

        private void OnCommunitiesDataProviderCommunityCreated(CreateOrUpdateCommunityResponse.CommunityData newCommunity)
        {
            ChatChannel.ChannelId channelId = ChatChannel.NewCommunityChannelId(newCommunity.id);

            userCommunities[channelId] = new GetUserCommunitiesData.CommunityData()
            {
                id = newCommunity.id,
                thumbnails = newCommunity.thumbnails,
                description = newCommunity.description,
                ownerAddress = newCommunity.ownerAddress,
                name = newCommunity.name,
                privacy = newCommunity.privacy,
                role = CommunityMemberRole.owner,
                membersCount = 1
            };

            chatHistory.AddOrGetChannel(channelId, ChatChannel.ChatChannelType.COMMUNITY);
        }

        private void OnCommunitiesDataProviderCommunityDeleted(string communityId)
        {
            ChatChannel.ChannelId channelId = ChatChannel.NewCommunityChannelId(communityId);
            chatHistory.RemoveChannel(channelId);
        }

        private void OnSelectConversation(ChatChannel.ChannelId channelId)
        {
            if (!IsViewReady)
                return;

            if (chatHistory.Channels[channelId].ChannelType == ChatChannel.ChatChannelType.USER)
                chatUserStateUpdater.CurrentConversation = channelId.Id;

            CurrentChannel.UpdateValue(chatHistory.Channels[channelId]);
            viewInstance!.CurrentChannelId = channelId;

            if (chatHistory.Channels[channelId].ChannelType == ChatChannel.ChatChannelType.USER)
            {
                chatUserStateUpdater.AddConversation(channelId.Id);
                chatUsersUpdateCts = chatUsersUpdateCts.SafeRestart();
                UpdateChatUserStateAsync(channelId.Id, true, chatUsersUpdateCts.Token).Forget();
            }
            else
                SetupViewWithUserStateOnMainThreadAsync(ChatUserStateUpdater.ChatUserState.CONNECTED).Forget();
        }

        private async UniTaskVoid UpdateChatUserStateAsync(string userId, bool updateToolbar, CancellationToken ct)
        {
            if (!IsViewReady)
                return;

            Result<ChatUserStateUpdater.ChatUserState> result = await chatUserStateUpdater.GetChatUserStateAsync(userId, ct).SuppressToResultAsync(ReportCategory.CHAT_MESSAGES);

            if (ct.IsCancellationRequested)
                return;

            if (result.Success == false)
                return;

            ChatUserStateUpdater.ChatUserState userState = result.Value;

            SetupViewWithUserStateOnMainThreadAsync(userState).Forget();
            UpdateCallButtonUserState(userState, userId);

            if (!updateToolbar)
                return;

            bool offline = userState is ChatUserStateUpdater.ChatUserState.DISCONNECTED or ChatUserStateUpdater.ChatUserState.BLOCKED_BY_OWN_USER;
            viewInstance.UpdateConversationStatusIconForUser(userId, offline ? OnlineStatus.OFFLINE : OnlineStatus.ONLINE);
        }

        private void UpdateCallButtonUserState(ChatUserStateUpdater.ChatUserState userState, string userId)
        {
            if (!isCallEnabled) return;

            CallButtonController.OtherUserCallStatus callStatus = CallButtonController.OtherUserCallStatus.USER_OFFLINE;

            switch (userState)
            {
                case ChatUserStateUpdater.ChatUserState.CONNECTED:
                    callStatus = CallButtonController.OtherUserCallStatus.USER_AVAILABLE;
                    break;
                case ChatUserStateUpdater.ChatUserState.DISCONNECTED:
                    callStatus = CallButtonController.OtherUserCallStatus.USER_OFFLINE;
                    break;
                case ChatUserStateUpdater.ChatUserState.PRIVATE_MESSAGES_BLOCKED:
                    callStatus = CallButtonController.OtherUserCallStatus.USER_REJECTS_CALLS;
                    break;
                case ChatUserStateUpdater.ChatUserState.PRIVATE_MESSAGES_BLOCKED_BY_OWN_USER:
                    callStatus = CallButtonController.OtherUserCallStatus.OWN_USER_REJECTS_CALLS;
                    break;
            }

            callButtonController.SetCallStatusForUser(callStatus, userId);
        }
#endregion

#region Chat History Events
        private void OnChatHistoryMessageAdded(ChatChannel destinationChannel, ChatMessage addedMessage)
        {
            bool isSentByOwnUser = addedMessage is { IsSystemMessage: false, IsSentByOwnUser: true };

            string? communityName = destinationChannel.ChannelType == ChatChannel.ChatChannelType.COMMUNITY ? userCommunities[destinationChannel.Id].name : null;

            chatBubblesHelper.CreateChatBubble(destinationChannel, addedMessage, isSentByOwnUser, communityName);

            if (isSentByOwnUser)
            {
                MarkCurrentChannelAsRead();

                if (IsViewReady)
                {
                    viewInstance!.RefreshMessages();
                    viewInstance.ShowLastMessage();
                }
            }
            else
            {
                HandleMessageAudioFeedback(addedMessage);

                if (IsViewReady)
                {
                    bool shouldMarkChannelAsRead = viewInstance is { IsMessageListVisible: true, IsScrollAtBottom: true };
                    bool isCurrentChannel = destinationChannel.Id.Equals(viewInstance!.CurrentChannelId);

                    if (isCurrentChannel)
                    {
                        if (shouldMarkChannelAsRead)
                            MarkCurrentChannelAsRead();

                        HandleUnreadMessagesSeparator(destinationChannel);
                        viewInstance.RefreshMessages();
                    }
                    else
                        viewInstance.RefreshUnreadMessages(destinationChannel.Id);
                }
            }

            // Moves the conversation icon to the top, beneath nearby
            if (destinationChannel.ChannelType != ChatChannel.ChatChannelType.NEARBY)
                viewInstance?.MoveChannelToTop(destinationChannel.Id);
        }

        private void HandleMessageAudioFeedback(ChatMessage message)
        {
            if (IsViewReady)
                return;

            switch (chatSettings.chatAudioSettings)
            {
                case ChatAudioSettings.NONE:
                    return;
                case ChatAudioSettings.MENTIONS_ONLY when message.IsMention:
                case ChatAudioSettings.ALL:
                    UIAudioEventsBus.Instance.SendPlayAudioEvent(message.IsMention ? viewInstance!.ChatReceiveMentionMessageAudio : viewInstance!.ChatReceiveMessageAudio);
                    break;
            }
        }

        private void HandleUnreadMessagesSeparator(ChatChannel channel)
        {
            if (!hasToResetUnreadMessagesWhenNewMessageArrive)
                return;

            hasToResetUnreadMessagesWhenNewMessageArrive = false;
            channel.ReadMessages = messageCountWhenSeparatorViewed;
        }

        private void OnChatHistoryReadMessagesChanged(ChatChannel changedChannel)
        {
            if (changedChannel.Id.Equals(viewInstance!.CurrentChannelId))
                viewInstance!.RefreshMessages();
            else
                viewInstance.RefreshUnreadMessages(changedChannel.Id);
        }
#endregion

#region Channel Events

        private async void OnViewCurrentChannelChangedAsync()
        {
            if (chatHistory.Channels[viewInstance!.CurrentChannelId].ChannelType == ChatChannel.ChatChannelType.USER &&
                chatStorage != null && !chatStorage.IsChannelInitialized(viewInstance.CurrentChannelId))
            {
                await chatStorage.InitializeChannelWithMessagesAsync(viewInstance.CurrentChannelId);
                chatHistory.Channels[viewInstance.CurrentChannelId].MarkAllMessagesAsRead();

                if (chatHistory.Channels[viewInstance.CurrentChannelId].Messages.Count == 0)
                    chatHistory.AddMessage(viewInstance.CurrentChannelId, chatHistory.Channels[viewInstance.CurrentChannelId].ChannelType, ChatMessage.NewFromSystem(NEW_CHAT_MESSAGE));

                viewInstance.RefreshMessages();
            }

            // Note: The check is necessary because when the chat loads the Nearby participant list is not ready yet
            if(userConnectivityInfoProvider.HasConversation(ChatChannel.NEARBY_CHANNEL_ID, ChatChannel.ChatChannelType.NEARBY))
                viewInstance.SetOnlineUserAddresses(userConnectivityInfoProvider.GetOnlineUsersInConversation(viewInstance!.CurrentChannelId, chatHistory.Channels[viewInstance!.CurrentChannelId].ChannelType));
        }

        private void OnViewChannelRemovalRequested(ChatChannel.ChannelId channelId)
        {
            ConversationClosed?.Invoke();

            chatHistory.RemoveChannel(channelId);
        }
#endregion

#region View state changes event handling
        // This is called when the view is folded or unfolded
        // it will mark the current channel as read if it is folded
        private void OnViewFoldingChanged(bool isUnfolded)
        {
            if (!isUnfolded)
                MarkCurrentChannelAsRead();
        }

        private void OnViewUnreadMessagesSeparatorViewed()
        {
            messageCountWhenSeparatorViewed = chatHistory.Channels[viewInstance!.CurrentChannelId].Messages.Count;
            hasToResetUnreadMessagesWhenNewMessageArrive = true;
        }

        private void OnViewInputSubmitted(ChatChannel channel, string message, string origin)
        {
            chatMessagesBus.Send(channel, message, origin);
        }

        private void OnViewEmojiSelectionVisibilityChanged(bool isVisible)
        {
            if (isVisible)
                DisableUnwantedInputs();
            else
                EnableUnwantedInputs();
        }

        private void OnViewFocusChanged(bool isFocused)
        {
            callButtonController.Reset();

            if (isFocused)
                DisableUnwantedInputs();
            else
                EnableUnwantedInputs();
        }

        private void OnViewPointerExit()
        {
            world.TryRemove<CameraBlockerComponent>(cameraEntity);
        }

        private void OnViewPointerEnter()
        {
            world.AddOrGet(cameraEntity, new CameraBlockerComponent());
        }

        private void OnViewScrollBottomReached()
        {
            MarkCurrentChannelAsRead();
        }

        private void OnViewMemberListVisibilityChanged(bool isVisible)
        {
            if (isVisible && roomHub.HasAnyRoomConnected())
                RefreshMemberList();
        }

        private void RefreshMemberList()
        {
            memberListCts = memberListCts.SafeRestart();
            memberListHelper.RefreshMemberListAsync(memberListCts.Token).Forget();
        }
#endregion

#region External components event handling
        private void OnOpenChatCommandLineShortcutPerformed(InputAction.CallbackContext obj)
        {
            // NOTE: it's wired in the ChatPlugin
            //TODO FRAN: This should take us to the nearby channel and send the command there
            viewInstance!.Focus("/");
        }

        //This comes from the paste option or mention, we check if it's possible to do it as if there is a mask we cannot
        private void OnTextInserted(string text)
        {
            if (viewInstance!.IsMaskActive) return;

            viewInstance.Focus();
            viewInstance.InsertTextInInputBox(text);
        }

        private void OnToggleNametagsShortcutPerformed(InputAction.CallbackContext obj)
        {
            nametagsData.showNameTags = !nametagsData.showNameTags;
        }

        private void OnChatBusMessageAdded(ChatChannel.ChannelId channelId, ChatChannel.ChatChannelType channelType, ChatMessage chatMessage)
        {
            if (channelType == ChatChannel.ChatChannelType.COMMUNITY && !userCommunities.ContainsKey(channelId))
                return;

            if (!chatMessage.IsSystemMessage)
            {
                string formattedText = hyperlinkTextFormatter.FormatText(chatMessage.Message);
                var newChatMessage = ChatMessage.CopyWithNewMessage(formattedText, chatMessage);
                chatHistory.AddMessage(channelId, channelType, newChatMessage);
            }
            else
                chatHistory.AddMessage(channelId, channelType, chatMessage);
        }
#endregion

#region Chat History Channel Events
        private void OnChatHistoryChannelRemoved(ChatChannel.ChannelId removedChannel, ChatChannel.ChatChannelType channelType)
        {
            if (channelType == ChatChannel.ChatChannelType.USER)
                chatUserStateUpdater.RemoveConversation(removedChannel.Id);
            else if (channelType == ChatChannel.ChatChannelType.COMMUNITY)
                CloseCommunityChat(userCommunities[removedChannel].id);

            userConnectivityInfoProvider.RemoveConversation(removedChannel, channelType);
            viewInstance!.RemoveConversation(removedChannel);
        }

        private void OnChatHistoryChannelAdded(ChatChannel addedChannel)
        {
            switch (addedChannel.ChannelType)
            {
                case ChatChannel.ChatChannelType.NEARBY:
                    viewInstance!.AddNearbyConversation(addedChannel);
                    break;
                case ChatChannel.ChatChannelType.COMMUNITY:
                    if (userCommunities.ContainsKey(addedChannel.Id))
                        viewInstance!.AddCommunityConversation(addedChannel, thumbnailCache);
                    break;
                case ChatChannel.ChatChannelType.USER:
                    chatUserStateUpdater.AddConversation(addedChannel.Id.Id);
                    viewInstance!.AddPrivateConversation(addedChannel);
                    break;
            }

            userConnectivityInfoProvider.AddConversation(addedChannel.Id, addedChannel.ChannelType);
        }
#endregion

#region User State Update Events
        /// <summary>
        /// NOTE: this event is raised when a user disconnects but belongs to the list
        /// NOTE: of opened conversations
        /// </summary>
        /// <param name="userId"></param>
        private void OnUserDisconnected(string userId)
        {
            // Update the state of the user
            // in the current conversation
            // NOTE: if it's in the unfolded state (prevent setting the state of the
            // NOTE: chat input box if user is offline)
            if (!viewInstance!.IsUnfolded) return;

            var state = chatUserStateUpdater.GetDisconnectedUserState(userId);
            SetupViewWithUserStateOnMainThreadAsync(state).Forget();
            UpdateCallButtonUserState(state, userId);
        }

        private void OnNonFriendConnected(string userId)
        {
            GetAndSetupNonFriendUserStateAsync(userId).Forget();
        }

        private async UniTaskVoid GetAndSetupNonFriendUserStateAsync(string userId)
        {
            //We might need a new state of type "LOADING" or similar to display until we resolve the real state
            SetupViewWithUserStateOnMainThreadAsync(ChatUserStateUpdater.ChatUserState.DISCONNECTED).Forget();
            var state = await chatUserStateUpdater.GetConnectedNonFriendUserStateAsync(userId);
            SetupViewWithUserStateOnMainThreadAsync(state).Forget();
            UpdateCallButtonUserState(state, userId);
        }

        private void OnFriendConnected(string userId)
        {
            var state = ChatUserStateUpdater.ChatUserState.CONNECTED;
            SetupViewWithUserStateOnMainThreadAsync(state).Forget();
            UpdateCallButtonUserState(state, userId);
        }

        private void OnUserBlockedByOwnUser(string userId)
        {
            var state = ChatUserStateUpdater.ChatUserState.BLOCKED_BY_OWN_USER;
            SetupViewWithUserStateOnMainThreadAsync(state).Forget();
        }

        private void OnCurrentConversationUserUnavailable()
        {
            var state = ChatUserStateUpdater.ChatUserState.PRIVATE_MESSAGES_BLOCKED;
            SetupViewWithUserStateOnMainThreadAsync(state).Forget();
            UpdateCallButtonUserState(state, viewInstance!.CurrentChannelId.Id);
        }

        private void OnCurrentConversationUserAvailable()
        {
            var state = ChatUserStateUpdater.ChatUserState.CONNECTED;
            SetupViewWithUserStateOnMainThreadAsync(state).Forget();
            UpdateCallButtonUserState(state, viewInstance!.CurrentChannelId.Id);
        }

        private void OnUserConnectionStateChanged(string userId, bool isConnected)
        {
            viewInstance!.UpdateConversationStatusIconForUser(userId, isConnected ? OnlineStatus.ONLINE : OnlineStatus.OFFLINE);
        }
#endregion

        private async UniTaskVoid SetupViewWithUserStateOnMainThreadAsync(ChatUserStateUpdater.ChatUserState userState)
        {
            await UniTask.SwitchToMainThread();
            viewInstance!.SetupViewWithUserState(userState);
        }

        private void MarkCurrentChannelAsRead()
        {
            chatHistory.Channels[viewInstance!.CurrentChannelId].MarkAllMessagesAsRead();
            messageCountWhenSeparatorViewed = chatHistory.Channels[viewInstance.CurrentChannelId].ReadMessages;
        }

        private void DisableUnwantedInputs()
        {
            world.AddOrGet(cameraEntity, new CameraBlockerComponent());
            inputBlock.Disable(InputMapComponent.BLOCK_USER_INPUT);
        }

        private void EnableUnwantedInputs()
        {
            world.TryRemove<CameraBlockerComponent>(cameraEntity);
            inputBlock.Enable(InputMapComponent.BLOCK_USER_INPUT);
        }

        private async UniTask GetChannelMembersAsync(List<ChatUserData> outMembers, CancellationToken ct)
        {
            ChatChannel.ChannelId channelId = viewInstance!.CurrentChannelId;

            outMembers.Clear();

            if (chatHistory.Channels[channelId].ChannelType == ChatChannel.ChatChannelType.NEARBY)
            {
                foreach (string? identity in roomHub.AllLocalRoomsRemoteParticipantIdentities())
                {
                    if (ct.IsCancellationRequested)
                        break;

                    // TODO: Use new endpoint to get a bunch of profile info
                    if (profileCache.TryGet(identity, out var profile))
                        outMembers.Add(new ChatUserData()
                        {
                            WalletAddress = profile.UserId,
                            FaceSnapshotUrl = profile.Avatar.FaceSnapshotUrl,
                            Name = profile.ValidatedName,
                            ConnectionStatus = ChatMemberConnectionStatus.Online,
                            ProfileColor = ProfileNameColorHelper.GetNameColor(profile.ValidatedName),
                            WalletId = profile.WalletId
                        });
                }
            }
            else if (chatHistory.Channels[channelId].ChannelType == ChatChannel.ChatChannelType.COMMUNITY)
            {
                Result<GetCommunityMembersResponse> result = await communitiesDataProvider.GetOnlineCommunityMembersAsync(userCommunities[channelId].id, ct).SuppressToResultAsync(ReportCategory.COMMUNITIES);

                if (ct.IsCancellationRequested)
                    return;

                if (result.Success)
                {
                    GetCommunityMembersResponse response = result.Value;

                    foreach (GetCommunityMembersResponse.MemberData memberData in response.data.results)
                    {
                        // Skips the user of the player
                        if (memberData.memberAddress == web3IdentityCache.Identity.Address)
                            continue;

                        outMembers.Add(new ChatUserData()
                        {
                            WalletAddress = memberData.memberAddress,
                            FaceSnapshotUrl = memberData.profilePictureUrl,
                            Name = memberData.name,
                            ConnectionStatus = ChatMemberConnectionStatus.Online,
                            ProfileColor = ProfileNameColorHelper.GetNameColor(memberData.name),
                            WalletId = memberData.memberAddress = $"#{memberData.memberAddress[^4..]}"
                        });
                    }
                }
                else
                {
                    // TODO
                }
            }
        }

        /// <summary>
        /// When we press close button on the chat panel
        /// (close the chat - only the input box will remain visible)
        /// NOTE: this is the same behaviour as when we click the sidebar chat icon
        /// NOTE: toggle to close the chat panel
        /// </summary>
        private void OnCloseButtonClicked()
        {
            IsUnfolded = false;
        }

        /// <summary>
        /// When we click the input chat
        /// at the bottom of the chat panel (open the chat)
        /// NOTE: this is the same behaviour as when we click the sidebar chat icon
        /// NOTE: toggle to open the chat panel
        /// </summary>
        private void OnInputButtonClicked()
        {
            IsUnfolded = true;
        }

        private void SubscribeToEvents()
        {
            //We start processing messages once the view is ready
            chatMessagesBus.MessageAdded += OnChatBusMessageAdded;
            callButtonController.StartCall += OnStartCall;

            chatEventBus.InsertTextInChatRequested += OnTextInserted;
            chatEventBus.OpenPrivateConversationRequested += OnOpenPrivateConversationRequested;
            chatEventBus.OpenCommunityConversationRequested += OpenCommunityChat;

            viewInstance.OnCloseButtonClicked += OnCloseButtonClicked;
            viewInstance.OnInputButtonClicked += OnInputButtonClicked;
            viewInstance!.PointerEnter += OnViewPointerEnter;
            viewInstance.PointerExit += OnViewPointerExit;
            viewInstance.FocusChanged += OnViewFocusChanged;
            viewInstance.EmojiSelectionVisibilityChanged += OnViewEmojiSelectionVisibilityChanged;
            viewInstance.InputSubmitted += OnViewInputSubmitted;
            viewInstance.MemberListVisibilityChanged += OnViewMemberListVisibilityChanged;
            viewInstance.ScrollBottomReached += OnViewScrollBottomReached;
            viewInstance.UnreadMessagesSeparatorViewed += OnViewUnreadMessagesSeparatorViewed;
            viewInstance.FoldingChanged += OnViewFoldingChanged;
            viewInstance.ChannelRemovalRequested += OnViewChannelRemovalRequested;
            viewInstance.CurrentChannelChanged += OnViewCurrentChannelChangedAsync;
            viewInstance.ConversationSelected += OnSelectConversation;
            viewInstance.DeleteChatHistoryRequested += OnViewDeleteChatHistoryRequested;
            viewInstance.ViewCommunityRequested += OnViewViewCommunityRequested;

            chatHistory.ChannelAdded += OnChatHistoryChannelAdded;
            chatHistory.ChannelRemoved += OnChatHistoryChannelRemoved;
            chatHistory.ReadMessagesChanged += OnChatHistoryReadMessagesChanged;
            chatHistory.MessageAdded += OnChatHistoryMessageAdded; // TODO: This should not exist, the only way to add a chat message from outside should be by using the bus
            chatHistory.ReadMessagesChanged += OnChatHistoryReadMessagesChanged;

            chatUserStateEventBus.FriendConnected += OnFriendConnected;
            chatUserStateEventBus.UserDisconnected += OnUserDisconnected;
            chatUserStateEventBus.NonFriendConnected += OnNonFriendConnected;
            chatUserStateEventBus.CurrentConversationUserAvailable += OnCurrentConversationUserAvailable;
            chatUserStateEventBus.CurrentConversationUserUnavailable += OnCurrentConversationUserUnavailable;
            chatUserStateEventBus.UserBlocked += OnUserBlockedByOwnUser;
            chatUserStateEventBus.UserConnectionStateChanged += OnUserConnectionStateChanged;

            DCLInput.Instance.Shortcuts.ToggleNametags.performed += OnToggleNametagsShortcutPerformed;
            DCLInput.Instance.Shortcuts.OpenChatCommandLine.performed += OnOpenChatCommandLineShortcutPerformed;

            communitiesDataProvider.CommunityCreated += OnCommunitiesDataProviderCommunityCreated;
            communitiesDataProvider.CommunityDeleted += OnCommunitiesDataProviderCommunityDeleted;

            userConnectivityInfoProvider.UserConnected += OnUserConnectivityInfoProviderUserConnected;
            userConnectivityInfoProvider.UserDisconnected += OnUserConnectivityInfoProviderUserDisconnected;
            userConnectivityInfoProvider.ConversationInitialized += OnUserConnectivityInfoProviderConversationInitialized;

            SubscribeToCommunitiesBusEventsAsync().Forget();
        }

        private void OnUserConnectivityInfoProviderConversationInitialized(ChatChannel.ChannelId channelId, ChatChannel.ChatChannelType channelType)
        {
            if(channelType is ChatChannel.ChatChannelType.NEARBY or ChatChannel.ChatChannelType.COMMUNITY &&
               viewInstance!.CurrentChannelId.Equals(channelId))
                viewInstance!.SetOnlineUserAddresses(userConnectivityInfoProvider.GetOnlineUsersInConversation(channelId, channelType));
        }

        private async UniTaskVoid SubscribeToCommunitiesBusEventsAsync()
        {
            isUserAllowedInCommunitiesBusSubscriptionCts = isUserAllowedInCommunitiesBusSubscriptionCts.SafeRestart();

            if (await CommunitiesFeatureAccess.Instance.IsUserAllowedToUseTheFeatureAsync(isUserAllowedInCommunitiesBusSubscriptionCts.Token))
                communitiesEventBus.UserDisconnectedFromCommunity += OnCommunitiesEventBusUserDisconnectedToCommunity;
        }

        private void OnCommunitiesEventBusUserDisconnectedToCommunity(CommunityMemberConnectivityUpdate userConnectivity)
        {
            if (userConnectivity.Member.Address == web3IdentityCache.Identity!.Address)
                chatHistory.RemoveChannel(ChatChannel.NewCommunityChannelId(userConnectivity.CommunityId));
        }

        private void OnViewViewCommunityRequested(string communityId)
        {
            viewInstance!.Blur();
            mvcManager.ShowAsync(CommunityCardController.IssueCommand(new CommunityCardParameter(communityId)));
        }

        private void OnViewDeleteChatHistoryRequested()
        {
            // Clears the history of the current conversation and updates the UI
            chatHistory.ClearChannel(viewInstance!.CurrentChannelId);
            messageCountWhenSeparatorViewed = 0;
            viewInstance.ClearCurrentConversation();
        }

        private void UnsubscribeFromEvents()
        {
            chatMessagesBus.MessageAdded -= OnChatBusMessageAdded;
            chatHistory.MessageAdded -= OnChatHistoryMessageAdded;
            chatHistory.ReadMessagesChanged -= OnChatHistoryReadMessagesChanged;
            callButtonController.StartCall -= OnStartCall;
            chatEventBus.InsertTextInChatRequested -= OnTextInserted;

            if (viewInstance != null)
            {
                viewInstance.OnCloseButtonClicked -= OnCloseButtonClicked;
                viewInstance.OnInputButtonClicked -= OnInputButtonClicked;
                viewInstance.PointerEnter -= OnViewPointerEnter;
                viewInstance.PointerExit -= OnViewPointerExit;
                viewInstance.FocusChanged -= OnViewFocusChanged;
                viewInstance.EmojiSelectionVisibilityChanged -= OnViewEmojiSelectionVisibilityChanged;
                viewInstance.InputSubmitted -= OnViewInputSubmitted;
                viewInstance.ScrollBottomReached -= OnViewScrollBottomReached;
                viewInstance.UnreadMessagesSeparatorViewed -= OnViewUnreadMessagesSeparatorViewed;
                viewInstance.FoldingChanged -= OnViewFoldingChanged;
                viewInstance.MemberListVisibilityChanged -= OnViewMemberListVisibilityChanged;
                viewInstance.ChannelRemovalRequested -= OnViewChannelRemovalRequested;
                viewInstance.CurrentChannelChanged -= OnViewCurrentChannelChangedAsync;
                viewInstance.ConversationSelected -= OnSelectConversation;
                viewInstance.DeleteChatHistoryRequested -= OnViewDeleteChatHistoryRequested;
            }

            chatHistory.ChannelAdded -= OnChatHistoryChannelAdded;
            chatHistory.ChannelRemoved -= OnChatHistoryChannelRemoved;
            chatHistory.ReadMessagesChanged -= OnChatHistoryReadMessagesChanged;

            chatUserStateEventBus.FriendConnected -= OnFriendConnected;
            chatUserStateEventBus.UserDisconnected -= OnUserDisconnected;
            chatUserStateEventBus.NonFriendConnected -= OnNonFriendConnected;
            chatUserStateEventBus.CurrentConversationUserAvailable -= OnCurrentConversationUserAvailable;
            chatUserStateEventBus.CurrentConversationUserUnavailable -= OnCurrentConversationUserUnavailable;
            chatUserStateEventBus.UserBlocked -= OnUserBlockedByOwnUser;
            chatUserStateEventBus.UserConnectionStateChanged -= OnUserConnectionStateChanged;

            DCLInput.Instance.Shortcuts.ToggleNametags.performed -= OnToggleNametagsShortcutPerformed;
            DCLInput.Instance.Shortcuts.OpenChatCommandLine.performed -= OnOpenChatCommandLineShortcutPerformed;

            communitiesEventBus.UserDisconnectedFromCommunity -= OnCommunitiesEventBusUserDisconnectedToCommunity;

            communitiesDataProvider.CommunityCreated -= OnCommunitiesDataProviderCommunityCreated;
            communitiesDataProvider.CommunityDeleted -= OnCommunitiesDataProviderCommunityDeleted;

            userConnectivityInfoProvider.UserConnected -= OnUserConnectivityInfoProviderUserConnected;
            userConnectivityInfoProvider.UserDisconnected -= OnUserConnectivityInfoProviderUserDisconnected;
        }

        private void OnUserConnectivityInfoProviderUserConnected(string userAddress, ChatChannel.ChannelId channelId, ChatChannel.ChatChannelType channelType)
        {
            if(viewInstance!.CurrentChannelId.Equals(channelId))
                viewInstance!.SetOnlineUserAddresses(userConnectivityInfoProvider.GetOnlineUsersInConversation(channelId, channelType));
        }

        private void OnUserConnectivityInfoProviderUserDisconnected(string userAddress, ChatChannel.ChannelId channelId, ChatChannel.ChatChannelType channelType)
        {
            if(viewInstance!.CurrentChannelId.Equals(channelId))
                viewInstance!.SetOnlineUserAddresses(userConnectivityInfoProvider.GetOnlineUsersInConversation(channelId, channelType));
        }

        private async UniTaskVoid ShowErrorNotificationAsync(string errorMessage, CancellationToken ct)
        {
            const int WARNING_MESSAGE_DELAY_MS = 3000;
            warningNotificationView.SetText(errorMessage);
            warningNotificationView.Show(ct);

            await UniTask.Delay(WARNING_MESSAGE_DELAY_MS, cancellationToken: ct);

            warningNotificationView.Hide(ct: ct);
        }

        private void CloseCommunityChat(string communityId)
        {
            // Store the chat as closed
            string allClosedCommunityChats = DCLPlayerPrefs.GetString(closedCommunityChatsKey, string.Empty);
            if (!allClosedCommunityChats.Contains(communityId))
            {
                DCLPlayerPrefs.SetString(closedCommunityChatsKey, $"{allClosedCommunityChats}{communityId},");
                DCLPlayerPrefs.Save();
            }

            // Close the conversation
            ChatChannel.ChannelId communityChannelId = ChatChannel.NewCommunityChannelId(communityId);
            userCommunities.Remove(communityChannelId);
        }

        private void OpenCommunityChat(string communityId)
        {
            // Store the chat as opened
            string allClosedCommunityChats = DCLPlayerPrefs.GetString(closedCommunityChatsKey, string.Empty);
            DCLPlayerPrefs.SetString(closedCommunityChatsKey, allClosedCommunityChats.Replace($"{communityId},", string.Empty));
            DCLPlayerPrefs.Save();

            // Open the conversation
            ChatChannel.ChannelId channelId = ChatChannel.NewCommunityChannelId(communityId);
            ConversationOpened?.Invoke(chatHistory.Channels.ContainsKey(channelId));

            if (!userCommunities.ContainsKey(channelId))
                AddCommunityConversationAsync(communityId, setAsCurrentChannel: true).Forget();
            else
            {
                var channel = chatHistory.AddOrGetChannel(channelId, ChatChannel.ChatChannelType.COMMUNITY);
                viewInstance!.CurrentChannelId = channelId;
                CurrentChannel.UpdateValue(channel);
            }

            SetupViewWithUserStateOnMainThreadAsync(ChatUserStateUpdater.ChatUserState.CONNECTED).Forget();

            chatUsersUpdateCts = chatUsersUpdateCts.SafeRestart();

            viewInstance!.Focus();
        }

        private bool IsCommunityChatClosed(string communityId)
        {
            string allClosedCommunityChats = DCLPlayerPrefs.GetString(closedCommunityChatsKey, string.Empty);
            return allClosedCommunityChats.Contains(communityId);
        }
    }
}<|MERGE_RESOLUTION|>--- conflicted
+++ resolved
@@ -151,14 +151,9 @@
             IMVCManager mvcManager,
             WarningNotificationView warningNotificationView,
             CommunitiesEventBus communitiesEventBus,
-<<<<<<< HEAD
             IVoiceChatOrchestrator voiceChatOrchestrator,
-            bool isCallEnabled
-=======
-            IVoiceChatCallStatusService voiceChatCallStatusService,
             bool isCallEnabled,
             IRealmNavigator realmNavigator
->>>>>>> 496c6f78
             ) : base(viewFactory)
         {
             this.chatMessagesBus = chatMessagesBus;
@@ -539,11 +534,7 @@
 
         private void OnStartCall(string userId)
         {
-<<<<<<< HEAD
             voiceChatOrchestrator.StartCall(new Web3Address(userId), VoiceChatType.PRIVATE);
-=======
-            voiceChatCallStatusService.StartCall(new Web3Address(userId));
->>>>>>> 496c6f78
         }
 
         private void OnCommunitiesDataProviderCommunityCreated(CreateOrUpdateCommunityResponse.CommunityData newCommunity)
