--- conflicted
+++ resolved
@@ -145,11 +145,7 @@
             chatCommandsBus.OnClearChat += Clear;
 
             viewInstance!.InjectDependencies(viewDependencies);
-<<<<<<< HEAD
             viewInstance!.Initialize(chatHistory.Channels, ChatChannel.NEARBY_CHANNEL, nametagsData.showChatBubbles, chatAudioSettings, GetProfilesFromParticipants);
-=======
-            viewInstance!.Initialize(chatHistory.Channels, ChatChannel.NEARBY_CHANNEL, nametagsData.showChatBubbles, chatAudioSettings, profileCache);
->>>>>>> 78bff24e
 
             viewInstance.PointerEnter += OnChatViewPointerEnter;
             viewInstance.PointerExit += OnChatViewPointerExit;
@@ -429,17 +425,10 @@
 
         private ChatMemberListView.MemberData GetMemberDataFromParticipantIdentity(Profile profile)
         {
-<<<<<<< HEAD
-            ChatMemberListView.MemberData newMemberData = new ChatMemberListView.MemberData();
-            newMemberData.Id = profile.UserId;
-=======
-            Profile? profile = profileCache.Get(identity);
-
             ChatMemberListView.MemberData newMemberData = new ChatMemberListView.MemberData
                 {
-                    Id = identity,
+                    Id = profile.UserId,
                 };
->>>>>>> 78bff24e
 
             if (profile != null)
             {
