using Arch.Core;
using Cysharp.Threading.Tasks;
using DCL.Audio;
using DCL.CharacterCamera;
using DCL.Chat.ControllerShowParams;
using DCL.Chat.History;
using DCL.Chat.MessageBus;
using DCL.Chat.EventBus;
using DCL.Diagnostics;
using DCL.Communities;
using DCL.Communities.CommunitiesCard;
using DCL.Friends;
using DCL.Friends.UserBlocking;
using DCL.Input;
using DCL.Input.Component;
using DCL.Input.Systems;
using DCL.Multiplayer.Connections.RoomHubs;
using DCL.Multiplayer.Profiles.Tables;
using DCL.Nametags;
using DCL.Profiles;
using DCL.Profiles.Helpers;
using DCL.UI.Profiles.Helpers;
using DCL.RealmNavigation;
using DCL.Settings.Settings;
using DCL.UI;
using DCL.UI.GenericContextMenu;
using DCL.UI.InputFieldFormatting;
using DCL.Web3.Identities;
using DCL.UI.SharedSpaceManager;
using DCL.Utilities;
using DCL.Utilities.Extensions;
using Decentraland.SocialService.V2;
using ECS.Abstract;
using LiveKit.Rooms;
using MVC;
using System;
using System.Collections.Generic;
using System.Threading;
using UnityEngine.InputSystem;
using Utility;
using Utility.Arch;
using Utility.Types;

namespace DCL.Chat
{
    public class ChatController : ControllerBase<ChatView, ChatControllerShowParams>,
        IControllerInSharedSpace<ChatView, ChatControllerShowParams>
    {
        public delegate void ConversationOpenedDelegate(bool wasAlreadyOpen);
        public delegate void ConversationClosedDelegate();

        private const string WELCOME_MESSAGE = "Type /help for available commands.";
        private const string NEW_CHAT_MESSAGE = "The chat starts here! Time to say hi! \\U0001F44B";
        private const string GET_COMMUNITY_FAILED_MESSAGE = "Unable to load new Community chat. Please restart Decentraland to try again.";
        private const string GET_USER_COMMUNITIES_FAILED_MESSAGE = "Unable to load Community chats. Please restart Decentraland to try again.";

        private readonly IChatMessagesBus chatMessagesBus;
        private readonly NametagsData nametagsData;
        private readonly IChatHistory chatHistory;
        private readonly World world;
        private readonly IInputBlock inputBlock;
        private readonly IRoom islandRoom;
        private readonly IProfileCache profileCache;
        private readonly ITextFormatter hyperlinkTextFormatter;
        private readonly ChatSettingsAsset chatSettings;
        private readonly IChatEventBus chatEventBus;
        private readonly IWeb3IdentityCache web3IdentityCache;
        private readonly ILoadingStatus loadingStatus;
        private readonly ChatHistoryStorage? chatStorage;
        private readonly ChatUserStateUpdater chatUserStateUpdater;
        private readonly IChatUserStateEventBus chatUserStateEventBus;
        private readonly ChatControllerChatBubblesHelper chatBubblesHelper;
        private readonly ChatControllerMemberListHelper memberListHelper;
        private readonly IRoomHub roomHub;
        private readonly ProfileRepositoryWrapper profileRepositoryWrapper;
        private readonly ICommunitiesDataProvider communitiesDataProvider;
        private readonly ISpriteCache thumbnailCache;
        private readonly IMVCManager mvcManager;
        private readonly WarningNotificationView warningNotificationView;
        private readonly CommunitiesFeatureAccess communitiesFeatureAccess;
        private readonly CommunitiesEventBus communitiesEventBus;

        private readonly List<ChatUserData> membersBuffer = new ();
        private readonly List<ChatUserData> participantProfileBuffer = new ();
        private readonly Dictionary<ChatChannel.ChannelId, GetUserCommunitiesData.CommunityData> userCommunities = new();

        private SingleInstanceEntity cameraEntity;

        // Used exclusively to calculate the new value of the read messages once the Unread messages separator has been viewed
        private int messageCountWhenSeparatorViewed;
        private bool hasToResetUnreadMessagesWhenNewMessageArrive;

        private bool viewInstanceCreated;
        private CancellationTokenSource chatUsersUpdateCts = new();
        private CancellationTokenSource communitiesServiceCts = new();
        private CancellationTokenSource errorNotificationCts = new();
        private CancellationTokenSource memberListCts = new();
        private CancellationTokenSource isUserAllowedCts;
        private CancellationTokenSource isUserAllowedCts2; // We can't reuse the same

        public string IslandRoomSid => islandRoom.Info.Sid;
        public string PreviousRoomSid { get; set; } = string.Empty;

        public event ConversationOpenedDelegate? ConversationOpened;
        public event ConversationClosedDelegate? ConversationClosed;
        public event IPanelInSharedSpace.ViewShowingCompleteDelegate? ViewShowingComplete;

        private readonly ObjectProxy<IFriendsService> friendsServiceProxy;

        private bool IsViewReady => viewInstanceCreated && viewInstance != null;

        public ChatController(
            ViewFactoryMethod viewFactory,
            IChatMessagesBus chatMessagesBus,
            IChatHistory chatHistory,
            IReadOnlyEntityParticipantTable entityParticipantTable,
            NametagsData nametagsData,
            World world,
            Entity playerEntity,
            IInputBlock inputBlock,
            IRoomHub roomHub,
            ChatSettingsAsset chatSettings,
            ITextFormatter hyperlinkTextFormatter,
            IProfileCache profileCache,
            IChatEventBus chatEventBus,
            IWeb3IdentityCache web3IdentityCache,
            ILoadingStatus loadingStatus,
            ObjectProxy<IUserBlockingCache> userBlockingCacheProxy,
            RPCChatPrivacyService chatPrivacyService,
            IFriendsEventBus friendsEventBus,
            ChatHistoryStorage chatStorage,
            ObjectProxy<IFriendsService> friendsService,
            ProfileRepositoryWrapper profileDataProvider,
            ICommunitiesDataProvider communitiesDataProvider,
            ISpriteCache thumbnailCache,
            IMVCManager mvcManager,
            WarningNotificationView warningNotificationView,
            CommunitiesFeatureAccess communitiesFeatureAccess,
            CommunitiesEventBus communitiesEventBus) : base(viewFactory)
        {
            this.chatMessagesBus = chatMessagesBus;
            this.chatHistory = chatHistory;
            this.nametagsData = nametagsData;
            this.world = world;
            this.inputBlock = inputBlock;
            this.islandRoom = roomHub.IslandRoom();
            this.roomHub = roomHub;
            this.chatSettings = chatSettings;
            this.hyperlinkTextFormatter = hyperlinkTextFormatter;
            this.profileCache = profileCache;
            this.chatEventBus = chatEventBus;
            this.web3IdentityCache = web3IdentityCache;
            this.loadingStatus = loadingStatus;
            this.chatStorage = chatStorage;
            this.profileRepositoryWrapper = profileDataProvider;
            friendsServiceProxy = friendsService;
            this.communitiesDataProvider = communitiesDataProvider;
            this.thumbnailCache = thumbnailCache;
            this.mvcManager = mvcManager;
            this.warningNotificationView = warningNotificationView;
            this.communitiesFeatureAccess = communitiesFeatureAccess;
            this.communitiesEventBus = communitiesEventBus;

            chatUserStateEventBus = new ChatUserStateEventBus();
            var chatRoom = roomHub.ChatRoom();
            chatUserStateUpdater = new ChatUserStateUpdater(
                userBlockingCacheProxy,
                chatRoom.Participants,
                chatSettings,
                chatPrivacyService,
                chatUserStateEventBus,
                friendsEventBus,
                chatRoom,
                friendsService);

            chatBubblesHelper = new ChatControllerChatBubblesHelper(
                world,
                playerEntity,
                entityParticipantTable,
                profileCache,
                nametagsData,
                chatSettings);

            memberListHelper = new ChatControllerMemberListHelper(
                roomHub,
                membersBuffer,
                GetChannelMembersAsync,
                participantProfileBuffer,
                this,
                chatHistory,
                userCommunities,
                communitiesDataProvider);
        }

#region Panel Visibility

        public bool IsVisibleInSharedSpace => State != ControllerState.ViewHidden && GetViewVisibility() && viewInstance!.IsUnfolded;

        /// <summary>
        /// The chat is considered Folded when its hidden either through the sidebar button or through the close button on the chat title bar.
        /// In this state it won't display any chat message, just the empty input box. And Unread messages will accumulate on the sidebar chat icon.
        /// </summary>
        public bool IsUnfolded
        {
            get => viewInstanceCreated && viewInstance!.IsUnfolded;

            set
            {
                if (!viewInstanceCreated) return;
                viewInstance!.IsUnfolded = value;

                // When opened from outside,
                // it should show the unread messages
                if (value)
                {
                    // Set input state to connected if we are in the NEARBY_CHANNEL_ID
                    // https://github.com/decentraland/unity-explorer/issues/4186
                    if (chatUserStateUpdater.CurrentConversation.Equals(ChatChannel.NEARBY_CHANNEL_ID.Id))
                    {
                        viewInstance.SetInputWithUserState(ChatUserStateUpdater.ChatUserState.CONNECTED);
                        return;
                    }

                    chatUsersUpdateCts = chatUsersUpdateCts.SafeRestart();
                    UpdateChatUserStateAsync(chatUserStateUpdater.CurrentConversation, true, chatUsersUpdateCts.Token).Forget();

                    viewInstance.ShowNewMessages();
                }
            }
        }

        public async UniTask OnShownInSharedSpaceAsync(CancellationToken ct, ChatControllerShowParams showParams)
        {
            if (State != ControllerState.ViewHidden)
            {
                if (!viewInstanceCreated)
                    return;

                if (!GetViewVisibility())
                    SetViewVisibility(true);

                if (showParams.Unfold)
                    IsUnfolded = true;

                if (showParams.Focus)
                    viewInstance!.Focus();

                ViewShowingComplete?.Invoke(this);
            }

            await UniTask.CompletedTask;
        }

        public async UniTask OnHiddenInSharedSpaceAsync(CancellationToken ct)
        {
            IsUnfolded = false;
            await UniTask.CompletedTask;
        }

        /// <summary>
        /// Makes the chat panel (including the input box) invisible or visible (it does not hide the view, it disables the GameObject).
        /// </summary>
        /// <param name="visibility">Whether to make the panel visible.</param>
        public void SetViewVisibility(bool visibility)
        {
            if (viewInstanceCreated)
                viewInstance!.gameObject.SetActive(visibility);
        }

        /// <summary>
        /// Indicates whether the panel is active or not (the view is never really hidden as it is a Persistent panel).
        /// </summary>
        private bool GetViewVisibility() =>
            viewInstanceCreated && viewInstance != null && viewInstance.gameObject.activeInHierarchy;

#endregion

#region View Show and Close

        protected override void OnViewShow()
        {
            cameraEntity = world.CacheCamera();

            viewInstance.SetProfileDataPovider(profileRepositoryWrapper);
            viewInstance.Initialize(chatHistory.Channels, chatSettings, GetChannelMembersAsync, loadingStatus, profileCache, thumbnailCache, OpenContextMenuAsync);
            chatStorage?.SetNewLocalUserWalletAddress(web3IdentityCache.Identity!.Address);

            SubscribeToEvents();

            AddNearbyChannelAndSendWelcomeMessage();

            memberListHelper.StartUpdating();

            IsUnfolded = inputData.Unfold;
            viewInstance.Blur();

            InitializeChannelsAndConversationsAsync().Forget();
        }

        private async void OpenContextMenuAsync(GenericContextMenuParameter parameter, Action onClosed, CancellationToken ct)
        {
            await mvcManager.ShowAsync(GenericContextMenuController.IssueCommand(parameter), ct);
            onClosed();
        }

        private void AddNearbyChannelAndSendWelcomeMessage()
        {
            chatHistory.AddOrGetChannel(ChatChannel.NEARBY_CHANNEL_ID, ChatChannel.ChatChannelType.NEARBY);
            viewInstance!.CurrentChannelId = ChatChannel.NEARBY_CHANNEL_ID;
            chatHistory.AddMessage(ChatChannel.NEARBY_CHANNEL_ID, ChatChannel.ChatChannelType.NEARBY, ChatMessage.NewFromSystem(WELCOME_MESSAGE));
            chatHistory.Channels[ChatChannel.NEARBY_CHANNEL_ID].MarkAllMessagesAsRead();
        }

        private async UniTaskVoid InitializeChannelsAndConversationsAsync()
        {
            //We need the friends service enabled to be able to interact with them via chat.
            //If there is no friends service (like in LSD) these two methods should not be invoked
            if (friendsServiceProxy.Configured)
            {
                if (chatStorage != null)
                    chatStorage.LoadAllChannelsWithoutMessages();

                var connectedUsers = await chatUserStateUpdater.InitializeAsync(chatHistory.Channels.Keys);

                await UniTask.SwitchToMainThread();
                viewInstance!.SetupInitialConversationToolbarStatusIconForUsers(connectedUsers);
            }

            isUserAllowedCts = isUserAllowedCts.SafeRestart();
            if (await communitiesFeatureAccess.IsUserAllowedToUseTheFeatureAsync(isUserAllowedCts.Token))
                await InitializeCommunityCoversationsAsync();
        }

        protected override void OnViewClose()
        {
            Blur();
            UnsubscribeFromEvents();
            Dispose();
        }

#endregion

#region Communities

        private async UniTask InitializeCommunityCoversationsAsync()
        {
            // Obtains all the communities of the user
            const int ALL_COMMUNITIES_OF_USER = 100;
            communitiesServiceCts = communitiesServiceCts.SafeRestart();
            Result<GetUserCommunitiesResponse> result = await communitiesDataProvider.GetUserCommunitiesAsync(string.Empty, true, 0, ALL_COMMUNITIES_OF_USER, communitiesServiceCts.Token).SuppressToResultAsync(ReportCategory.COMMUNITIES);

            if (result.Success)
            {
                await UniTask.SwitchToMainThread();

                // Puts the results into a dictionary
                userCommunities.Clear();
                GetUserCommunitiesResponse response = result.Value;

                for (int i = 0; i < response.data.results.Length; ++i)
                    userCommunities.Add(ChatChannel.NewCommunityChannelId(response.data.results[i].id), response.data.results[i]);

                // Gives the data to the view so it can fill the items UI when new conversations are added
                viewInstance!.SetCommunitiesData(userCommunities);

                // Creates one channel per community
                for (int i = 0; i < response.data.results.Length; ++i)
                {
                    chatHistory.AddOrGetChannel(ChatChannel.NewCommunityChannelId(response.data.results[i].id), ChatChannel.ChatChannelType.COMMUNITY);
                }
            }
            else
            {
                ReportHub.LogError(ReportCategory.COMMUNITIES, GET_USER_COMMUNITIES_FAILED_MESSAGE + result.ErrorMessage?? string.Empty);
                ShowErrorNotificationAsync(GET_USER_COMMUNITIES_FAILED_MESSAGE, errorNotificationCts.Token).Forget();
            }
        }

        private async UniTask AddCommunityCoversationAsync(string communityId)
        {
            communitiesServiceCts = communitiesServiceCts.SafeRestart();
            Result<GetCommunityResponse> result = await communitiesDataProvider.GetCommunityAsync(communityId, communitiesServiceCts.Token).SuppressToResultAsync(ReportCategory.COMMUNITIES);

            if (result.Success)
            {
                await UniTask.SwitchToMainThread();

                GetCommunityResponse response = result.Value;

                userCommunities.Add(ChatChannel.NewCommunityChannelId(response.data.id), new GetUserCommunitiesData.CommunityData()
                    {
                        id = response.data.id,
                        thumbnails = response.data.thumbnails,
                        name = response.data.name,
                        privacy = response.data.privacy,
                        role = response.data.role,
                        ownerAddress = response.data.ownerAddress
                    });

                viewInstance!.SetCommunitiesData(userCommunities);

                chatHistory.AddOrGetChannel(ChatChannel.NewCommunityChannelId(response.data.id), ChatChannel.ChatChannelType.COMMUNITY);
            }
            else
            {
                ReportHub.LogError(ReportCategory.COMMUNITIES, GET_COMMUNITY_FAILED_MESSAGE + result.ErrorMessage?? string.Empty);
                ShowErrorNotificationAsync(GET_COMMUNITY_FAILED_MESSAGE, errorNotificationCts.Token).Forget();
            }
        }

        private void RemoveCommunityConversation(string communityId)
        {
            ChatChannel.ChannelId communityChannelId = ChatChannel.NewCommunityChannelId(communityId);
            userCommunities.Remove(communityChannelId);
            chatHistory.RemoveChannel(communityChannelId);
        }

#endregion

#region Other Controller-inherited Methods

        public override CanvasOrdering.SortingLayer Layer => CanvasOrdering.SortingLayer.Persistent;

        protected override void OnViewInstantiated()
        {
            base.OnViewInstantiated();
            memberListHelper.SetView(viewInstance!);
            viewInstanceCreated = true;
        }

        protected override async UniTask WaitForCloseIntentAsync(CancellationToken ct)
        {
            ViewShowingComplete?.Invoke(this);
            await UniTask.WaitUntil(() => State == ControllerState.ViewHidden, PlayerLoopTiming.Update, ct);
        }

        public override void Dispose()
        {
            chatStorage?.UnloadAllFiles();
            chatUserStateUpdater.Dispose();
            chatHistory.DeleteAllChannels();
            viewInstance?.RemoveAllConversations();
            memberListHelper.Dispose();
            chatUsersUpdateCts.SafeCancelAndDispose();
            communitiesServiceCts.SafeCancelAndDispose();
            errorNotificationCts.SafeCancelAndDispose();
            memberListCts.SafeCancelAndDispose();
            isUserAllowedCts.SafeCancelAndDispose();
        }

#endregion

#region Conversation Events

        private void OnOpenPrivateConversationRequested(string userId)
        {
            ChatChannel.ChannelId channelId = new ChatChannel.ChannelId(userId);
            ConversationOpened?.Invoke(chatHistory.Channels.ContainsKey(channelId));

            chatHistory.AddOrGetChannel(channelId, ChatChannel.ChatChannelType.USER);
            chatUserStateUpdater.CurrentConversation = userId;
            chatUserStateUpdater.AddConversation(userId);

            viewInstance!.CurrentChannelId = channelId;

            chatUsersUpdateCts = chatUsersUpdateCts.SafeRestart();
            UpdateChatUserStateAsync(userId, true, chatUsersUpdateCts.Token).Forget();

            viewInstance.Focus();
        }

        private void OnOpenCommunityConversationRequested(string communityId)
        {
            ChatChannel.ChannelId channelId = ChatChannel.NewCommunityChannelId(communityId);
            ConversationOpened?.Invoke(chatHistory.Channels.ContainsKey(channelId));

            chatHistory.AddOrGetChannel(channelId, ChatChannel.ChatChannelType.COMMUNITY);
            viewInstance!.CurrentChannelId = channelId;

            viewInstance.SetInputWithUserState(ChatUserStateUpdater.ChatUserState.CONNECTED);

            chatUsersUpdateCts = chatUsersUpdateCts.SafeRestart();

            viewInstance.Focus();
        }

        private void OnSelectConversation(ChatChannel.ChannelId channelId)
        {
            if(!IsViewReady)
                return;

            if(chatHistory.Channels[channelId].ChannelType == ChatChannel.ChatChannelType.USER)
                chatUserStateUpdater.CurrentConversation = channelId.Id;

            viewInstance!.CurrentChannelId = channelId;

            if(chatHistory.Channels[channelId].ChannelType == ChatChannel.ChatChannelType.USER)
            {
                chatUserStateUpdater.AddConversation(channelId.Id);
                chatUsersUpdateCts = chatUsersUpdateCts.SafeRestart();
                UpdateChatUserStateAsync(channelId.Id, true, chatUsersUpdateCts.Token).Forget();
            }
            else
            {
                viewInstance.SetInputWithUserState(ChatUserStateUpdater.ChatUserState.CONNECTED);
            }
        }

        private async UniTaskVoid UpdateChatUserStateAsync(string userId, bool updateToolbar, CancellationToken ct)
        {
            if(!IsViewReady)
                return;

            Result<ChatUserStateUpdater.ChatUserState> result = await chatUserStateUpdater.GetChatUserStateAsync(userId, ct).SuppressToResultAsync(ReportCategory.CHAT_MESSAGES);
            if (result.Success == false)
                return;

            ChatUserStateUpdater.ChatUserState userState = result.Value;

            viewInstance!.SetInputWithUserState(userState);

            if (!updateToolbar)
                return;

            bool offline = userState is ChatUserStateUpdater.ChatUserState.DISCONNECTED or ChatUserStateUpdater.ChatUserState.BLOCKED_BY_OWN_USER;
            viewInstance.UpdateConversationToolbarStatusIconForUser(userId, offline ? OnlineStatus.OFFLINE : OnlineStatus.ONLINE);
        }

#endregion

#region Chat History Events

        private void OnChatHistoryMessageAdded(ChatChannel destinationChannel, ChatMessage addedMessage)
        {
            bool isSentByOwnUser = addedMessage is { IsSystemMessage: false, IsSentByOwnUser: true };

            string? communityName = destinationChannel.ChannelType == ChatChannel.ChatChannelType.COMMUNITY ? userCommunities[destinationChannel.Id].name : null;

            chatBubblesHelper.CreateChatBubble(destinationChannel, addedMessage, isSentByOwnUser, communityName);

            if (isSentByOwnUser)
            {
                MarkCurrentChannelAsRead();

                if (IsViewReady)
                {
                    viewInstance!.RefreshMessages();
                    viewInstance.ShowLastMessage();
                }
            }
            else
            {
                HandleMessageAudioFeedback(addedMessage);

                if (IsViewReady)
                {
                    bool shouldMarkChannelAsRead = viewInstance is { IsMessageListVisible: true, IsScrollAtBottom: true };
                    bool isCurrentChannel = destinationChannel.Id.Equals(viewInstance!.CurrentChannelId);

                    if (isCurrentChannel)
                    {
                        if (shouldMarkChannelAsRead)
                            MarkCurrentChannelAsRead();

                        HandleUnreadMessagesSeparator(destinationChannel);
                        viewInstance.RefreshMessages();
                    }
                    else
                    {
                        viewInstance.RefreshUnreadMessages(destinationChannel.Id);
                    }
                }
            }

            // Moves the conversation icon to the top, beneath nearby
            if(destinationChannel.ChannelType != ChatChannel.ChatChannelType.NEARBY)
                viewInstance?.MoveChannelToTop(destinationChannel.Id);
        }

        private void HandleMessageAudioFeedback(ChatMessage message)
        {
            if (IsViewReady)
                return;

            switch (chatSettings.chatAudioSettings)
            {
                case ChatAudioSettings.NONE:
                    return;
                case ChatAudioSettings.MENTIONS_ONLY when message.IsMention:
                case ChatAudioSettings.ALL:
                    UIAudioEventsBus.Instance.SendPlayAudioEvent(message.IsMention ?
                        viewInstance!.ChatReceiveMentionMessageAudio :
                        viewInstance!.ChatReceiveMessageAudio);
                    break;
            }
        }

        private void HandleUnreadMessagesSeparator(ChatChannel channel)
        {
            if (!hasToResetUnreadMessagesWhenNewMessageArrive)
                return;

            hasToResetUnreadMessagesWhenNewMessageArrive = false;
            channel.ReadMessages = messageCountWhenSeparatorViewed;
        }

        private void OnChatHistoryReadMessagesChanged(ChatChannel changedChannel)
        {
            if(changedChannel.Id.Equals(viewInstance!.CurrentChannelId))
                viewInstance!.RefreshMessages();
            else
                viewInstance.RefreshUnreadMessages(changedChannel.Id);
        }

#endregion

#region Channel Events

        private async void OnViewCurrentChannelChangedAsync()
        {
            if (chatHistory.Channels[viewInstance!.CurrentChannelId].ChannelType == ChatChannel.ChatChannelType.USER &&
                chatStorage != null && !chatStorage.IsChannelInitialized(viewInstance.CurrentChannelId))
            {
                await chatStorage.InitializeChannelWithMessagesAsync(viewInstance.CurrentChannelId);
                chatHistory.Channels[viewInstance.CurrentChannelId].MarkAllMessagesAsRead();

                if (chatHistory.Channels[viewInstance.CurrentChannelId].Messages.Count == 0)
                    chatHistory.AddMessage(viewInstance.CurrentChannelId, chatHistory.Channels[viewInstance.CurrentChannelId].ChannelType, ChatMessage.NewFromSystem(NEW_CHAT_MESSAGE));

                viewInstance.RefreshMessages();
            }
        }

        private void OnViewChannelRemovalRequested(ChatChannel.ChannelId channelId)
        {
            ConversationClosed?.Invoke();

            chatHistory.RemoveChannel(channelId);
        }

#endregion

#region View state changes event handling

        // This is called when the view is folded or unfolded
        // it will mark the current channel as read if it is folded
        private void OnViewFoldingChanged(bool isUnfolded)
        {
            if (!isUnfolded)
                MarkCurrentChannelAsRead();
        }

        private void OnViewUnreadMessagesSeparatorViewed()
        {
            messageCountWhenSeparatorViewed = chatHistory.Channels[viewInstance!.CurrentChannelId].Messages.Count;
            hasToResetUnreadMessagesWhenNewMessageArrive = true;
        }

        private void OnViewInputSubmitted(ChatChannel channel, string message, string origin)
        {
            chatMessagesBus.Send(channel, message, origin);
        }

        private void OnViewEmojiSelectionVisibilityChanged(bool isVisible)
        {
            if (isVisible)
                DisableUnwantedInputs();
            else
                EnableUnwantedInputs();
        }

        private void OnViewFocusChanged(bool isFocused)
        {
            if (isFocused) DisableUnwantedInputs();
            else EnableUnwantedInputs();
        }

        private void OnViewPointerExit()
        {
            world.TryRemove<CameraBlockerComponent>(cameraEntity);
        }


        private void OnViewPointerEnter()
        {
            world.AddOrGet(cameraEntity, new CameraBlockerComponent());
        }

        private void OnViewScrollBottomReached()
        {
            MarkCurrentChannelAsRead();
        }

        private void OnViewMemberListVisibilityChanged(bool isVisible)
        {
            if (isVisible && roomHub.HasAnyRoomConnected())
                RefreshMemberList();
        }

        private void RefreshMemberList()
        {
            memberListCts = memberListCts.SafeRestart();
            memberListHelper.RefreshMemberListAsync(memberListCts.Token).Forget();
        }

#endregion

#region External components event handling

        private void OnOpenChatCommandLineShortcutPerformed(InputAction.CallbackContext obj)
        {
            // NOTE: it's wired in the ChatPlugin
            //TODO FRAN: This should take us to the nearby channel and send the command there
            viewInstance!.Focus("/");
        }

        //This comes from the paste option or mention, we check if it's possible to do it as if there is a mask we cannot
        private void OnTextInserted(string text)
        {
            if (viewInstance!.IsMaskActive) return;

            viewInstance.Focus();
            viewInstance.InsertTextInInputBox(text);
        }

        private void OnToggleNametagsShortcutPerformed(InputAction.CallbackContext obj)
        {
            nametagsData.showNameTags = !nametagsData.showNameTags;
        }

        private void OnChatBusMessageAdded(ChatChannel.ChannelId channelId, ChatChannel.ChatChannelType channelType, ChatMessage chatMessage)
        {
            if (!chatMessage.IsSystemMessage)
            {
                string formattedText = hyperlinkTextFormatter.FormatText(chatMessage.Message);
                var newChatMessage = ChatMessage.CopyWithNewMessage(formattedText, chatMessage);
                chatHistory.AddMessage(channelId, channelType, newChatMessage);
            }
            else
                chatHistory.AddMessage(channelId, channelType, chatMessage);
        }

#endregion

#region Chat History Channel Events

        private void OnChatHistoryChannelRemoved(ChatChannel.ChannelId removedChannel, ChatChannel.ChatChannelType channelType)
        {
            if(channelType == ChatChannel.ChatChannelType.USER)
                chatUserStateUpdater.RemoveConversation(removedChannel.Id);

            viewInstance!.RemoveConversation(removedChannel);
        }

        private void OnChatHistoryChannelAdded(ChatChannel addedChannel)
        {
            switch (addedChannel.ChannelType)
            {
                case ChatChannel.ChatChannelType.NEARBY:
                    viewInstance!.AddNearbyConversation(addedChannel);
                    break;
                case ChatChannel.ChatChannelType.COMMUNITY:
                    viewInstance!.AddCommunityConversation(addedChannel, thumbnailCache);
                    break;
                case ChatChannel.ChatChannelType.USER:
                    chatUserStateUpdater.AddConversation(addedChannel.Id.Id);
                    viewInstance!.AddPrivateConversation(addedChannel);
                    break;
            }
        }
#endregion

#region User State Update Events

        /// <summary>
        /// NOTE: this event is raised when a user disconnects but belongs to the list
        /// NOTE: of opened conversations
        /// </summary>
        /// <param name="userId"></param>
        private void OnUserDisconnected(string userId)
        {
            // Update the state of the user
            // in the current conversation
            // NOTE: if it's in the unfolded state (prevent setting the state of the
            // NOTE: chat input box if user is offline)
            if(!viewInstance!.IsUnfolded) return;

            var state = chatUserStateUpdater.GetDisconnectedUserState(userId);
            viewInstance!.SetInputWithUserState(state);
        }

        private void OnNonFriendConnected(string userId)
        {
            GetAndSetupNonFriendUserStateAsync(userId).Forget();
        }

        private async UniTaskVoid GetAndSetupNonFriendUserStateAsync(string userId)
        {
            //We might need a new state of type "LOADING" or similar to display until we resolve the real state
            viewInstance!.SetInputWithUserState(ChatUserStateUpdater.ChatUserState.DISCONNECTED);
            var state = await chatUserStateUpdater.GetConnectedNonFriendUserStateAsync(userId);
            viewInstance!.SetInputWithUserState(state);
        }

        private void OnFriendConnected(string userId)
        {
            var state = ChatUserStateUpdater.ChatUserState.CONNECTED;
            viewInstance!.SetInputWithUserState(state);

        }

        private void OnUserBlockedByOwnUser(string userId)
        {
            var state = ChatUserStateUpdater.ChatUserState.BLOCKED_BY_OWN_USER;
            viewInstance!.SetInputWithUserState(state);
        }

        private void OnCurrentConversationUserUnavailable()
        {
            var state = ChatUserStateUpdater.ChatUserState.PRIVATE_MESSAGES_BLOCKED;
            viewInstance!.SetInputWithUserState(state);
        }

        private void OnCurrentConversationUserAvailable()
        {
            var state = ChatUserStateUpdater.ChatUserState.CONNECTED;
            viewInstance!.SetInputWithUserState(state);
        }

        private void OnUserConnectionStateChanged(string userId, bool isConnected)
        {
            viewInstance!.UpdateConversationToolbarStatusIconForUser(userId, isConnected? OnlineStatus.ONLINE : OnlineStatus.OFFLINE);
        }

        #endregion

        private void MarkCurrentChannelAsRead()
        {
            chatHistory.Channels[viewInstance!.CurrentChannelId].MarkAllMessagesAsRead();
            messageCountWhenSeparatorViewed = chatHistory.Channels[viewInstance.CurrentChannelId].ReadMessages;
        }

        private void DisableUnwantedInputs()
        {
            world.AddOrGet(cameraEntity, new CameraBlockerComponent());
            inputBlock.Disable(InputMapComponent.BLOCK_USER_INPUT);
        }

        private void EnableUnwantedInputs()
        {
            world.TryRemove<CameraBlockerComponent>(cameraEntity);
            inputBlock.Enable(InputMapComponent.BLOCK_USER_INPUT);
        }

        private async UniTask GetChannelMembersAsync(List<ChatUserData> outMembers, CancellationToken ct)
        {
            outMembers.Clear();

            if (chatHistory.Channels[viewInstance!.CurrentChannelId].ChannelType == ChatChannel.ChatChannelType.NEARBY)
            {
                foreach (string? identity in roomHub.AllLocalRoomsRemoteParticipantIdentities())
                {
                    if(ct.IsCancellationRequested)
                        break;

                    // TODO: Use new endpoint to get a bunch of profile info
                    if (profileCache.TryGet(identity, out var profile))
                        outMembers.Add(new ChatUserData()
                        {
                            WalletAddress = profile.UserId,
                            FaceSnapshotUrl = profile.Avatar.FaceSnapshotUrl,
                            Name = profile.ValidatedName,
                            ConnectionStatus = ChatMemberConnectionStatus.Online,
                            ProfileColor = ProfileNameColorHelper.GetNameColor(profile.ValidatedName),
                            WalletId = profile.WalletId
                        });
                }
            }
            else if (chatHistory.Channels[viewInstance!.CurrentChannelId].ChannelType == ChatChannel.ChatChannelType.COMMUNITY)
            {
                Result<GetCommunityMembersResponse> result = await communitiesDataProvider.GetOnlineCommunityMembersAsync(userCommunities[viewInstance!.CurrentChannelId].id, ct).SuppressToResultAsync(ReportCategory.COMMUNITIES);

                if (result.Success)
                {
                    GetCommunityMembersResponse response = result.Value;

                    foreach(GetCommunityMembersResponse.MemberData memberData in response.data.results)
                    {
                        // Skips the user of the player
                        if(memberData.memberAddress == web3IdentityCache.Identity.Address)
                            continue;

                        outMembers.Add(new ChatUserData()
                            {
                                WalletAddress = memberData.memberAddress,
                                FaceSnapshotUrl = memberData.profilePictureUrl,
                                Name = memberData.name,
                                ConnectionStatus = ChatMemberConnectionStatus.Online,
                                ProfileColor = ProfileNameColorHelper.GetNameColor(memberData.name),
                                WalletId = memberData.memberAddress = $"#{memberData.memberAddress[^4..]}"
                            });
                    }
                }
                else
                {
                    // TODO
                }
            }
        }

        /// <summary>
        /// When we press close button on the chat panel
        /// (close the chat - only the input box will remain visible)
        /// NOTE: this is the same behaviour as when we click the sidebar chat icon
        /// NOTE: toggle to close the chat panel
        /// </summary>
        private void OnCloseButtonClicked()
        {
            IsUnfolded = false;
        }

        /// <summary>
        /// When we click the input chat
        /// at the bottom of the chat panel (open the chat)
        /// NOTE: this is the same behaviour as when we click the sidebar chat icon
        /// NOTE: toggle to open the chat panel
        /// </summary>
        private void OnInputButtonClicked()
        {
            IsUnfolded = true;
        }

        private void SubscribeToEvents()
        {
            //We start processing messages once the view is ready
            chatMessagesBus.MessageAdded += OnChatBusMessageAdded;

            chatEventBus.InsertTextInChatRequested += OnTextInserted;
            chatEventBus.OpenPrivateConversationRequested += OnOpenPrivateConversationRequested;
            chatEventBus.OpenCommunityConversationRequested += OnOpenCommunityConversationRequested;

            viewInstance.OnCloseButtonClicked += OnCloseButtonClicked;
            viewInstance.OnInputButtonClicked += OnInputButtonClicked;
            viewInstance!.PointerEnter += OnViewPointerEnter;
            viewInstance.PointerExit += OnViewPointerExit;
            viewInstance.FocusChanged += OnViewFocusChanged;
            viewInstance.EmojiSelectionVisibilityChanged += OnViewEmojiSelectionVisibilityChanged;
            viewInstance.InputSubmitted += OnViewInputSubmitted;
            viewInstance.MemberListVisibilityChanged += OnViewMemberListVisibilityChanged;
            viewInstance.ScrollBottomReached += OnViewScrollBottomReached;
            viewInstance.UnreadMessagesSeparatorViewed += OnViewUnreadMessagesSeparatorViewed;
            viewInstance.FoldingChanged += OnViewFoldingChanged;
            viewInstance.ChannelRemovalRequested += OnViewChannelRemovalRequested;
            viewInstance.CurrentChannelChanged += OnViewCurrentChannelChangedAsync;
            viewInstance.ConversationSelected += OnSelectConversation;
            viewInstance.DeleteChatHistoryRequested += OnViewDeleteChatHistoryRequested;
            viewInstance.ViewCommunityRequested += OnViewViewCommunityRequested;

            chatHistory.ChannelAdded += OnChatHistoryChannelAdded;
            chatHistory.ChannelRemoved += OnChatHistoryChannelRemoved;
            chatHistory.ReadMessagesChanged += OnChatHistoryReadMessagesChanged;
            chatHistory.MessageAdded += OnChatHistoryMessageAdded; // TODO: This should not exist, the only way to add a chat message from outside should be by using the bus
            chatHistory.ReadMessagesChanged += OnChatHistoryReadMessagesChanged;

            chatUserStateEventBus.FriendConnected += OnFriendConnected;
            chatUserStateEventBus.UserDisconnected += OnUserDisconnected;
            chatUserStateEventBus.NonFriendConnected += OnNonFriendConnected;
            chatUserStateEventBus.CurrentConversationUserAvailable += OnCurrentConversationUserAvailable;
            chatUserStateEventBus.CurrentConversationUserUnavailable += OnCurrentConversationUserUnavailable;
            chatUserStateEventBus.UserBlocked += OnUserBlockedByOwnUser;
            chatUserStateEventBus.UserConnectionStateChanged += OnUserConnectionStateChanged;

<<<<<<< HEAD
            viewDependencies.DclInput.Shortcuts.ToggleNametags.performed += OnToggleNametagsShortcutPerformed;
            viewDependencies.DclInput.Shortcuts.OpenChatCommandLine.performed += OnOpenChatCommandLineShortcutPerformed;

            SubscribeToCommunitiesBusEventsAsync().Forget();
        }

        private async UniTaskVoid SubscribeToCommunitiesBusEventsAsync()
        {
            isUserAllowedCts2 = isUserAllowedCts2.SafeRestart();

            if (await communitiesFeatureAccess.IsUserAllowedToUseTheFeatureAsync(isUserAllowedCts2.Token))
            {
                communitiesEventBus.UserConnectedToCommunity += OnCommunitiesEventBusUserConnectedToCommunity;
                communitiesEventBus.UserDisconnectedFromCommunity += OnCommunitiesEventBusUserDisconnectedToCommunity;
            }
        }

        private void OnCommunitiesEventBusUserDisconnectedToCommunity(CommunityMemberConnectivityUpdate userConnectivity)
        {
            if(userConnectivity.Member.Address == web3IdentityCache.Identity!.Address)
                RemoveCommunityConversation(userConnectivity.CommunityId);
        }

        private void OnCommunitiesEventBusUserConnectedToCommunity(CommunityMemberConnectivityUpdate userConnectivity)
        {
            if(userConnectivity.Member.Address == web3IdentityCache.Identity!.Address)
                AddCommunityCoversationAsync(userConnectivity.CommunityId).Forget();
=======
            DCLInput.Instance.Shortcuts.ToggleNametags.performed += OnToggleNametagsShortcutPerformed;
            DCLInput.Instance.Shortcuts.OpenChatCommandLine.performed += OnOpenChatCommandLineShortcutPerformed;
>>>>>>> 6ac89767
        }

        private void OnViewViewCommunityRequested(string communityId)
        {
            viewInstance!.Blur();
            mvcManager.ShowAsync(CommunityCardController.IssueCommand(new CommunityCardParameter(communityId)));
        }

        private void OnViewDeleteChatHistoryRequested()
        {
            // Clears the history of the current conversation and updates the UI
            chatHistory.ClearChannel(viewInstance!.CurrentChannelId);
            messageCountWhenSeparatorViewed = 0;
            viewInstance.ClearCurrentConversation();
        }

        private void UnsubscribeFromEvents()
        {
            chatMessagesBus.MessageAdded -= OnChatBusMessageAdded;
            chatHistory.MessageAdded -= OnChatHistoryMessageAdded;
            chatHistory.ReadMessagesChanged -= OnChatHistoryReadMessagesChanged;
            chatEventBus.InsertTextInChatRequested -= OnTextInserted;

            if (viewInstance != null)
            {
                viewInstance.OnCloseButtonClicked -= OnCloseButtonClicked;
                viewInstance.OnInputButtonClicked -= OnInputButtonClicked;
                viewInstance.PointerEnter -= OnViewPointerEnter;
                viewInstance.PointerExit -= OnViewPointerExit;
                viewInstance.FocusChanged -= OnViewFocusChanged;
                viewInstance.EmojiSelectionVisibilityChanged -= OnViewEmojiSelectionVisibilityChanged;
                viewInstance.InputSubmitted -= OnViewInputSubmitted;
                viewInstance.ScrollBottomReached -= OnViewScrollBottomReached;
                viewInstance.UnreadMessagesSeparatorViewed -= OnViewUnreadMessagesSeparatorViewed;
                viewInstance.FoldingChanged -= OnViewFoldingChanged;
                viewInstance.MemberListVisibilityChanged -= OnViewMemberListVisibilityChanged;
                viewInstance.ChannelRemovalRequested -= OnViewChannelRemovalRequested;
                viewInstance.CurrentChannelChanged -= OnViewCurrentChannelChangedAsync;
                viewInstance.ConversationSelected -= OnSelectConversation;
                viewInstance.DeleteChatHistoryRequested -= OnViewDeleteChatHistoryRequested;
                viewInstance.RemoveAllConversations();
                viewInstance.Dispose();
            }

            chatHistory.ChannelAdded -= OnChatHistoryChannelAdded;
            chatHistory.ChannelRemoved -= OnChatHistoryChannelRemoved;
            chatHistory.ReadMessagesChanged -= OnChatHistoryReadMessagesChanged;

            chatUserStateEventBus.FriendConnected -= OnFriendConnected;
            chatUserStateEventBus.UserDisconnected -= OnUserDisconnected;
            chatUserStateEventBus.NonFriendConnected -= OnNonFriendConnected;
            chatUserStateEventBus.CurrentConversationUserAvailable -= OnCurrentConversationUserAvailable;
            chatUserStateEventBus.CurrentConversationUserUnavailable -= OnCurrentConversationUserUnavailable;
            chatUserStateEventBus.UserBlocked -= OnUserBlockedByOwnUser;
            chatUserStateEventBus.UserConnectionStateChanged -= OnUserConnectionStateChanged;

<<<<<<< HEAD
            viewDependencies.DclInput.Shortcuts.ToggleNametags.performed -= OnToggleNametagsShortcutPerformed;
            viewDependencies.DclInput.Shortcuts.OpenChatCommandLine.performed -= OnOpenChatCommandLineShortcutPerformed;

            communitiesEventBus.UserConnectedToCommunity -= OnCommunitiesEventBusUserConnectedToCommunity;
            communitiesEventBus.UserDisconnectedFromCommunity -= OnCommunitiesEventBusUserDisconnectedToCommunity;
=======
            DCLInput.Instance.Shortcuts.ToggleNametags.performed -= OnToggleNametagsShortcutPerformed;
            DCLInput.Instance.Shortcuts.OpenChatCommandLine.performed -= OnOpenChatCommandLineShortcutPerformed;
>>>>>>> 6ac89767
        }

        private async UniTaskVoid ShowErrorNotificationAsync(string errorMessage, CancellationToken ct)
        {
            const int WARNING_MESSAGE_DELAY_MS = 3000;
            warningNotificationView.SetText(errorMessage);
            warningNotificationView.Show(ct);

            await UniTask.Delay(WARNING_MESSAGE_DELAY_MS, cancellationToken: ct);

            warningNotificationView.Hide(ct: ct);
        }
    }
}<|MERGE_RESOLUTION|>--- conflicted
+++ resolved
@@ -970,9 +970,8 @@
             chatUserStateEventBus.UserBlocked += OnUserBlockedByOwnUser;
             chatUserStateEventBus.UserConnectionStateChanged += OnUserConnectionStateChanged;
 
-<<<<<<< HEAD
-            viewDependencies.DclInput.Shortcuts.ToggleNametags.performed += OnToggleNametagsShortcutPerformed;
-            viewDependencies.DclInput.Shortcuts.OpenChatCommandLine.performed += OnOpenChatCommandLineShortcutPerformed;
+            DCLInput.Instance.Shortcuts.ToggleNametags.performed += OnToggleNametagsShortcutPerformed;
+            DCLInput.Instance.Shortcuts.OpenChatCommandLine.performed += OnOpenChatCommandLineShortcutPerformed;
 
             SubscribeToCommunitiesBusEventsAsync().Forget();
         }
@@ -998,12 +997,7 @@
         {
             if(userConnectivity.Member.Address == web3IdentityCache.Identity!.Address)
                 AddCommunityCoversationAsync(userConnectivity.CommunityId).Forget();
-=======
-            DCLInput.Instance.Shortcuts.ToggleNametags.performed += OnToggleNametagsShortcutPerformed;
-            DCLInput.Instance.Shortcuts.OpenChatCommandLine.performed += OnOpenChatCommandLineShortcutPerformed;
->>>>>>> 6ac89767
-        }
-
+        }
         private void OnViewViewCommunityRequested(string communityId)
         {
             viewInstance!.Blur();
@@ -1058,16 +1052,11 @@
             chatUserStateEventBus.UserBlocked -= OnUserBlockedByOwnUser;
             chatUserStateEventBus.UserConnectionStateChanged -= OnUserConnectionStateChanged;
 
-<<<<<<< HEAD
-            viewDependencies.DclInput.Shortcuts.ToggleNametags.performed -= OnToggleNametagsShortcutPerformed;
-            viewDependencies.DclInput.Shortcuts.OpenChatCommandLine.performed -= OnOpenChatCommandLineShortcutPerformed;
+            DCLInput.Instance.Shortcuts.ToggleNametags.performed -= OnToggleNametagsShortcutPerformed;
+            DCLInput.Instance.Shortcuts.OpenChatCommandLine.performed -= OnOpenChatCommandLineShortcutPerformed;
 
             communitiesEventBus.UserConnectedToCommunity -= OnCommunitiesEventBusUserConnectedToCommunity;
             communitiesEventBus.UserDisconnectedFromCommunity -= OnCommunitiesEventBusUserDisconnectedToCommunity;
-=======
-            DCLInput.Instance.Shortcuts.ToggleNametags.performed -= OnToggleNametagsShortcutPerformed;
-            DCLInput.Instance.Shortcuts.OpenChatCommandLine.performed -= OnOpenChatCommandLineShortcutPerformed;
->>>>>>> 6ac89767
         }
 
         private async UniTaskVoid ShowErrorNotificationAsync(string errorMessage, CancellationToken ct)
