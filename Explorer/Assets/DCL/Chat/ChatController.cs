using Arch.Core;
using Cysharp.Threading.Tasks;
using DCL.CharacterCamera;
using DCL.Chat.Commands;
using DCL.Chat.History;
using DCL.Chat.MessageBus;
using DCL.Chat.InputBus;
using DCL.Input;
using DCL.Input.Component;
using DCL.Input.Systems;
using DCL.Multiplayer.Connections.RoomHubs;
using DCL.Multiplayer.Profiles.Tables;
using DCL.Nametags;
using DCL.Profiles;
using DCL.RealmNavigation;
using DCL.Settings.Settings;
using DCL.UI.InputFieldFormatting;
using DCL.UI.SharedSpaceManager;
using ECS.Abstract;
using LiveKit.Proto;
using LiveKit.Rooms;
using MVC;
using System.Collections.Generic;
using System.Threading;
using UnityEngine.InputSystem;
using Utility;
using Utility.Arch;

namespace DCL.Chat
{
    public class ChatController : ControllerBase<ChatView, ChatController.ShowParams>, IPanelInSharedSpace
    {
        public struct ShowParams
        {
            /// <summary>
            /// Indicates whether the chat panel should be folded or unfolded when its view is shown.
            /// </summary>
            public readonly bool ShowUnfolded;

            public ShowParams(bool showUnfolded)
            {
                ShowUnfolded = showUnfolded;
            }
        }

        public delegate void ChatBubbleVisibilityChangedDelegate(bool isVisible);

        private readonly IReadOnlyEntityParticipantTable entityParticipantTable;
        private readonly IChatMessagesBus chatMessagesBus;
        private readonly NametagsData nametagsData;
        private readonly IChatHistory chatHistory;
        private readonly World world;
        private readonly Entity playerEntity;
        private readonly IInputBlock inputBlock;
        private readonly ViewDependencies viewDependencies;
        private readonly IChatCommandsBus chatCommandsBus;
        private readonly IRoom islandRoom;
        private readonly IProfileCache profileCache;
        private readonly ITextFormatter hyperlinkTextFormatter;
        private readonly ChatAudioSettingsAsset chatAudioSettings;
        private readonly IChatInputBus chatInputBus;
        private readonly ILoadingStatus loadingStatus;

        private SingleInstanceEntity cameraEntity;
        private CancellationTokenSource memberListCts;
        private string previousRoomSid = string.Empty;
        private readonly List<ChatMemberListView.MemberData> membersBuffer = new ();
        private readonly List<Profile> participantProfileBuffer = new ();

        // Used exclusively to calculate the new value of the read messages once the Unread messages separator has been viewed
        private int messageCountWhenSeparatorViewed;
        private bool hasToResetUnreadMessagesWhenNewMessageArrive;

        public override CanvasOrdering.SortingLayer Layer => CanvasOrdering.SortingLayer.Persistent;

        public bool IsUnfolded
        {
            get => viewInstance.IsUnfolded;

            set
            {
                viewInstance.IsUnfolded = value;

                // When opened from outside, it should show the unread messages
                if (value)
                    viewInstance.ShowNewMessages();
            }

        }

        public bool IsVisibleInSharedSpace => State != ControllerState.ViewHidden && GetViewVisibility() && viewInstance!.IsUnfolded;

        public event ChatBubbleVisibilityChangedDelegate? ChatBubbleVisibilityChanged;
        public event IPanelInSharedSpace.ViewShowingCompleteDelegate? ViewShowingComplete;

        public ChatController(
            ViewFactoryMethod viewFactory,
            IChatMessagesBus chatMessagesBus,
            IChatHistory chatHistory,
            IReadOnlyEntityParticipantTable entityParticipantTable,
            NametagsData nametagsData,
            World world,
            Entity playerEntity,
            IInputBlock inputBlock,
            ViewDependencies viewDependencies,
            IChatCommandsBus chatCommandsBus,
            IRoomHub roomHub,
            ChatAudioSettingsAsset chatAudioSettings,
            ITextFormatter hyperlinkTextFormatter,
            IProfileCache profileCache,
            IChatInputBus chatInputBus,
            ILoadingStatus loadingStatus) : base(viewFactory)
        {
            this.chatMessagesBus = chatMessagesBus;
            this.chatHistory = chatHistory;
            this.entityParticipantTable = entityParticipantTable;
            this.nametagsData = nametagsData;
            this.world = world;
            this.playerEntity = playerEntity;
            this.inputBlock = inputBlock;
            this.viewDependencies = viewDependencies;
            this.chatCommandsBus = chatCommandsBus;
            this.islandRoom = roomHub.IslandRoom();
            this.chatAudioSettings = chatAudioSettings;
            this.hyperlinkTextFormatter = hyperlinkTextFormatter;
            this.profileCache = profileCache;
            this.chatInputBus = chatInputBus;
<<<<<<< HEAD
=======
            this.loadingStatus = loadingStatus;
            chatLifecycleBusController.SubscribeToHideChatCommand(HideBusCommandReceived);
>>>>>>> 99938057
        }

        public void Clear() // Called by a command
        {
            chatHistory.ClearChannel(viewInstance!.CurrentChannel);
            messageCountWhenSeparatorViewed = 0;
        }

        public override void Dispose()
        {
            chatMessagesBus.MessageAdded -= OnChatBusMessageAdded;
            chatHistory.MessageAdded -= OnChatHistoryMessageAdded;
            chatHistory.ReadMessagesChanged -= OnChatHistoryReadMessagesChanged;
            chatCommandsBus.OnClearChat -= Clear;
            chatInputBus.InsertTextInChat -= OnInputTextInserted;

            if (viewInstance != null)
            {
                viewInstance.PointerEnter -= OnChatViewPointerEnter;
                viewInstance.PointerExit -= OnChatViewPointerExit;
                viewInstance.InputBoxFocusChanged -= OnViewInputBoxFocusChanged;
                viewInstance.EmojiSelectionVisibilityChanged -= OnViewEmojiSelectionVisibilityChanged;
                viewInstance.ChatBubbleVisibilityChanged -= OnViewChatBubbleVisibilityChanged;
                viewInstance.InputSubmitted -= OnViewInputSubmitted;
                viewInstance.ScrollBottomReached -= OnViewScrollBottomReached;
                viewInstance.UnreadMessagesSeparatorViewed -= OnViewUnreadMessagesSeparatorViewed;
                viewInstance.FoldingChanged -= OnViewFoldingChanged;
                viewInstance.MemberListVisibilityChanged -= OnMemberListVisibilityChanged;
                viewInstance.Dispose();
            }

            viewDependencies.DclInput.UI.Click.performed -= OnUIClickPerformed;
            viewDependencies.DclInput.Shortcuts.ToggleNametags.performed -= OnToggleNametagsShortcutPerformed;
            viewDependencies.DclInput.Shortcuts.OpenChatCommandLine.performed -= OnOpenChatCommandLineShortcutPerformed;
            viewDependencies.DclInput.UI.Submit.performed -= OnSubmitShortcutPerformed;

            memberListCts.SafeCancelAndDispose();
        }

        public async UniTask OnShownInSharedSpaceAsync(CancellationToken ct, object parameters = null)
        {
            if(State != ControllerState.ViewHidden)
            {
                if(!GetViewVisibility())
                    SetViewVisibility(true);

                ShowParams showParams = (ShowParams)parameters;
                IsUnfolded = showParams.ShowUnfolded;

                ViewShowingComplete?.Invoke(this);
            }

            await UniTask.CompletedTask;
        }

        public async UniTask OnHiddenInSharedSpaceAsync(CancellationToken ct)
        {
            IsUnfolded = false;
            await UniTask.CompletedTask;
        }

        /// <summary>
        /// Makes the input box gain the focus so the user can start typing.
        /// </summary>
        public void FocusInputBox()
        {
            viewInstance.FocusInputBox();
        }

        /// <summary>
        /// Makes the chat panel (including the input box) invisible or visible (it does not hide the view).
        /// </summary>
        /// <param name="visibility">Whether to make the panel visible.</param>
        public void SetViewVisibility(bool visibility)
        {
            viewInstance.gameObject.SetActive(visibility);
        }

        /// <summary>
        /// Indicates whether the panel is invisible or not (the view is never hidden as it is a Persistent panel).
        /// </summary>
        /// <returns>True if the panel is visible; False otherwise.</returns>
        public bool GetViewVisibility()
        {
            return viewInstance.gameObject.activeInHierarchy;
        }

        protected override void OnViewInstantiated()
        {
            cameraEntity = world.CacheCamera();

            //We start processing messages once the view is ready
            chatMessagesBus.MessageAdded += OnChatBusMessageAdded;
            chatHistory.MessageAdded += OnChatHistoryMessageAdded; // TODO: This should not exist, the only way to add a chat message from outside should be by using the bus
            chatHistory.ReadMessagesChanged += OnChatHistoryReadMessagesChanged;
            chatCommandsBus.OnClearChat += Clear;
            chatInputBus.InsertTextInChat += OnInputTextInserted;

            viewInstance!.InjectDependencies(viewDependencies);
            viewInstance!.Initialize(chatHistory.Channels, ChatChannel.NEARBY_CHANNEL, nametagsData.showChatBubbles, chatAudioSettings, GetProfilesFromParticipants, loadingStatus);

            viewInstance.PointerEnter += OnChatViewPointerEnter;
            viewInstance.PointerExit += OnChatViewPointerExit;

            viewInstance.InputBoxFocusChanged += OnViewInputBoxFocusChanged;
            viewInstance.EmojiSelectionVisibilityChanged += OnViewEmojiSelectionVisibilityChanged;
            viewInstance.ChatBubbleVisibilityChanged += OnViewChatBubbleVisibilityChanged;
            viewInstance.InputSubmitted += OnViewInputSubmitted;
            viewInstance.MemberListVisibilityChanged += OnMemberListVisibilityChanged;
            viewInstance.ScrollBottomReached += OnViewScrollBottomReached;
            viewInstance.UnreadMessagesSeparatorViewed += OnViewUnreadMessagesSeparatorViewed;
            viewInstance.FoldingChanged += OnViewFoldingChanged;

            OnFocus();

            // Intro message
            // TODO: Use localization systems here:
            chatHistory.AddMessage(ChatChannel.NEARBY_CHANNEL, ChatMessage.NewFromSystem("Type /help for available commands."));
            chatHistory.Channels[ChatChannel.NEARBY_CHANNEL].MarkAllMessagesAsRead();

            memberListCts = new CancellationTokenSource();
            UniTask.RunOnThreadPool(UpdateMembersDataAsync);
        }

        private void OnChatHistoryMessageAdded(ChatChannel destinationChannel, ChatMessage addedMessage)
        {
            bool isSentByOwnUser = addedMessage is { SystemMessage: false, SentByOwnUser: true };

            CreateChatBubble(destinationChannel, addedMessage, isSentByOwnUser);

            // If the chat is showing the channel that receives the message and the scroll view is at the bottom, mark everything as read
            if (viewInstance!.IsMessageListVisible && destinationChannel.Id.Equals(viewInstance.CurrentChannel) && viewInstance.IsScrollAtBottom)
                MarkCurrentChannelAsRead();

            if (isSentByOwnUser)
            {
                MarkCurrentChannelAsRead();
                viewInstance.RefreshMessages();
                viewInstance.ShowLastMessage();
            }
            else
            {
                // Note: When the unread messages separator (NEW line) is viewed, it gets ready to jump to a new position.
                //       Once a new message arrives, the separator moves to the position of that new message and the count of
                //       unread messages is set to 1.
                if (hasToResetUnreadMessagesWhenNewMessageArrive)
                {
                    hasToResetUnreadMessagesWhenNewMessageArrive = false;
                    destinationChannel.ReadMessages = messageCountWhenSeparatorViewed;
                }

                viewInstance.RefreshMessages();
            }
        }

        private void OnViewFoldingChanged(bool isUnfolded)
        {
            if (!isUnfolded)
                MarkCurrentChannelAsRead();
        }

        private void OnChatHistoryReadMessagesChanged(ChatChannel changedChannel)
        {
            viewInstance!.RefreshMessages();
        }

        private void OnViewUnreadMessagesSeparatorViewed()
        {
            messageCountWhenSeparatorViewed = chatHistory.Channels[viewInstance!.CurrentChannel].Messages.Count;
            hasToResetUnreadMessagesWhenNewMessageArrive = true;
        }

        private void OnViewScrollBottomReached()
        {
            MarkCurrentChannelAsRead();
        }

        private async UniTask UpdateMembersDataAsync()
        {
            const int WAIT_TIME_IN_BETWEEN_UPDATES = 500;

            while (!memberListCts.IsCancellationRequested)
            {
                // If the player jumps to another room (like a world) while the member list is visible, it must refresh
                if (previousRoomSid != islandRoom.Info.Sid && viewInstance!.IsMemberListVisible)
                {
                    previousRoomSid = islandRoom.Info.Sid;
                    RefreshMemberList();
                }

                // Updates the amount of members
                if(canUpdateParticipants && islandRoom.Participants.RemoteParticipantIdentities().Count != viewInstance!.MemberCount)
                    viewInstance!.MemberCount = islandRoom.Participants.RemoteParticipantIdentities().Count;

                await UniTask.Delay(WAIT_TIME_IN_BETWEEN_UPDATES);
            }
        }

        protected override void OnBlur()
        {
            viewInstance!.DisableInputBoxSubmissions();
        }

        protected override void OnFocus()
        {
            if (viewInstance!.IsFocused) return;

            viewInstance.EnableInputBoxSubmissions();
        }

        protected override void OnViewShow()
        {
            base.OnViewShow();
            viewDependencies.DclInput.UI.Click.performed += OnUIClickPerformed;
            viewDependencies.DclInput.Shortcuts.ToggleNametags.performed += OnToggleNametagsShortcutPerformed;
            viewDependencies.DclInput.Shortcuts.OpenChatCommandLine.performed += OnOpenChatCommandLineShortcutPerformed;

            viewInstance.IsUnfolded = inputData.ShowUnfolded;
        }

        protected override void OnViewClose()
        {
            base.OnViewClose();
            viewDependencies.DclInput.UI.Click.performed -= OnUIClickPerformed;
            viewDependencies.DclInput.Shortcuts.ToggleNametags.performed -= OnToggleNametagsShortcutPerformed;
            viewDependencies.DclInput.Shortcuts.OpenChatCommandLine.performed -= OnOpenChatCommandLineShortcutPerformed;

            MarkCurrentChannelAsRead();
        }

        private void MarkCurrentChannelAsRead()
        {
            chatHistory.Channels[viewInstance!.CurrentChannel].MarkAllMessagesAsRead();
            messageCountWhenSeparatorViewed = chatHistory.Channels[viewInstance.CurrentChannel].ReadMessages;
        }

        private bool canUpdateParticipants => islandRoom.Info.ConnectionState == ConnectionState.ConnConnected;

        protected override async UniTask WaitForCloseIntentAsync(CancellationToken ct)
        {
            ViewShowingComplete?.Invoke(this);
            await UniTask.Never(ct);
        }

        private void CreateChatBubble(ChatChannel channel, ChatMessage chatMessage, bool isSentByOwnUser)
        {
            // Chat bubble over the avatars
            if (chatMessage.SentByOwnUser == false && entityParticipantTable.TryGet(chatMessage.WalletAddress, out IReadOnlyEntityParticipantTable.Entry entry))
            {
                Entity entity = entry.Entity;
                GenerateChatBubbleComponent(entity, chatMessage);

                switch (chatAudioSettings.chatAudioSettings)
                {
                    case ChatAudioSettings.NONE:
                        return;
                    case ChatAudioSettings.MENTIONS_ONLY when chatMessage.IsMention:
                    case ChatAudioSettings.ALL:
                        viewInstance!.PlayMessageReceivedSfx(chatMessage.IsMention);
                        break;
                }
            }
            else if (isSentByOwnUser)
                GenerateChatBubbleComponent(playerEntity, chatMessage);
        }

        private void GenerateChatBubbleComponent(Entity e, ChatMessage chatMessage)
        {
            if (nametagsData is { showChatBubbles: true, showNameTags: true })
                world.AddOrGet(e, new ChatBubbleComponent(chatMessage.Message, chatMessage.SenderValidatedName, chatMessage.WalletAddress, chatMessage.IsMention));
        }

        private void DisableUnwantedInputs()
        {
            world.AddOrGet(cameraEntity, new CameraBlockerComponent());
            inputBlock.Disable(InputMapComponent.BLOCK_USER_INPUT);
        }

        private void EnableUnwantedInputs()
        {
            world.TryRemove<CameraBlockerComponent>(cameraEntity);
            inputBlock.Enable(InputMapComponent.BLOCK_USER_INPUT);
        }

        private void OnViewChatBubbleVisibilityChanged(bool isVisible)
        {
            nametagsData.showChatBubbles = isVisible;

            ChatBubbleVisibilityChanged?.Invoke(isVisible);
        }

        private void OnViewInputSubmitted(ChatChannel channel, string message, string origin)
        {
            chatMessagesBus.Send(channel.Id, message, origin);
        }

        private void OnViewEmojiSelectionVisibilityChanged(bool isVisible)
        {
            if (isVisible)
                DisableUnwantedInputs();
            else
                EnableUnwantedInputs();
        }

        private void OnViewInputBoxFocusChanged(bool hasFocus)
        {
            if (hasFocus)
                DisableUnwantedInputs();
            else
                EnableUnwantedInputs();
        }

        private void OnChatViewPointerExit() =>
            world.TryRemove<CameraBlockerComponent>(cameraEntity);

        private void OnChatViewPointerEnter() =>
            world.AddOrGet(cameraEntity, new CameraBlockerComponent());

        private void OnOpenChatCommandLineShortcutPerformed(InputAction.CallbackContext obj)
        {
            viewInstance!.FocusInputBoxWithText("/");
        }

        private void OnToggleNametagsShortcutPerformed(InputAction.CallbackContext obj)
        {
            nametagsData.showNameTags = !nametagsData.showNameTags;
            viewInstance!.EnableChatBubblesVisibilityField = nametagsData.showNameTags;
        }

        private void OnUIClickPerformed(InputAction.CallbackContext obj)
        {
            viewInstance!.Click();
        }

        private void OnSubmitShortcutPerformed(InputAction.CallbackContext obj)
        {
            viewInstance!.FocusInputBox();
        }

        private void OnInputTextInserted(string text)
        {
            viewInstance!.FocusInputBox();
            viewInstance.InsertTextInInputBox(text);
        }

        private void OnChatBusMessageAdded(ChatChannel.ChannelId channelId, ChatMessage chatMessage)
        {
            if (!chatMessage.SystemMessage)
            {
                string formattedText = hyperlinkTextFormatter.FormatText(chatMessage.Message);
                var newChatMessage = ChatMessage.CopyWithNewMessage(formattedText, chatMessage);
                chatHistory.AddMessage(channelId, newChatMessage);
            }
            else
                chatHistory.AddMessage(channelId, chatMessage);
        }

        private void OnMemberListVisibilityChanged(bool isVisible)
        {
            if (isVisible && canUpdateParticipants)
            {
                RefreshMemberList();
            }
        }

        private List<ChatMemberListView.MemberData> GenerateMemberList()
        {
            membersBuffer.Clear();

            GetProfilesFromParticipants(participantProfileBuffer);

            for (int i = 0; i < participantProfileBuffer.Count; ++i)
            {
                ChatMemberListView.MemberData newMember = GetMemberDataFromParticipantIdentity(participantProfileBuffer[i]);

                if (!string.IsNullOrEmpty(newMember.Name))
                    membersBuffer.Add(newMember);
            }

            return membersBuffer;
        }

        private ChatMemberListView.MemberData GetMemberDataFromParticipantIdentity(Profile profile)
        {
            ChatMemberListView.MemberData newMemberData = new ChatMemberListView.MemberData
                {
                    Id = profile.UserId,
                };

            if (profile != null)
            {
                newMemberData.Name = profile.ValidatedName;
                newMemberData.FaceSnapshotUrl = profile.Avatar.FaceSnapshotUrl;
                newMemberData.ConnectionStatus = ChatMemberConnectionStatus.Online; // TODO: Get this info from somewhere, when the other shapes are developed
                newMemberData.WalletId = profile.WalletId;
                newMemberData.ProfileColor = profile.UserNameColor;
            }

            return newMemberData;
        }

        private void RefreshMemberList()
        {
            List<ChatMemberListView.MemberData> members = GenerateMemberList();
            viewInstance!.SetMemberData(members);
        }

        private void GetProfilesFromParticipants(List<Profile> outProfiles)
        {
            outProfiles.Clear();

            // Island room
            IReadOnlyCollection<string> islandIdentities = islandRoom.Participants.RemoteParticipantIdentities();

            foreach (string identity in islandIdentities)
            {
                Profile profile = profileCache.Get(identity);

                if(profile != null)
                    outProfiles.Add(profile);
            }
        }
    }
}<|MERGE_RESOLUTION|>--- conflicted
+++ resolved
@@ -125,11 +125,7 @@
             this.hyperlinkTextFormatter = hyperlinkTextFormatter;
             this.profileCache = profileCache;
             this.chatInputBus = chatInputBus;
-<<<<<<< HEAD
-=======
             this.loadingStatus = loadingStatus;
-            chatLifecycleBusController.SubscribeToHideChatCommand(HideBusCommandReceived);
->>>>>>> 99938057
         }
 
         public void Clear() // Called by a command
