--- conflicted
+++ resolved
@@ -5,18 +5,12 @@
 using DCL.Chat.Commands;
 using DCL.Chat.History;
 using DCL.Chat.MessageBus;
-using DCL.Diagnostics;
 using DCL.Emoji;
 using DCL.Input;
-<<<<<<< HEAD
+using DCL.Input.Component;
 using DCL.Input.Systems;
-using DCL.Input.UnityInputSystem.Blocks;
-=======
-using DCL.Input.Component;
->>>>>>> e0cb1447
 using DCL.Multiplayer.Profiles.Tables;
 using DCL.Nametags;
-using DCL.SDKComponents.InputModifier.Components;
 using ECS.Abstract;
 using MVC;
 using SuperScrollView;
@@ -36,6 +30,8 @@
     {
         private const int MAX_MESSAGE_LENGTH = 250;
         private const string EMOJI_SUGGESTION_PATTERN = @":\w+";
+        private const string EMOJI_TAG = "[emoji]";
+        private const string HASH_CHARACTER = "#";
         private static readonly Regex EMOJI_PATTERN_REGEX = new (EMOJI_SUGGESTION_PATTERN, RegexOptions.Compiled);
 
         private readonly IReadOnlyEntityParticipantTable entityParticipantTable;
@@ -240,8 +236,8 @@
                 return;
 
             int caretPosition = viewInstance.InputField.stringPosition;
-            viewInstance.InputField.text = viewInstance.InputField.text.Insert(caretPosition, "[emoji]");
-            viewInstance.InputField.text = viewInstance.InputField.text.Replace("[emoji]", emoji);
+            viewInstance.InputField.text = viewInstance.InputField.text.Insert(caretPosition, EMOJI_TAG);
+            viewInstance.InputField.text = viewInstance.InputField.text.Replace(EMOJI_TAG, emoji);
             viewInstance.InputField.stringPosition += emoji.Length;
 
             viewInstance.InputField.ActivateInputField();
@@ -265,13 +261,13 @@
         private void BlockUnwantedInputs()
         {
             world.AddOrGet(cameraEntity, new CameraBlockerComponent());
-            inputBlock.Disable(InputMapComponent.Kind.Camera , InputMapComponent.Kind.Shortcuts , InputMapComponent.Kind.Player);
+            inputBlock.Disable(InputMapComponent.Kind.CAMERA , InputMapComponent.Kind.SHORTCUTS , InputMapComponent.Kind.PLAYER);
         }
 
         private void UnblockUnwantedInputs()
         {
             world.TryRemove<CameraBlockerComponent>(cameraEntity);
-            inputBlock.Enable(InputMapComponent.Kind.Camera , InputMapComponent.Kind.Shortcuts , InputMapComponent.Kind.Player);
+            inputBlock.Enable(InputMapComponent.Kind.CAMERA , InputMapComponent.Kind.SHORTCUTS , InputMapComponent.Kind.PLAYER);
         }
 
         private void OnSubmitAction(InputAction.CallbackContext obj)
@@ -337,8 +333,8 @@
         {
             //temporary approach to extract the username without the walledId, will be refactored
             //once we have the proper integration of the profile retrieval
-            Color playerNameColor = chatEntryConfiguration.GetNameColor(itemData.Sender.Contains("#")
-                ? $"{itemData.Sender.Substring(0, itemData.Sender.IndexOf("#", StringComparison.Ordinal))}"
+            Color playerNameColor = chatEntryConfiguration.GetNameColor(itemData.Sender.Contains(HASH_CHARACTER)
+                ? $"{itemData.Sender.Substring(0, itemData.Sender.IndexOf(HASH_CHARACTER, StringComparison.Ordinal))}"
                 : itemData.Sender);
 
             itemScript.playerName.color = playerNameColor;
