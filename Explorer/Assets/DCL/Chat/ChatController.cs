using Arch.Core;
using Cysharp.Threading.Tasks;
using DCL.CharacterCamera;
using DCL.CharacterMotion.Components;
using DCL.Emoji;
using DCL.Input;
using DCL.Multiplayer.Profiles.Tables;
using DCL.Nametags;
using DCL.Profiles;
using ECS.Abstract;
using MVC;
using SuperScrollView;
using System.Collections.Generic;
using System.Text.RegularExpressions;
using System.Threading;
using UnityEngine;
using UnityEngine.InputSystem;
using Utility;

namespace DCL.Chat
{
    public partial class ChatController : ControllerBase<ChatView>
    {
        private const string EMOJI_SUGGESTION_PATTERN = @":\w+";
        private const int MAX_MESSAGE_LENGTH = 250;

        private static readonly Regex EMOJI_PATTERN_REGEX = new (EMOJI_SUGGESTION_PATTERN);

        private readonly IReadOnlyEntityParticipantTable entityParticipantTable;
        private readonly ChatEntryConfigurationSO chatEntryConfiguration;
        private readonly IChatMessagesBus chatMessagesBus;
        private EmojiPanelController? emojiPanelController;
        private EmojiSuggestionPanel? emojiSuggestionPanelController;
        private readonly NametagsData nametagsData;
        private readonly EmojiPanelConfigurationSO emojiPanelConfiguration;
        private readonly TextAsset emojiMappingJson;
        private readonly EmojiSectionView emojiSectionViewPrefab;
        private readonly EmojiButton emojiButtonPrefab;
        private readonly EmojiSuggestionView emojiSuggestionViewPrefab;
        private readonly List<ChatMessage> chatMessages = new ();
        private readonly List<EmojiData> keysWithPrefix = new ();
        private readonly IEventSystem eventSystem;
        private World world;

        private string currentMessage = string.Empty;
        private CancellationTokenSource cts;
        private CancellationTokenSource emojiPanelCts;
        private readonly Entity playerEntity;
        private SingleInstanceEntity cameraEntity;
        private DCLInput dclInput;

        public override CanvasOrdering.SortingLayer Layer => CanvasOrdering.SortingLayer.Persistent;

        public ChatController(
            ViewFactoryMethod viewFactory,
            ChatEntryConfigurationSO chatEntryConfiguration,
            IChatMessagesBus chatMessagesBus,
            IReadOnlyEntityParticipantTable entityParticipantTable,
            NametagsData nametagsData,
            EmojiPanelConfigurationSO emojiPanelConfiguration,
            TextAsset emojiMappingJson,
            EmojiSectionView emojiSectionViewPrefab,
            EmojiButton emojiButtonPrefab,
            EmojiSuggestionView emojiSuggestionViewPrefab,
            World world,
            Entity playerEntity,
            DCLInput dclInput,
            IEventSystem eventSystem
        ) : base(viewFactory)
        {
            this.chatEntryConfiguration = chatEntryConfiguration;
            this.chatMessagesBus = chatMessagesBus;
            this.entityParticipantTable = entityParticipantTable;
            this.nametagsData = nametagsData;
            this.emojiPanelConfiguration = emojiPanelConfiguration;
            this.emojiMappingJson = emojiMappingJson;
            this.emojiSectionViewPrefab = emojiSectionViewPrefab;
            this.emojiButtonPrefab = emojiButtonPrefab;
            this.emojiSuggestionViewPrefab = emojiSuggestionViewPrefab;
            this.world = world;
            this.playerEntity = playerEntity;
            this.dclInput = dclInput;
            this.eventSystem = eventSystem;

            chatMessagesBus.OnMessageAdded += CreateChatEntry;
            //Adding two elements to count as top and bottom padding
            chatMessages.Add(new ChatMessage(true));
            chatMessages.Add(new ChatMessage(true));
        }

        protected override void OnViewInstantiated()
        {
            cameraEntity = world.CacheCamera();
            viewInstance.OnChatViewPointerEnter += OnChatViewPointerEnter;
            viewInstance.OnChatViewPointerExit += OnChatViewPointerExit;
            viewInstance.CharacterCounter.SetMaximumLength(viewInstance.InputField.characterLimit);
            viewInstance.CharacterCounter.gameObject.SetActive(false);
            viewInstance.InputField.onValueChanged.AddListener(OnInputChanged);
            viewInstance.InputField.onSelect.AddListener(OnInputSelected);
            viewInstance.InputField.onDeselect.AddListener(OnInputDeselected);
            viewInstance.InputField.onSubmit.AddListener(OnSubmit);
            viewInstance.CloseChatButton.onClick.AddListener(CloseChat);
            viewInstance.LoopList.InitListView(0, OnGetItemByIndex);

            emojiPanelController = new EmojiPanelController(viewInstance.EmojiPanel, emojiPanelConfiguration, emojiMappingJson, emojiSectionViewPrefab, emojiButtonPrefab);
            emojiPanelController.OnEmojiSelected += AddEmojiToInput;

            emojiSuggestionPanelController = new EmojiSuggestionPanel(viewInstance.EmojiSuggestionPanel, emojiSuggestionViewPrefab);
            emojiSuggestionPanelController.OnEmojiSelected += AddEmojiFromSuggestion;

            viewInstance.EmojiPanelButton.onClick.AddListener(ToggleEmojiPanel);

            viewInstance.ChatBubblesToggle.Toggle.onValueChanged.AddListener(OnToggleChatBubblesValueChanged);
            viewInstance.ChatBubblesToggle.Toggle.SetIsOnWithoutNotify(nametagsData.showChatBubbles);
            dclInput.UI.Submit.performed += OnSubmitAction;
            OnToggleChatBubblesValueChanged(nametagsData.showChatBubbles);
        }

        private void OnChatViewPointerExit() =>
            world.Remove<CameraBlockerComponent>(cameraEntity);

        private void OnChatViewPointerEnter() =>
            world.AddOrGet(cameraEntity, new CameraBlockerComponent());

        private void AddEmojiFromSuggestion(string emojiCode)
        {
            if(viewInstance.InputField.text.Length >= MAX_MESSAGE_LENGTH)
                return;

            viewInstance.InputField.text = viewInstance.InputField.text.Replace(EMOJI_PATTERN_REGEX.Match(viewInstance.InputField.text).Value, emojiCode);
            viewInstance.InputField.stringPosition += emojiCode.Length;
            viewInstance.InputField.ActivateInputField();
        }

        private void OnToggleChatBubblesValueChanged(bool isToggled)
        {
            viewInstance.ChatBubblesToggle.OffImage.gameObject.SetActive(!isToggled);
            viewInstance.ChatBubblesToggle.OnImage.gameObject.SetActive(isToggled);
            nametagsData.showChatBubbles = isToggled;
        }

        private void AddEmojiToInput(string emoji)
        {
            if(viewInstance.InputField.text.Length >= MAX_MESSAGE_LENGTH)
                return;

            int caretPosition = viewInstance.InputField.stringPosition;
            viewInstance.InputField.text = viewInstance.InputField.text.Insert(caretPosition, "[emoji]");
            viewInstance.InputField.text = viewInstance.InputField.text.Replace("[emoji]", emoji);
            viewInstance.InputField.stringPosition += emoji.Length;

            viewInstance.InputField.ActivateInputField();
        }

        private void ToggleEmojiPanel()
        {
            emojiPanelCts.SafeCancelAndDispose();
            emojiPanelCts = new CancellationTokenSource();
            viewInstance.EmojiPanel.gameObject.SetActive(!viewInstance.EmojiPanel.gameObject.activeInHierarchy);
            emojiSuggestionPanelController!.SetPanelVisibility(false);
            ToggleEmojiPanelAsync(emojiPanelCts.Token).Forget();
        }

        private UniTask ToggleEmojiPanelAsync(CancellationToken ct)
        {
            ct.ThrowIfCancellationRequested();
            viewInstance.EmojiPanel.EmojiContainer.gameObject.SetActive(viewInstance.EmojiPanel.gameObject.activeInHierarchy);

            if (viewInstance.EmojiPanel.EmojiContainer.gameObject.activeInHierarchy)
                world.AddOrGet(playerEntity, new MovementBlockerComponent());
            else
                world.Remove<MovementBlockerComponent>(playerEntity);

            viewInstance.InputField.ActivateInputField();
            return UniTask.CompletedTask;
        }

        private void OnSubmitAction(InputAction.CallbackContext obj)
        {
            if (viewInstance.InputField.isFocused) return;

            viewInstance.InputField.ActivateInputField();
            viewInstance.InputField.OnSelect(null);
        }

        private void OnSubmit(string _)
        {
            emojiPanelController.SetPanelVisibility(false);
            emojiSuggestionPanelController.SetPanelVisibility(false);

            if (string.IsNullOrWhiteSpace(currentMessage))
            {
                viewInstance.InputField.DeactivateInputField();
                viewInstance.InputField.OnDeselect(null);
                return;
            }

            chatMessagesBus.Send(currentMessage);
            currentMessage = string.Empty;
            viewInstance.InputField.text = string.Empty;
<<<<<<< HEAD
            emojiPanelController!.SetPanelVisibility(false);
            viewInstance.InputField.ActivateInputField();
            emojiSuggestionPanelController!.SetPanelVisibility(false);
=======
            viewInstance.InputField.ActivateInputField();
>>>>>>> 3105b808
        }

        private LoopListViewItem2? OnGetItemByIndex(LoopListView2 listView, int index)
        {
            if (index < 0 || index >= chatMessages.Count)
                return null;

            ChatMessage itemData = chatMessages[index];
            LoopListViewItem2 item;
            if(itemData.IsPaddingElement)
                item = listView.NewListViewItem(listView.ItemPrefabDataList[2].mItemPrefab.name);
            else
            {
                item = listView.NewListViewItem(itemData.SentByOwnUser ? listView.ItemPrefabDataList[1].mItemPrefab.name : listView.ItemPrefabDataList[0].mItemPrefab.name);
                ChatEntryView itemScript = item!.GetComponent<ChatEntryView>()!;

                if (entityParticipantTable.Has(itemData.WalletAddress))
                {
                    var entity = entityParticipantTable.Entity(itemData.WalletAddress);
                    Profile profile = world.Get<Profile>(entity);
                    if(profile.ProfilePicture != null)
                        itemScript.playerIcon.sprite = profile.ProfilePicture.Value.Asset;
                }
                itemScript.playerName.color = chatEntryConfiguration.GetNameColor(itemData.Sender);
                itemScript.SetItemData(itemData);

                //Workaround needed to animate the chat entries due to infinite scroll plugin behaviour
                if (itemData.HasToAnimate)
                {
                    itemScript.AnimateChatEntry();
                    chatMessages[index] = new ChatMessage(itemData.Message, itemData.Sender, itemData.WalletAddress, itemData.SentByOwnUser, false);
                }
            }

            return item;
        }

        private void CloseChat()
        {
            //TODO: will add logic for the panel closing once it's defined
        }

        private void OnInputDeselected(string inputText)
        {
            viewInstance.CharacterCounter.gameObject.SetActive(false);
            viewInstance.StartChatEntriesFadeout();
            world.Remove<MovementBlockerComponent>(playerEntity);
        }

        private void OnInputSelected(string inputText)
        {
            viewInstance.CharacterCounter.gameObject.SetActive(true);
            viewInstance.StopChatEntriesFadeout();
            world.AddOrGet(playerEntity, new MovementBlockerComponent());
        }

        private void OnInputChanged(string inputText)
        {
            HandleEmojiSearch(inputText);

            viewInstance.CharacterCounter.SetCharacterCount(inputText.Length);
            viewInstance.StopChatEntriesFadeout();
            currentMessage = inputText;
        }

        private void HandleEmojiSearch(string inputText)
        {
            Match match = EMOJI_PATTERN_REGEX.Match(inputText);

            if (match.Success)
            {
                if (match.Value.Length < 2)
                {
                    emojiSuggestionPanelController!.SetPanelVisibility(false);
                    return;
                }

                cts.SafeCancelAndDispose();
                cts = new CancellationTokenSource();

                SearchAndSetEmojiSuggestionsAsync(match.Value, cts.Token).Forget();
            }
            else { emojiSuggestionPanelController!.SetPanelVisibility(false); }
        }

        private async UniTaskVoid SearchAndSetEmojiSuggestionsAsync(string value, CancellationToken ct)
        {
            await DictionaryUtils.GetKeysWithPrefixAsync(emojiPanelController.EmojiNameMapping, value, keysWithPrefix, ct);

            emojiSuggestionPanelController!.SetValues(keysWithPrefix);
            emojiSuggestionPanelController.SetPanelVisibility(true);
        }

        private void CreateChatEntry(ChatMessage chatMessage)
        {
            if (chatMessage.SentByOwnUser == false && entityParticipantTable.Has(chatMessage.WalletAddress))
            {
                var entity = entityParticipantTable.Entity(chatMessage.WalletAddress);
                world.AddOrGet(entity, new ChatBubbleComponent(chatMessage.Message, chatMessage.Sender, chatMessage.WalletAddress));
            }

            viewInstance.ResetChatEntriesFadeout();

            //Removing padding element and reversing list due to infinite scroll view behaviour
            chatMessages.Remove(chatMessages[^1]);
            chatMessages.Reverse();
            chatMessages.Add(chatMessage);
            chatMessages.Add(new ChatMessage(true));
            chatMessages.Reverse();

            viewInstance.LoopList.SetListItemCount(chatMessages.Count, false);
            viewInstance.LoopList.MovePanelToItemIndex(0, 0);
        }

        public override void Dispose()
        {
            chatMessagesBus.OnMessageAdded -= CreateChatEntry;

            if (emojiPanelController != null)
            {
                emojiPanelController.OnEmojiSelected -= AddEmojiToInput;
                emojiPanelController.Dispose();
            }

            if (emojiSuggestionPanelController != null)
                emojiSuggestionPanelController.OnEmojiSelected -= AddEmojiFromSuggestion;

            dclInput.UI.Submit.performed -= OnSubmitAction;
            cts.SafeCancelAndDispose();
        }

        protected override UniTask WaitForCloseIntentAsync(CancellationToken ct) =>
            UniTask.Never(ct);
    }
}<|MERGE_RESOLUTION|>--- conflicted
+++ resolved
@@ -198,13 +198,7 @@
             chatMessagesBus.Send(currentMessage);
             currentMessage = string.Empty;
             viewInstance.InputField.text = string.Empty;
-<<<<<<< HEAD
-            emojiPanelController!.SetPanelVisibility(false);
-            viewInstance.InputField.ActivateInputField();
-            emojiSuggestionPanelController!.SetPanelVisibility(false);
-=======
-            viewInstance.InputField.ActivateInputField();
->>>>>>> 3105b808
+            viewInstance.InputField.ActivateInputField();
         }
 
         private LoopListViewItem2? OnGetItemByIndex(LoopListView2 listView, int index)
