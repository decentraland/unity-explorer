using Arch.Core;
using Cysharp.Threading.Tasks;
using DCL.Audio;
using DCL.CharacterCamera;
using DCL.Chat.ControllerShowParams;
using DCL.Chat.History;
using DCL.Chat.MessageBus;
using DCL.Chat.EventBus;
using DCL.Diagnostics;
using DCL.Communities;
using DCL.Communities.CommunitiesCard;
using DCL.Friends;
using DCL.Friends.UserBlocking;
using DCL.Input;
using DCL.Input.Component;
using DCL.Input.Systems;
using DCL.Multiplayer.Connections.RoomHubs;
using DCL.Multiplayer.Profiles.Tables;
using DCL.Nametags;
using DCL.Prefs;
using DCL.Profiles;
using DCL.Profiles.Helpers;
using DCL.UI.Profiles.Helpers;
using DCL.RealmNavigation;
using DCL.Settings.Settings;
using DCL.UI;
using DCL.UI.GenericContextMenu;
using DCL.UI.GenericContextMenuParameter;
using DCL.UI.InputFieldFormatting;
using DCL.Web3.Identities;
using DCL.UI.SharedSpaceManager;
using DCL.Utilities;
using DCL.Utilities.Extensions;
using Utility;
using Utility.Arch;
using DCL.VoiceChat;
using DCL.Web3;
using Decentraland.SocialService.V2;
using ECS.Abstract;
using LiveKit.Rooms;
using MVC;
using System;
using System.Collections.Generic;
using System.Threading;
using UnityEngine.InputSystem;
using Utility.Types;

namespace DCL.Chat
{
    public class ChatController : ControllerBase<ChatView, ChatControllerShowParams>,
        IControllerInSharedSpace<ChatView, ChatControllerShowParams>
    {
        public delegate void ConversationOpenedDelegate(bool wasAlreadyOpen);
        public delegate void ConversationClosedDelegate();

        private const string WELCOME_MESSAGE = "Type /help for available commands.";
        private const string NEW_CHAT_MESSAGE = "The chat starts here! Time to say hi! \\U0001F44B";
        private const string GET_COMMUNITY_FAILED_MESSAGE = "Unable to load new Community chat. Please restart Decentraland to try again.";
        private const string GET_USER_COMMUNITIES_FAILED_MESSAGE = "Unable to load Community chats. Please restart Decentraland to try again.";

        private readonly IChatMessagesBus chatMessagesBus;
        private readonly NametagsData nametagsData;
        private readonly IChatHistory chatHistory;
        private readonly World world;
        private readonly IInputBlock inputBlock;
        private readonly IRoom islandRoom;
        private readonly IProfileCache profileCache;
        private readonly ITextFormatter hyperlinkTextFormatter;
        private readonly ChatSettingsAsset chatSettings;
        private readonly IChatEventBus chatEventBus;
        private readonly IWeb3IdentityCache web3IdentityCache;
        private readonly ILoadingStatus loadingStatus;
        private readonly ChatHistoryStorage? chatStorage;
        private readonly IVoiceChatCallStatusService voiceChatCallStatusService;
        private readonly ChatUserStateUpdater chatUserStateUpdater;
        private readonly IChatUserStateEventBus chatUserStateEventBus;
        private readonly ChatControllerChatBubblesHelper chatBubblesHelper;
        private readonly ChatControllerMemberListHelper memberListHelper;
        private readonly IRoomHub roomHub;
        private CallButtonController callButtonController;
        private readonly ProfileRepositoryWrapper profileRepositoryWrapper;
        private readonly CommunitiesDataProvider communitiesDataProvider;
        private readonly ISpriteCache thumbnailCache;
        private readonly IMVCManager mvcManager;
        private readonly WarningNotificationView warningNotificationView;
        private readonly CommunitiesEventBus communitiesEventBus;
        private readonly bool isCallEnabled;

        private readonly List<ChatUserData> membersBuffer = new ();
        private readonly List<ChatUserData> participantProfileBuffer = new ();
        private readonly Dictionary<ChatChannel.ChannelId, GetUserCommunitiesData.CommunityData> userCommunities = new();

        private SingleInstanceEntity cameraEntity;

        // Used exclusively to calculate the new value of the read messages once the Unread messages separator has been viewed
        private int messageCountWhenSeparatorViewed;
        private bool hasToResetUnreadMessagesWhenNewMessageArrive;

        private bool viewInstanceCreated;
        private CancellationTokenSource chatUsersUpdateCts = new();
        private CancellationTokenSource communitiesServiceCts = new();
        private CancellationTokenSource errorNotificationCts = new();
        private CancellationTokenSource memberListCts = new();
        private CancellationTokenSource isUserAllowedInInitializationCts;
        private CancellationTokenSource isUserAllowedInCommunitiesBusSubscriptionCts;

        public string IslandRoomSid => islandRoom.Info.Sid;
        public string PreviousRoomSid { get; set; } = string.Empty;

        public event ConversationOpenedDelegate? ConversationOpened;
        public event ConversationClosedDelegate? ConversationClosed;
        public event IPanelInSharedSpace.ViewShowingCompleteDelegate? ViewShowingComplete;

        private readonly ObjectProxy<IFriendsService> friendsServiceProxy;

        private bool IsViewReady => viewInstanceCreated && viewInstance != null;

        public ChatController(
            ViewFactoryMethod viewFactory,
            IChatMessagesBus chatMessagesBus,
            IChatHistory chatHistory,
            IReadOnlyEntityParticipantTable entityParticipantTable,
            NametagsData nametagsData,
            World world,
            Entity playerEntity,
            IInputBlock inputBlock,
            IRoomHub roomHub,
            ChatSettingsAsset chatSettings,
            ITextFormatter hyperlinkTextFormatter,
            IProfileCache profileCache,
            IChatEventBus chatEventBus,
            IWeb3IdentityCache web3IdentityCache,
            ILoadingStatus loadingStatus,
            ObjectProxy<IUserBlockingCache> userBlockingCacheProxy,
            RPCChatPrivacyService chatPrivacyService,
            IFriendsEventBus friendsEventBus,
            ChatHistoryStorage chatStorage,
            ObjectProxy<IFriendsService> friendsService,
            ProfileRepositoryWrapper profileDataProvider,
            CommunitiesDataProvider communitiesDataProvider,
            ISpriteCache thumbnailCache,
            IMVCManager mvcManager,
            WarningNotificationView warningNotificationView,
            CommunitiesEventBus communitiesEventBus,
            IVoiceChatCallStatusService voiceChatCallStatusService,
            bool isCallEnabled) : base(viewFactory)
        {
            this.chatMessagesBus = chatMessagesBus;
            this.chatHistory = chatHistory;
            this.nametagsData = nametagsData;
            this.world = world;
            this.inputBlock = inputBlock;
            this.islandRoom = roomHub.IslandRoom();
            this.roomHub = roomHub;
            this.chatSettings = chatSettings;
            this.hyperlinkTextFormatter = hyperlinkTextFormatter;
            this.profileCache = profileCache;
            this.chatEventBus = chatEventBus;
            this.web3IdentityCache = web3IdentityCache;
            this.loadingStatus = loadingStatus;
            this.chatStorage = chatStorage;
            this.profileRepositoryWrapper = profileDataProvider;
            friendsServiceProxy = friendsService;
            this.voiceChatCallStatusService = voiceChatCallStatusService;
            this.communitiesDataProvider = communitiesDataProvider;
            this.thumbnailCache = thumbnailCache;
            this.mvcManager = mvcManager;
            this.warningNotificationView = warningNotificationView;
            this.communitiesEventBus = communitiesEventBus;
            this.isCallEnabled = isCallEnabled;

            chatUserStateEventBus = new ChatUserStateEventBus();
            var chatRoom = roomHub.ChatRoom();
            chatUserStateUpdater = new ChatUserStateUpdater(
                userBlockingCacheProxy,
                chatRoom.Participants,
                chatSettings,
                chatPrivacyService,
                chatUserStateEventBus,
                friendsEventBus,
                chatRoom,
                friendsService);

            chatBubblesHelper = new ChatControllerChatBubblesHelper(
                world,
                playerEntity,
                entityParticipantTable,
                profileCache,
                nametagsData,
                chatSettings);

            memberListHelper = new ChatControllerMemberListHelper(
                roomHub,
                membersBuffer,
                GetChannelMembersAsync,
                participantProfileBuffer,
                this,
                chatHistory,
                userCommunities,
                communitiesDataProvider);
        }

#region Panel Visibility

        public bool IsVisibleInSharedSpace => State != ControllerState.ViewHidden && GetViewVisibility() && viewInstance!.IsUnfolded;

        /// <summary>
        /// The chat is considered Folded when its hidden either through the sidebar button or through the close button on the chat title bar.
        /// In this state it won't display any chat message, just the empty input box. And Unread messages will accumulate on the sidebar chat icon.
        /// </summary>
        public bool IsUnfolded
        {
            get => viewInstanceCreated && viewInstance!.IsUnfolded;

            set
            {
                if (!viewInstanceCreated) return;
                viewInstance!.IsUnfolded = value;

                // When opened from outside,
                // it should show the unread messages
                if (value)
                {
                    // Set input state to connected if we are in the NEARBY_CHANNEL_ID
                    // https://github.com/decentraland/unity-explorer/issues/4186
                    if (chatUserStateUpdater.CurrentConversation.Equals(ChatChannel.NEARBY_CHANNEL_ID.Id))
                    {
                        SetupViewWithUserStateOnMainThreadAsync(ChatUserStateUpdater.ChatUserState.CONNECTED).Forget();
                        return;
                    }

                    chatUsersUpdateCts = chatUsersUpdateCts.SafeRestart();
                    UpdateChatUserStateAsync(chatUserStateUpdater.CurrentConversation, true, chatUsersUpdateCts.Token).Forget();

                    viewInstance.ShowNewMessages();
                }
            }
        }

        public async UniTask OnShownInSharedSpaceAsync(CancellationToken ct, ChatControllerShowParams showParams)
        {
            if (State != ControllerState.ViewHidden)
            {
                if (!viewInstanceCreated)
                    return;

                if (!GetViewVisibility())
                    SetViewVisibility(true);

                if (showParams.Unfold)
                    IsUnfolded = true;

                if (showParams.Focus)
                    viewInstance!.Focus();

                ViewShowingComplete?.Invoke(this);
            }

            await UniTask.CompletedTask;
        }

        public async UniTask OnHiddenInSharedSpaceAsync(CancellationToken ct)
        {
            IsUnfolded = false;
            await UniTask.CompletedTask;
        }

        /// <summary>
        /// Makes the chat panel (including the input box) invisible or visible (it does not hide the view, it disables the GameObject).
        /// </summary>
        /// <param name="visibility">Whether to make the panel visible.</param>
        public void SetViewVisibility(bool visibility)
        {
            if (viewInstanceCreated)
                viewInstance!.gameObject.SetActive(visibility);
        }

        /// <summary>
        /// Indicates whether the panel is active or not (the view is never really hidden as it is a Persistent panel).
        /// </summary>
        private bool GetViewVisibility() =>
            viewInstanceCreated && viewInstance != null && viewInstance.gameObject.activeInHierarchy;

#endregion

#region View Show and Close

        protected override void OnViewShow()
        {
            cameraEntity = world.CacheCamera();

            viewInstance.SetProfileDataPovider(profileRepositoryWrapper);

            viewInstance.Initialize(chatHistory.Channels, chatSettings, GetChannelMembersAsync, loadingStatus, profileCache, thumbnailCache, OpenContextMenuAsync);

            callButtonController = new CallButtonController(viewInstance.chatTitleBar.CallButton, voiceChatCallStatusService, chatEventBus);
            viewInstance.chatTitleBar.CallButton.gameObject.SetActive(isCallEnabled);
            chatStorage?.SetNewLocalUserWalletAddress(web3IdentityCache.Identity!.Address);

            SubscribeToEvents();

            AddNearbyChannelAndSendWelcomeMessage();

            memberListHelper.StartUpdating();

            IsUnfolded = inputData.Unfold;
            viewInstance.Blur();

            InitializeChannelsAndConversationsAsync().Forget();
        }

        private async void OpenContextMenuAsync(GenericContextMenuParameter parameter, Action onClosed, CancellationToken ct)
        {
            await mvcManager.ShowAsync(GenericContextMenuController.IssueCommand(parameter), ct);
            onClosed();
        }

        private void AddNearbyChannelAndSendWelcomeMessage()
        {
            chatHistory.AddOrGetChannel(ChatChannel.NEARBY_CHANNEL_ID, ChatChannel.ChatChannelType.NEARBY);
            viewInstance!.CurrentChannelId = ChatChannel.NEARBY_CHANNEL_ID;
            chatHistory.AddMessage(ChatChannel.NEARBY_CHANNEL_ID, ChatChannel.ChatChannelType.NEARBY, ChatMessage.NewFromSystem(WELCOME_MESSAGE));
            chatHistory.Channels[ChatChannel.NEARBY_CHANNEL_ID].MarkAllMessagesAsRead();
        }

        private async UniTaskVoid InitializeChannelsAndConversationsAsync()
        {
            //We need the friends service enabled to be able to interact with them via chat.
            //If there is no friends service (like in LSD) these two methods should not be invoked
            if (friendsServiceProxy.Configured)
            {
                if (chatStorage != null)
                    chatStorage.LoadAllChannelsWithoutMessages();

                var connectedUsers = await chatUserStateUpdater.InitializeAsync(chatHistory.Channels.Keys);

                await UniTask.SwitchToMainThread();
                viewInstance!.SetupInitialConversationToolbarStatusIconForUsers(connectedUsers);
            }

            isUserAllowedInInitializationCts = isUserAllowedInInitializationCts.SafeRestart();
<<<<<<< HEAD
            if (await FeaturesRegistry.Instance.IsEnabledAsync(FeatureId.COMMUNITIES, isUserAllowedInInitializationCts.Token))
                await InitializeCommunityConversationsAsync();
=======
            if (await CommunitiesFeatureAccess.Instance.IsUserAllowedToUseTheFeatureAsync(isUserAllowedInInitializationCts.Token))
                await InitializeCommunityCoversationsAsync();
>>>>>>> 635c79ef
        }

        protected override void OnViewClose()
        {
            Blur();
            UnsubscribeFromEvents();
            Dispose();
            callButtonController.Reset();
        }

#endregion

#region Communities

        private async UniTask InitializeCommunityConversationsAsync()
        {
            // Obtains all the communities of the user
            const int ALL_COMMUNITIES_OF_USER = 100;
            communitiesServiceCts = communitiesServiceCts.SafeRestart();
            Result<GetUserCommunitiesResponse> result = await communitiesDataProvider.GetUserCommunitiesAsync(string.Empty, true, 0, ALL_COMMUNITIES_OF_USER, communitiesServiceCts.Token).SuppressToResultAsync(ReportCategory.COMMUNITIES);

            if (communitiesServiceCts.IsCancellationRequested)
                return;

            if (result.Success)
            {
                await UniTask.SwitchToMainThread();

                // Puts the results into a dictionary
                userCommunities.Clear();
                GetUserCommunitiesResponse response = result.Value;

                for (int i = 0; i < response.data.results.Length; ++i)
                {
                    if (!IsCommunityChatClosed(response.data.results[i].id))
                        userCommunities.Add(ChatChannel.NewCommunityChannelId(response.data.results[i].id), response.data.results[i]);
                }

                // Gives the data to the view so it can fill the items UI when new conversations are added
                viewInstance!.SetCommunitiesData(userCommunities);

                // Creates one channel per community
                for (int i = 0; i < response.data.results.Length; ++i)
                {
                    if (!IsCommunityChatClosed(response.data.results[i].id))
                        chatHistory.AddOrGetChannel(ChatChannel.NewCommunityChannelId(response.data.results[i].id), ChatChannel.ChatChannelType.COMMUNITY);
                }
            }
            else
            {
                ReportHub.LogError(ReportCategory.COMMUNITIES, GET_USER_COMMUNITIES_FAILED_MESSAGE + result.ErrorMessage?? string.Empty);
                ShowErrorNotificationAsync(GET_USER_COMMUNITIES_FAILED_MESSAGE, errorNotificationCts.Token).Forget();
            }
        }

        private async UniTask AddCommunityConversationAsync(string communityId, bool setAsCurrentChannel = false)
        {
            communitiesServiceCts = communitiesServiceCts.SafeRestart();
            Result<GetCommunityResponse> result = await communitiesDataProvider.GetCommunityAsync(communityId, communitiesServiceCts.Token).SuppressToResultAsync(ReportCategory.COMMUNITIES);

            if (communitiesServiceCts.IsCancellationRequested)
                return;

            if (result.Success)
            {
                await UniTask.SwitchToMainThread();

                GetCommunityResponse response = result.Value;

                var channelId = ChatChannel.NewCommunityChannelId(response.data.id);
                userCommunities.Add(channelId, new GetUserCommunitiesData.CommunityData()
                    {
                        id = response.data.id,
                        thumbnails = response.data.thumbnails,
                        name = response.data.name,
                        privacy = response.data.privacy,
                        role = response.data.role,
                        ownerAddress = response.data.ownerAddress
                    });

                viewInstance!.SetCommunitiesData(userCommunities);

                chatHistory.AddOrGetChannel(ChatChannel.NewCommunityChannelId(response.data.id), ChatChannel.ChatChannelType.COMMUNITY);

                if (setAsCurrentChannel)
                    viewInstance!.CurrentChannelId = channelId;
            }
            else
            {
                ReportHub.LogError(ReportCategory.COMMUNITIES, GET_COMMUNITY_FAILED_MESSAGE + result.ErrorMessage?? string.Empty);
                ShowErrorNotificationAsync(GET_COMMUNITY_FAILED_MESSAGE, errorNotificationCts.Token).Forget();
            }
        }

#endregion

#region Other Controller-inherited Methods

        public override CanvasOrdering.SortingLayer Layer => CanvasOrdering.SortingLayer.Persistent;

        protected override void OnViewInstantiated()
        {
            base.OnViewInstantiated();
            memberListHelper.SetView(viewInstance!);
            viewInstanceCreated = true;
        }

        protected override async UniTask WaitForCloseIntentAsync(CancellationToken ct)
        {
            ViewShowingComplete?.Invoke(this);
            await UniTask.WaitUntil(() => State == ControllerState.ViewHidden, PlayerLoopTiming.Update, ct);
        }

        public override void Dispose()
        {
            chatStorage?.UnloadAllFiles();
            chatUserStateUpdater.Dispose();
            chatHistory.DeleteAllChannels();
            viewInstance?.RemoveAllConversations();
            memberListHelper.Dispose();
            chatUsersUpdateCts.SafeCancelAndDispose();
            callButtonController?.Dispose();
            communitiesServiceCts.SafeCancelAndDispose();
            errorNotificationCts.SafeCancelAndDispose();
            memberListCts.SafeCancelAndDispose();
            isUserAllowedInInitializationCts.SafeCancelAndDispose();
            isUserAllowedInCommunitiesBusSubscriptionCts.SafeCancelAndDispose();
        }

#endregion

#region Conversation Events

        private void OnOpenPrivateConversationRequested(string userId)
        {
            ChatChannel.ChannelId channelId = new ChatChannel.ChannelId(userId);
            ConversationOpened?.Invoke(chatHistory.Channels.ContainsKey(channelId));

            chatHistory.AddOrGetChannel(channelId, ChatChannel.ChatChannelType.USER);
            chatUserStateUpdater.CurrentConversation = userId;
            chatUserStateUpdater.AddConversation(userId);

            viewInstance!.CurrentChannelId = channelId;

            chatUsersUpdateCts = chatUsersUpdateCts.SafeRestart();
            UpdateChatUserStateAsync(userId, true, chatUsersUpdateCts.Token).Forget();

            viewInstance.Focus();
        }

        private void OnStartCall(string userId)
        {
            voiceChatCallStatusService.StartCall(new Web3Address(userId));

        }

        private void OnCommunitiesDataProviderCommunityCreated(CreateOrUpdateCommunityResponse.CommunityData newCommunity)
        {
            ChatChannel.ChannelId channelId = ChatChannel.NewCommunityChannelId(newCommunity.id);
            userCommunities[channelId] = new GetUserCommunitiesData.CommunityData()
                {
                    id = newCommunity.id,
                    thumbnails = newCommunity.thumbnails,
                    description = newCommunity.description,
                    ownerAddress = newCommunity.ownerAddress,
                    name = newCommunity.name,
                    privacy = newCommunity.privacy,
                    role = CommunityMemberRole.owner,
                    membersCount = 1
                };
            chatHistory.AddOrGetChannel(channelId, ChatChannel.ChatChannelType.COMMUNITY);
        }

        private void OnCommunitiesDataProviderCommunityDeleted(string communityId)
        {
            ChatChannel.ChannelId channelId = ChatChannel.NewCommunityChannelId(communityId);
            chatHistory.RemoveChannel(channelId);
        }

        private void OnSelectConversation(ChatChannel.ChannelId channelId)
        {
            if(!IsViewReady)
                return;

            if(chatHistory.Channels[channelId].ChannelType == ChatChannel.ChatChannelType.USER)
                chatUserStateUpdater.CurrentConversation = channelId.Id;

            viewInstance!.CurrentChannelId = channelId;

            if(chatHistory.Channels[channelId].ChannelType == ChatChannel.ChatChannelType.USER)
            {
                chatUserStateUpdater.AddConversation(channelId.Id);
                chatUsersUpdateCts = chatUsersUpdateCts.SafeRestart();
                UpdateChatUserStateAsync(channelId.Id, true, chatUsersUpdateCts.Token).Forget();
            }
            else
            {
                SetupViewWithUserStateOnMainThreadAsync(ChatUserStateUpdater.ChatUserState.CONNECTED).Forget();
            }
        }

        private async UniTaskVoid UpdateChatUserStateAsync(string userId, bool updateToolbar, CancellationToken ct)
        {
            if(!IsViewReady)
                return;

            Result<ChatUserStateUpdater.ChatUserState> result = await chatUserStateUpdater.GetChatUserStateAsync(userId, ct).SuppressToResultAsync(ReportCategory.CHAT_MESSAGES);

            if (ct.IsCancellationRequested)
                return;

            if (result.Success == false)
                return;

            ChatUserStateUpdater.ChatUserState userState = result.Value;

            SetupViewWithUserStateOnMainThreadAsync(userState).Forget();
            UpdateCallButtonUserState(userState, userId);

            if (!updateToolbar)
                return;

            bool offline = userState is ChatUserStateUpdater.ChatUserState.DISCONNECTED or ChatUserStateUpdater.ChatUserState.BLOCKED_BY_OWN_USER;
            viewInstance.UpdateConversationStatusIconForUser(userId, offline ? OnlineStatus.OFFLINE : OnlineStatus.ONLINE);
        }

        private void UpdateCallButtonUserState(ChatUserStateUpdater.ChatUserState userState, string userId)
        {
            if (!isCallEnabled) return;

            CallButtonController.OtherUserCallStatus callStatus = CallButtonController.OtherUserCallStatus.USER_OFFLINE;

            switch (userState)
            {
                case ChatUserStateUpdater.ChatUserState.CONNECTED:
                    callStatus = CallButtonController.OtherUserCallStatus.USER_AVAILABLE;
                    break;
                case ChatUserStateUpdater.ChatUserState.DISCONNECTED:
                    callStatus = CallButtonController.OtherUserCallStatus.USER_OFFLINE;
                    break;
                case ChatUserStateUpdater.ChatUserState.PRIVATE_MESSAGES_BLOCKED:
                    callStatus = CallButtonController.OtherUserCallStatus.USER_REJECTS_CALLS;
                    break;
                case ChatUserStateUpdater.ChatUserState.PRIVATE_MESSAGES_BLOCKED_BY_OWN_USER:
                    callStatus = CallButtonController.OtherUserCallStatus.OWN_USER_REJECTS_CALLS;
                    break;
            }

            callButtonController.SetCallStatusForUser(callStatus, userId);
        }


#endregion

#region Chat History Events

        private void OnChatHistoryMessageAdded(ChatChannel destinationChannel, ChatMessage addedMessage)
        {
            bool isSentByOwnUser = addedMessage is { IsSystemMessage: false, IsSentByOwnUser: true };

            string? communityName = destinationChannel.ChannelType == ChatChannel.ChatChannelType.COMMUNITY ? userCommunities[destinationChannel.Id].name : null;

            chatBubblesHelper.CreateChatBubble(destinationChannel, addedMessage, isSentByOwnUser, communityName);

            if (isSentByOwnUser)
            {
                MarkCurrentChannelAsRead();

                if (IsViewReady)
                {
                    viewInstance!.RefreshMessages();
                    viewInstance.ShowLastMessage();
                }
            }
            else
            {
                HandleMessageAudioFeedback(addedMessage);

                if (IsViewReady)
                {
                    bool shouldMarkChannelAsRead = viewInstance is { IsMessageListVisible: true, IsScrollAtBottom: true };
                    bool isCurrentChannel = destinationChannel.Id.Equals(viewInstance!.CurrentChannelId);

                    if (isCurrentChannel)
                    {
                        if (shouldMarkChannelAsRead)
                            MarkCurrentChannelAsRead();

                        HandleUnreadMessagesSeparator(destinationChannel);
                        viewInstance.RefreshMessages();
                    }
                    else
                    {
                        viewInstance.RefreshUnreadMessages(destinationChannel.Id);
                    }
                }
            }

            // Moves the conversation icon to the top, beneath nearby
            if(destinationChannel.ChannelType != ChatChannel.ChatChannelType.NEARBY)
                viewInstance?.MoveChannelToTop(destinationChannel.Id);
        }

        private void HandleMessageAudioFeedback(ChatMessage message)
        {
            if (IsViewReady)
                return;

            switch (chatSettings.chatAudioSettings)
            {
                case ChatAudioSettings.NONE:
                    return;
                case ChatAudioSettings.MENTIONS_ONLY when message.IsMention:
                case ChatAudioSettings.ALL:
                    UIAudioEventsBus.Instance.SendPlayAudioEvent(message.IsMention ?
                        viewInstance!.ChatReceiveMentionMessageAudio :
                        viewInstance!.ChatReceiveMessageAudio);
                    break;
            }
        }

        private void HandleUnreadMessagesSeparator(ChatChannel channel)
        {
            if (!hasToResetUnreadMessagesWhenNewMessageArrive)
                return;

            hasToResetUnreadMessagesWhenNewMessageArrive = false;
            channel.ReadMessages = messageCountWhenSeparatorViewed;
        }

        private void OnChatHistoryReadMessagesChanged(ChatChannel changedChannel)
        {
            if(changedChannel.Id.Equals(viewInstance!.CurrentChannelId))
                viewInstance!.RefreshMessages();
            else
                viewInstance.RefreshUnreadMessages(changedChannel.Id);
        }

#endregion

#region Channel Events

        private async void OnViewCurrentChannelChangedAsync()
        {
            if (chatHistory.Channels[viewInstance!.CurrentChannelId].ChannelType == ChatChannel.ChatChannelType.USER &&
                chatStorage != null && !chatStorage.IsChannelInitialized(viewInstance.CurrentChannelId))
            {
                await chatStorage.InitializeChannelWithMessagesAsync(viewInstance.CurrentChannelId);
                chatHistory.Channels[viewInstance.CurrentChannelId].MarkAllMessagesAsRead();

                if (chatHistory.Channels[viewInstance.CurrentChannelId].Messages.Count == 0)
                    chatHistory.AddMessage(viewInstance.CurrentChannelId, chatHistory.Channels[viewInstance.CurrentChannelId].ChannelType, ChatMessage.NewFromSystem(NEW_CHAT_MESSAGE));

                viewInstance.RefreshMessages();
            }
        }

        private void OnViewChannelRemovalRequested(ChatChannel.ChannelId channelId)
        {
            ConversationClosed?.Invoke();

            chatHistory.RemoveChannel(channelId);
        }

#endregion

#region View state changes event handling

        // This is called when the view is folded or unfolded
        // it will mark the current channel as read if it is folded
        private void OnViewFoldingChanged(bool isUnfolded)
        {
            if (!isUnfolded)
                MarkCurrentChannelAsRead();
        }

        private void OnViewUnreadMessagesSeparatorViewed()
        {
            messageCountWhenSeparatorViewed = chatHistory.Channels[viewInstance!.CurrentChannelId].Messages.Count;
            hasToResetUnreadMessagesWhenNewMessageArrive = true;
        }

        private void OnViewInputSubmitted(ChatChannel channel, string message, string origin)
        {
            chatMessagesBus.Send(channel, message, origin);
        }

        private void OnViewEmojiSelectionVisibilityChanged(bool isVisible)
        {
            if (isVisible)
                DisableUnwantedInputs();
            else
                EnableUnwantedInputs();
        }

        private void OnViewFocusChanged(bool isFocused)
        {
            callButtonController.Reset();
            if (isFocused)
                DisableUnwantedInputs();
            else
                EnableUnwantedInputs();
        }

        private void OnViewPointerExit()
        {
            world.TryRemove<CameraBlockerComponent>(cameraEntity);
        }


        private void OnViewPointerEnter()
        {
            world.AddOrGet(cameraEntity, new CameraBlockerComponent());
        }

        private void OnViewScrollBottomReached()
        {
            MarkCurrentChannelAsRead();
        }

        private void OnViewMemberListVisibilityChanged(bool isVisible)
        {
            if (isVisible && roomHub.HasAnyRoomConnected())
                RefreshMemberList();
        }

        private void RefreshMemberList()
        {
            memberListCts = memberListCts.SafeRestart();
            memberListHelper.RefreshMemberListAsync(memberListCts.Token).Forget();
        }

#endregion

#region External components event handling

        private void OnOpenChatCommandLineShortcutPerformed(InputAction.CallbackContext obj)
        {
            // NOTE: it's wired in the ChatPlugin
            //TODO FRAN: This should take us to the nearby channel and send the command there
            viewInstance!.Focus("/");
        }

        //This comes from the paste option or mention, we check if it's possible to do it as if there is a mask we cannot
        private void OnTextInserted(string text)
        {
            if (viewInstance!.IsMaskActive) return;

            viewInstance.Focus();
            viewInstance.InsertTextInInputBox(text);
        }

        private void OnToggleNametagsShortcutPerformed(InputAction.CallbackContext obj)
        {
            nametagsData.showNameTags = !nametagsData.showNameTags;
        }

        private void OnChatBusMessageAdded(ChatChannel.ChannelId channelId, ChatChannel.ChatChannelType channelType, ChatMessage chatMessage)
        {
            if (channelType == ChatChannel.ChatChannelType.COMMUNITY && !userCommunities.ContainsKey(channelId))
                return;

            if (!chatMessage.IsSystemMessage)
            {
                string formattedText = hyperlinkTextFormatter.FormatText(chatMessage.Message);
                var newChatMessage = ChatMessage.CopyWithNewMessage(formattedText, chatMessage);
                chatHistory.AddMessage(channelId, channelType, newChatMessage);
            }
            else
                chatHistory.AddMessage(channelId, channelType, chatMessage);
        }

#endregion

#region Chat History Channel Events

        private void OnChatHistoryChannelRemoved(ChatChannel.ChannelId removedChannel, ChatChannel.ChatChannelType channelType)
        {
            if(channelType == ChatChannel.ChatChannelType.USER)
                chatUserStateUpdater.RemoveConversation(removedChannel.Id);
            else if (channelType == ChatChannel.ChatChannelType.COMMUNITY)
                CloseCommunityChat(userCommunities[removedChannel].id);

            viewInstance!.RemoveConversation(removedChannel);
        }

        private void OnChatHistoryChannelAdded(ChatChannel addedChannel)
        {
            switch (addedChannel.ChannelType)
            {
                case ChatChannel.ChatChannelType.NEARBY:
                    viewInstance!.AddNearbyConversation(addedChannel);
                    break;
                case ChatChannel.ChatChannelType.COMMUNITY:
                    if (userCommunities.ContainsKey(addedChannel.Id))
                        viewInstance!.AddCommunityConversation(addedChannel, thumbnailCache);
                    break;
                case ChatChannel.ChatChannelType.USER:
                    chatUserStateUpdater.AddConversation(addedChannel.Id.Id);
                    viewInstance!.AddPrivateConversation(addedChannel);
                    break;
            }
        }
#endregion

#region User State Update Events

        /// <summary>
        /// NOTE: this event is raised when a user disconnects but belongs to the list
        /// NOTE: of opened conversations
        /// </summary>
        /// <param name="userId"></param>
        private void OnUserDisconnected(string userId)
        {
            // Update the state of the user
            // in the current conversation
            // NOTE: if it's in the unfolded state (prevent setting the state of the
            // NOTE: chat input box if user is offline)
            if(!viewInstance!.IsUnfolded) return;

            var state = chatUserStateUpdater.GetDisconnectedUserState(userId);
            SetupViewWithUserStateOnMainThreadAsync(state).Forget();
            UpdateCallButtonUserState(state, userId);
        }

        private void OnNonFriendConnected(string userId)
        {
            GetAndSetupNonFriendUserStateAsync(userId).Forget();
        }

        private async UniTaskVoid GetAndSetupNonFriendUserStateAsync(string userId)
        {
            //We might need a new state of type "LOADING" or similar to display until we resolve the real state
            SetupViewWithUserStateOnMainThreadAsync(ChatUserStateUpdater.ChatUserState.DISCONNECTED).Forget();
            var state = await chatUserStateUpdater.GetConnectedNonFriendUserStateAsync(userId);
            SetupViewWithUserStateOnMainThreadAsync(state).Forget();
            UpdateCallButtonUserState(state, userId);
        }

        private void OnFriendConnected(string userId)
        {
            var state = ChatUserStateUpdater.ChatUserState.CONNECTED;
            SetupViewWithUserStateOnMainThreadAsync(state).Forget();
            UpdateCallButtonUserState(state, userId);
        }

        private void OnUserBlockedByOwnUser(string userId)
        {
            var state = ChatUserStateUpdater.ChatUserState.BLOCKED_BY_OWN_USER;
            SetupViewWithUserStateOnMainThreadAsync(state).Forget();
        }

        private void OnCurrentConversationUserUnavailable()
        {
            var state = ChatUserStateUpdater.ChatUserState.PRIVATE_MESSAGES_BLOCKED;
            SetupViewWithUserStateOnMainThreadAsync(state).Forget();
            UpdateCallButtonUserState(state, viewInstance!.CurrentChannelId.Id);
        }

        private void OnCurrentConversationUserAvailable()
        {
            var state = ChatUserStateUpdater.ChatUserState.CONNECTED;
            SetupViewWithUserStateOnMainThreadAsync(state).Forget();
            UpdateCallButtonUserState(state, viewInstance!.CurrentChannelId.Id);
        }

        private void OnUserConnectionStateChanged(string userId, bool isConnected)
        {
            viewInstance!.UpdateConversationStatusIconForUser(userId, isConnected? OnlineStatus.ONLINE : OnlineStatus.OFFLINE);
        }

        #endregion

        private async UniTaskVoid SetupViewWithUserStateOnMainThreadAsync(ChatUserStateUpdater.ChatUserState userState)
        {
            await UniTask.SwitchToMainThread();
            viewInstance!.SetupViewWithUserState(userState);
        }

        private void MarkCurrentChannelAsRead()
        {
            chatHistory.Channels[viewInstance!.CurrentChannelId].MarkAllMessagesAsRead();
            messageCountWhenSeparatorViewed = chatHistory.Channels[viewInstance.CurrentChannelId].ReadMessages;
        }

        private void DisableUnwantedInputs()
        {
            world.AddOrGet(cameraEntity, new CameraBlockerComponent());
            inputBlock.Disable(InputMapComponent.BLOCK_USER_INPUT);
        }

        private void EnableUnwantedInputs()
        {
            world.TryRemove<CameraBlockerComponent>(cameraEntity);
            inputBlock.Enable(InputMapComponent.BLOCK_USER_INPUT);
        }

        private async UniTask GetChannelMembersAsync(List<ChatUserData> outMembers, CancellationToken ct)
        {
            outMembers.Clear();

            if (chatHistory.Channels[viewInstance!.CurrentChannelId].ChannelType == ChatChannel.ChatChannelType.NEARBY)
            {
                foreach (string? identity in roomHub.AllLocalRoomsRemoteParticipantIdentities())
                {
                    if(ct.IsCancellationRequested)
                        break;

                    // TODO: Use new endpoint to get a bunch of profile info
                    if (profileCache.TryGet(identity, out var profile))
                        outMembers.Add(new ChatUserData()
                        {
                            WalletAddress = profile.UserId,
                            FaceSnapshotUrl = profile.Avatar.FaceSnapshotUrl,
                            Name = profile.ValidatedName,
                            ConnectionStatus = ChatMemberConnectionStatus.Online,
                            ProfileColor = ProfileNameColorHelper.GetNameColor(profile.ValidatedName),
                            WalletId = profile.WalletId
                        });
                }
            }
            else if (chatHistory.Channels[viewInstance!.CurrentChannelId].ChannelType == ChatChannel.ChatChannelType.COMMUNITY)
            {
                Result<GetCommunityMembersResponse> result = await communitiesDataProvider.GetOnlineCommunityMembersAsync(userCommunities[viewInstance!.CurrentChannelId].id, ct).SuppressToResultAsync(ReportCategory.COMMUNITIES);

                if (ct.IsCancellationRequested)
                    return;

                if (result.Success)
                {
                    GetCommunityMembersResponse response = result.Value;

                    foreach(GetCommunityMembersResponse.MemberData memberData in response.data.results)
                    {
                        // Skips the user of the player
                        if(memberData.memberAddress == web3IdentityCache.Identity.Address)
                            continue;

                        outMembers.Add(new ChatUserData()
                            {
                                WalletAddress = memberData.memberAddress,
                                FaceSnapshotUrl = memberData.profilePictureUrl,
                                Name = memberData.name,
                                ConnectionStatus = ChatMemberConnectionStatus.Online,
                                ProfileColor = ProfileNameColorHelper.GetNameColor(memberData.name),
                                WalletId = memberData.memberAddress = $"#{memberData.memberAddress[^4..]}"
                            });
                    }
                }
                else
                {
                    // TODO
                }
            }
        }

        /// <summary>
        /// When we press close button on the chat panel
        /// (close the chat - only the input box will remain visible)
        /// NOTE: this is the same behaviour as when we click the sidebar chat icon
        /// NOTE: toggle to close the chat panel
        /// </summary>
        private void OnCloseButtonClicked()
        {
            IsUnfolded = false;
        }

        /// <summary>
        /// When we click the input chat
        /// at the bottom of the chat panel (open the chat)
        /// NOTE: this is the same behaviour as when we click the sidebar chat icon
        /// NOTE: toggle to open the chat panel
        /// </summary>
        private void OnInputButtonClicked()
        {
            IsUnfolded = true;
        }

        private void SubscribeToEvents()
        {
            //We start processing messages once the view is ready
            chatMessagesBus.MessageAdded += OnChatBusMessageAdded;
            callButtonController.StartCall += OnStartCall;

            chatEventBus.InsertTextInChatRequested += OnTextInserted;
            chatEventBus.OpenPrivateConversationRequested += OnOpenPrivateConversationRequested;
            chatEventBus.OpenCommunityConversationRequested += OpenCommunityChat;

            viewInstance.OnCloseButtonClicked += OnCloseButtonClicked;
            viewInstance.OnInputButtonClicked += OnInputButtonClicked;
            viewInstance!.PointerEnter += OnViewPointerEnter;
            viewInstance.PointerExit += OnViewPointerExit;
            viewInstance.FocusChanged += OnViewFocusChanged;
            viewInstance.EmojiSelectionVisibilityChanged += OnViewEmojiSelectionVisibilityChanged;
            viewInstance.InputSubmitted += OnViewInputSubmitted;
            viewInstance.MemberListVisibilityChanged += OnViewMemberListVisibilityChanged;
            viewInstance.ScrollBottomReached += OnViewScrollBottomReached;
            viewInstance.UnreadMessagesSeparatorViewed += OnViewUnreadMessagesSeparatorViewed;
            viewInstance.FoldingChanged += OnViewFoldingChanged;
            viewInstance.ChannelRemovalRequested += OnViewChannelRemovalRequested;
            viewInstance.CurrentChannelChanged += OnViewCurrentChannelChangedAsync;
            viewInstance.ConversationSelected += OnSelectConversation;
            viewInstance.DeleteChatHistoryRequested += OnViewDeleteChatHistoryRequested;
            viewInstance.ViewCommunityRequested += OnViewViewCommunityRequested;

            chatHistory.ChannelAdded += OnChatHistoryChannelAdded;
            chatHistory.ChannelRemoved += OnChatHistoryChannelRemoved;
            chatHistory.ReadMessagesChanged += OnChatHistoryReadMessagesChanged;
            chatHistory.MessageAdded += OnChatHistoryMessageAdded; // TODO: This should not exist, the only way to add a chat message from outside should be by using the bus
            chatHistory.ReadMessagesChanged += OnChatHistoryReadMessagesChanged;

            chatUserStateEventBus.FriendConnected += OnFriendConnected;
            chatUserStateEventBus.UserDisconnected += OnUserDisconnected;
            chatUserStateEventBus.NonFriendConnected += OnNonFriendConnected;
            chatUserStateEventBus.CurrentConversationUserAvailable += OnCurrentConversationUserAvailable;
            chatUserStateEventBus.CurrentConversationUserUnavailable += OnCurrentConversationUserUnavailable;
            chatUserStateEventBus.UserBlocked += OnUserBlockedByOwnUser;
            chatUserStateEventBus.UserConnectionStateChanged += OnUserConnectionStateChanged;

            DCLInput.Instance.Shortcuts.ToggleNametags.performed += OnToggleNametagsShortcutPerformed;
            DCLInput.Instance.Shortcuts.OpenChatCommandLine.performed += OnOpenChatCommandLineShortcutPerformed;

            communitiesDataProvider.CommunityCreated += OnCommunitiesDataProviderCommunityCreated;
            communitiesDataProvider.CommunityDeleted += OnCommunitiesDataProviderCommunityDeleted;

            SubscribeToCommunitiesBusEventsAsync().Forget();
        }

        private async UniTaskVoid SubscribeToCommunitiesBusEventsAsync()
        {
            isUserAllowedInCommunitiesBusSubscriptionCts = isUserAllowedInCommunitiesBusSubscriptionCts.SafeRestart();

            if (await CommunitiesFeatureAccess.Instance.IsUserAllowedToUseTheFeatureAsync(isUserAllowedInCommunitiesBusSubscriptionCts.Token))
            {
                communitiesEventBus.UserConnectedToCommunity += OnCommunitiesEventBusUserConnectedToCommunity;
                communitiesEventBus.UserDisconnectedFromCommunity += OnCommunitiesEventBusUserDisconnectedToCommunity;
            }
        }

        private void OnCommunitiesEventBusUserDisconnectedToCommunity(CommunityMemberConnectivityUpdate userConnectivity)
        {
            if (userConnectivity.Member.Address == web3IdentityCache.Identity!.Address)
                chatHistory.RemoveChannel(ChatChannel.NewCommunityChannelId(userConnectivity.CommunityId));
        }

        private void OnCommunitiesEventBusUserConnectedToCommunity(CommunityMemberConnectivityUpdate userConnectivity)
        {
            if(userConnectivity.Member.Address == web3IdentityCache.Identity!.Address)
                AddCommunityConversationAsync(userConnectivity.CommunityId).Forget();
        }

        private void OnViewViewCommunityRequested(string communityId)
        {
            viewInstance!.Blur();
            mvcManager.ShowAsync(CommunityCardController.IssueCommand(new CommunityCardParameter(communityId)));
        }

        private void OnViewDeleteChatHistoryRequested()
        {
            // Clears the history of the current conversation and updates the UI
            chatHistory.ClearChannel(viewInstance!.CurrentChannelId);
            messageCountWhenSeparatorViewed = 0;
            viewInstance.ClearCurrentConversation();
        }

        private void UnsubscribeFromEvents()
        {
            chatMessagesBus.MessageAdded -= OnChatBusMessageAdded;
            chatHistory.MessageAdded -= OnChatHistoryMessageAdded;
            chatHistory.ReadMessagesChanged -= OnChatHistoryReadMessagesChanged;
            callButtonController.StartCall -= OnStartCall;
            chatEventBus.InsertTextInChatRequested -= OnTextInserted;

            if (viewInstance != null)
            {
                viewInstance.OnCloseButtonClicked -= OnCloseButtonClicked;
                viewInstance.OnInputButtonClicked -= OnInputButtonClicked;
                viewInstance.PointerEnter -= OnViewPointerEnter;
                viewInstance.PointerExit -= OnViewPointerExit;
                viewInstance.FocusChanged -= OnViewFocusChanged;
                viewInstance.EmojiSelectionVisibilityChanged -= OnViewEmojiSelectionVisibilityChanged;
                viewInstance.InputSubmitted -= OnViewInputSubmitted;
                viewInstance.ScrollBottomReached -= OnViewScrollBottomReached;
                viewInstance.UnreadMessagesSeparatorViewed -= OnViewUnreadMessagesSeparatorViewed;
                viewInstance.FoldingChanged -= OnViewFoldingChanged;
                viewInstance.MemberListVisibilityChanged -= OnViewMemberListVisibilityChanged;
                viewInstance.ChannelRemovalRequested -= OnViewChannelRemovalRequested;
                viewInstance.CurrentChannelChanged -= OnViewCurrentChannelChangedAsync;
                viewInstance.ConversationSelected -= OnSelectConversation;
                viewInstance.DeleteChatHistoryRequested -= OnViewDeleteChatHistoryRequested;
                viewInstance.RemoveAllConversations();
                viewInstance.Dispose();
            }

            chatHistory.ChannelAdded -= OnChatHistoryChannelAdded;
            chatHistory.ChannelRemoved -= OnChatHistoryChannelRemoved;
            chatHistory.ReadMessagesChanged -= OnChatHistoryReadMessagesChanged;

            chatUserStateEventBus.FriendConnected -= OnFriendConnected;
            chatUserStateEventBus.UserDisconnected -= OnUserDisconnected;
            chatUserStateEventBus.NonFriendConnected -= OnNonFriendConnected;
            chatUserStateEventBus.CurrentConversationUserAvailable -= OnCurrentConversationUserAvailable;
            chatUserStateEventBus.CurrentConversationUserUnavailable -= OnCurrentConversationUserUnavailable;
            chatUserStateEventBus.UserBlocked -= OnUserBlockedByOwnUser;
            chatUserStateEventBus.UserConnectionStateChanged -= OnUserConnectionStateChanged;

            DCLInput.Instance.Shortcuts.ToggleNametags.performed -= OnToggleNametagsShortcutPerformed;
            DCLInput.Instance.Shortcuts.OpenChatCommandLine.performed -= OnOpenChatCommandLineShortcutPerformed;

            communitiesEventBus.UserConnectedToCommunity -= OnCommunitiesEventBusUserConnectedToCommunity;
            communitiesEventBus.UserDisconnectedFromCommunity -= OnCommunitiesEventBusUserDisconnectedToCommunity;

            communitiesDataProvider.CommunityCreated -= OnCommunitiesDataProviderCommunityCreated;
            communitiesDataProvider.CommunityDeleted -= OnCommunitiesDataProviderCommunityDeleted;
        }

        private async UniTaskVoid ShowErrorNotificationAsync(string errorMessage, CancellationToken ct)
        {
            const int WARNING_MESSAGE_DELAY_MS = 3000;
            warningNotificationView.SetText(errorMessage);
            warningNotificationView.Show(ct);

            await UniTask.Delay(WARNING_MESSAGE_DELAY_MS, cancellationToken: ct);

            warningNotificationView.Hide(ct: ct);
        }

        private void CloseCommunityChat(string communityId)
        {
            // Store the chat as closed
            string allClosedCommunityChats = DCLPlayerPrefs.GetString(DCLPrefKeys.CLOSED_COMMUNITY_CHATS, string.Empty);
            if (!allClosedCommunityChats.Contains(communityId))
            {
                DCLPlayerPrefs.SetString(DCLPrefKeys.CLOSED_COMMUNITY_CHATS, $"{allClosedCommunityChats}{communityId},");
                DCLPlayerPrefs.Save();
            }

            // Close the conversation
            ChatChannel.ChannelId communityChannelId = ChatChannel.NewCommunityChannelId(communityId);
            userCommunities.Remove(communityChannelId);
        }

        private void OpenCommunityChat(string communityId)
        {
            // Store the chat as opened
            string allClosedCommunityChats = DCLPlayerPrefs.GetString(DCLPrefKeys.CLOSED_COMMUNITY_CHATS, string.Empty);
            DCLPlayerPrefs.SetString(DCLPrefKeys.CLOSED_COMMUNITY_CHATS, allClosedCommunityChats.Replace($"{communityId},", string.Empty));
            DCLPlayerPrefs.Save();

            // Open the conversation
            ChatChannel.ChannelId channelId = ChatChannel.NewCommunityChannelId(communityId);
            ConversationOpened?.Invoke(chatHistory.Channels.ContainsKey(channelId));

            if (!userCommunities.ContainsKey(channelId))
                AddCommunityConversationAsync(communityId, setAsCurrentChannel: true).Forget();
            else
            {
                chatHistory.AddOrGetChannel(channelId, ChatChannel.ChatChannelType.COMMUNITY);
                viewInstance!.CurrentChannelId = channelId;
            }

            SetupViewWithUserStateOnMainThreadAsync(ChatUserStateUpdater.ChatUserState.CONNECTED).Forget();

            chatUsersUpdateCts = chatUsersUpdateCts.SafeRestart();

            viewInstance!.Focus();
        }

        private static bool IsCommunityChatClosed(string communityId)
        {
            string allClosedCommunityChats = DCLPlayerPrefs.GetString(DCLPrefKeys.CLOSED_COMMUNITY_CHATS, string.Empty);
            return allClosedCommunityChats.Contains(communityId);
        }
    }
}<|MERGE_RESOLUTION|>--- conflicted
+++ resolved
@@ -339,13 +339,8 @@
             }
 
             isUserAllowedInInitializationCts = isUserAllowedInInitializationCts.SafeRestart();
-<<<<<<< HEAD
-            if (await FeaturesRegistry.Instance.IsEnabledAsync(FeatureId.COMMUNITIES, isUserAllowedInInitializationCts.Token))
-                await InitializeCommunityConversationsAsync();
-=======
             if (await CommunitiesFeatureAccess.Instance.IsUserAllowedToUseTheFeatureAsync(isUserAllowedInInitializationCts.Token))
                 await InitializeCommunityCoversationsAsync();
->>>>>>> 635c79ef
         }
 
         protected override void OnViewClose()
