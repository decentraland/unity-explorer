--- conflicted
+++ resolved
@@ -1,11 +1,8 @@
 using Arch.Core;
 using Arch.SystemGroups;
 using Cysharp.Threading.Tasks;
-<<<<<<< HEAD
 using DCL.Emoji;
-=======
 using DCL.Nametags;
->>>>>>> d18e90b4
 using MVC;
 using SuperScrollView;
 using System;
@@ -19,12 +16,9 @@
     {
         private readonly ChatEntryConfigurationSO chatEntryConfiguration;
         private readonly IChatMessagesBus chatMessagesBus;
-<<<<<<< HEAD
         private EmojiPanelController emojiPanelController;
-=======
         private readonly NametagsData nametagsData;
         private World world;
->>>>>>> d18e90b4
 
         private List<ChatMessage> chatMessages = new ();
 
@@ -57,11 +51,11 @@
             viewInstance.InputField.onDeselect.AddListener(OnInputDeselected);
             viewInstance.CloseChatButton.onClick.AddListener(CloseChat);
             viewInstance.LoopList.InitListView(0, OnGetItemByIndex);
-<<<<<<< HEAD
+
             emojiPanelController = new EmojiPanelController(viewInstance.EmojiPanel);
             emojiPanelController.OnEmojiSelected += AddEmojiToInput;
             viewInstance.EmojiPanelButton.onClick.AddListener(ToggleEmojiPanel);
-=======
+
             viewInstance.ChatBubblesToggle.Toggle.onValueChanged.AddListener(OnToggleChatBubblesValueChanged);
             viewInstance.ChatBubblesToggle.Toggle.SetIsOnWithoutNotify(nametagsData.showChatBubbles);
             OnToggleChatBubblesValueChanged(nametagsData.showChatBubbles);
@@ -73,7 +67,6 @@
             viewInstance.ChatBubblesToggle.OffImage.gameObject.SetActive(!isToggled);
             viewInstance.ChatBubblesToggle.OnImage.gameObject.SetActive(isToggled);
             nametagsData.showChatBubbles = isToggled;
->>>>>>> d18e90b4
         }
 
         private void AddEmojiToInput(string emoji)
