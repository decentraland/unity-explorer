--- conflicted
+++ resolved
@@ -225,11 +225,7 @@
             if (chatMessage.SentByOwnUser == false)
             {
                 var entity = entityParticipantTable.Entity(chatMessage.WalletAddress);
-<<<<<<< HEAD
-                world.Add(entity, new ChatBubbleComponent(chatMessage.Message, chatMessage.Sender, chatMessage.WalletAddress));
-=======
                 world.AddOrGet(entity, new ChatBubbleComponent(chatMessage.Message, chatMessage.Sender, chatMessage.WalletAddress));
->>>>>>> 004f8b1e
             }
 
             viewInstance.ResetChatEntriesFadeout();
