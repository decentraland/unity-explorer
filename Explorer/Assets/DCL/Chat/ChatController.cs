using Arch.Core;
using Cysharp.Threading.Tasks;
using DCL.CharacterCamera;
using DCL.Chat.Commands;
using DCL.Chat.History;
using DCL.Chat.MessageBus;
using DCL.Chat.EventBus;
using DCL.Input;
using DCL.Input.Component;
using DCL.Input.Systems;
using DCL.Multiplayer.Connections.RoomHubs;
using DCL.Multiplayer.Profiles.Tables;
using DCL.Nametags;
using DCL.Profiles;
using DCL.RealmNavigation;
using DCL.Settings.Settings;
using DCL.UI.InputFieldFormatting;
using DCL.UI.Profiles.Helpers;
using DCL.Web3;
using DCL.Web3.Identities;
using DCL.UI.SharedSpaceManager;
using ECS.Abstract;
using LiveKit.Proto;
using LiveKit.Rooms;
using MVC;
using System.Collections.Generic;
using System.Threading;
using UnityEngine;
using UnityEngine.InputSystem;
using Utility;
using Utility.Arch;

namespace DCL.Chat
{
    public class ChatController : ControllerBase<ChatView, ChatController.ShowParams>, IControllerInSharedSpace<ChatView, ChatController.ShowParams>
    {
        public struct ShowParams
        {
            /// <summary>
            /// Indicates whether the chat panel should be folded or unfolded when its view is shown.
            /// </summary>
            public readonly bool ShowUnfolded;

            /// <summary>
            /// Indicates whether the input box of the chat panel should gain the focus after showing.
            /// </summary>
            public readonly bool HasToFocusInputBox;

            /// <summary>
            /// Constructor with all fields.
            /// </summary>
            /// <param name="showUnfolded">Indicates whether the chat panel should be folded or unfolded when its view is shown.</param>
            /// <param name="hasToFocusInputBox">Indicates whether the input box of the chat panel should gain the focus after showing</param>
            public ShowParams(bool showUnfolded, bool hasToFocusInputBox = false)
            {
                ShowUnfolded = showUnfolded;
                HasToFocusInputBox = hasToFocusInputBox;
            }
        }

        public delegate void ChatBubbleVisibilityChangedDelegate(bool isVisible);
        public delegate void ConversationOpenedDelegate(bool wasAlreadyOpen);
        public delegate void ConversationClosedDelegate();
        private const string WELCOME_MESSAGE = "Type /help for available commands.";
        private static readonly Color DEFAULT_COLOR = Color.white;

        private readonly IReadOnlyEntityParticipantTable entityParticipantTable;
        private readonly IChatMessagesBus chatMessagesBus;
        private readonly NametagsData nametagsData;
        private readonly IChatHistory chatHistory;
        private readonly World world;
        private readonly Entity playerEntity;
        private readonly IInputBlock inputBlock;
        private readonly ViewDependencies viewDependencies;
        private readonly IChatCommandsBus chatCommandsBus;
        private readonly IRoom islandRoom;
        private readonly IRoom currentRoom;
        private readonly IProfileCache profileCache;
        private readonly ITextFormatter hyperlinkTextFormatter;
        private readonly ChatAudioSettingsAsset chatAudioSettings;
        private readonly IChatEventBus chatEventBus;
        private readonly IWeb3IdentityCache web3IdentityCache;
        private readonly ILoadingStatus loadingStatus;
        private readonly ChatHistoryStorage? chatStorage;

        private SingleInstanceEntity cameraEntity;
        private CancellationTokenSource memberListCts;
        private string previousRoomSid = string.Empty;
        private readonly List<ChatMemberListView.MemberData> membersBuffer = new ();
        private readonly List<Profile> participantProfileBuffer = new ();

        // Used exclusively to calculate the new value of the read messages once the Unread messages separator has been viewed
        private int messageCountWhenSeparatorViewed;
        private bool hasToResetUnreadMessagesWhenNewMessageArrive;
        private Web3Address currentUserAddress;
        private bool canUpdateParticipants => islandRoom.Info.ConnectionState == ConnectionState.ConnConnected;
        private readonly IRoomHub roomHub;

        public override CanvasOrdering.SortingLayer Layer => CanvasOrdering.SortingLayer.Persistent;

        public bool IsUnfolded
        {
            get => viewInstance.IsUnfolded;

            set
            {
                viewInstance.IsUnfolded = value;

                // When opened from outside, it should show the unread messages
                if (value)
                    viewInstance.ShowNewMessages();

                if (value)
                    viewDependencies.DclInput.UI.Submit.performed += OnSubmitShortcutPerformed;
                else
                    viewDependencies.DclInput.UI.Submit.performed -= OnSubmitShortcutPerformed;
            }

        }

        public bool IsVisibleInSharedSpace => State != ControllerState.ViewHidden && GetViewVisibility() && viewInstance!.IsUnfolded;

        public event ChatBubbleVisibilityChangedDelegate? ChatBubbleVisibilityChanged;
        public event ConversationOpenedDelegate? ConversationOpened;
        public event ConversationClosedDelegate? ConversationClosed;
        public event IPanelInSharedSpace.ViewShowingCompleteDelegate? ViewShowingComplete;

        public ChatController(
            ViewFactoryMethod viewFactory,
            IChatMessagesBus chatMessagesBus,
            IChatHistory chatHistory,
            IReadOnlyEntityParticipantTable entityParticipantTable,
            NametagsData nametagsData,
            World world,
            Entity playerEntity,
            IInputBlock inputBlock,
            ViewDependencies viewDependencies,
            IChatCommandsBus chatCommandsBus,
            IRoomHub roomHub,
            ChatAudioSettingsAsset chatAudioSettings,
            ITextFormatter hyperlinkTextFormatter,
            IProfileCache profileCache,
            IChatEventBus chatEventBus,
            IWeb3IdentityCache web3IdentityCache,
            ILoadingStatus loadingStatus,
            ChatHistoryStorage chatStorage) : base(viewFactory)
        {
            this.chatMessagesBus = chatMessagesBus;
            this.chatHistory = chatHistory;
            this.entityParticipantTable = entityParticipantTable;
            this.nametagsData = nametagsData;
            this.world = world;
            this.playerEntity = playerEntity;
            this.inputBlock = inputBlock;
            this.viewDependencies = viewDependencies;
            this.chatCommandsBus = chatCommandsBus;
            this.islandRoom = roomHub.IslandRoom();
            this.roomHub = roomHub;
            this.chatAudioSettings = chatAudioSettings;
            this.hyperlinkTextFormatter = hyperlinkTextFormatter;
            this.profileCache = profileCache;
            this.chatEventBus = chatEventBus;
            this.web3IdentityCache = web3IdentityCache;
            this.loadingStatus = loadingStatus;
            this.chatStorage = chatStorage;
        }

        public void Clear() // Called by a command
        {
            chatHistory.ClearChannel(viewInstance!.CurrentChannelId);
            messageCountWhenSeparatorViewed = 0;
        }

        public override void Dispose()
        {
            chatStorage.UnloadAllFiles();

            memberListCts.SafeCancelAndDispose();
        }

        public async UniTask OnShownInSharedSpaceAsync(CancellationToken ct, ShowParams showParams)
        {
            if(State != ControllerState.ViewHidden)
            {
                if(!GetViewVisibility())
                    SetViewVisibility(true);

                IsUnfolded = showParams.ShowUnfolded;

                if(showParams.HasToFocusInputBox)
                    FocusInputBox();

                ViewShowingComplete?.Invoke(this);
            }

            await UniTask.CompletedTask;
        }

        public async UniTask OnHiddenInSharedSpaceAsync(CancellationToken ct)
        {
            IsUnfolded = false;
            await UniTask.CompletedTask;
        }

        /// <summary>
        /// Makes the input box gain the focus so the user can start typing.
        /// </summary>
        public void FocusInputBox()
        {
            viewInstance.FocusInputBox();
        }

        /// <summary>
        /// Makes the chat panel (including the input box) invisible or visible (it does not hide the view).
        /// </summary>
        /// <param name="visibility">Whether to make the panel visible.</param>
        public void SetViewVisibility(bool visibility)
        {
            viewInstance.gameObject.SetActive(visibility);
        }

        /// <summary>
        /// Indicates whether the panel is invisible or not (the view is never hidden as it is a Persistent panel).
        /// </summary>
        /// <returns>True if the panel is visible; False otherwise.</returns>
        public bool GetViewVisibility()
        {
            return viewInstance.gameObject.activeInHierarchy;
        }

        private void OnChatHistoryAllChannelsRemoved()
        {
            viewInstance!.RemoveAllConversations();
        }

        private void ShowWelcomeMessage()
        {
            chatHistory.AddOrGetChannel(ChatChannel.NEARBY_CHANNEL_ID, ChatChannel.ChatChannelType.Nearby);
            viewInstance!.CurrentChannelId = ChatChannel.NEARBY_CHANNEL_ID;
            chatHistory.AddMessage(ChatChannel.NEARBY_CHANNEL_ID, ChatMessage.NewFromSystem(WELCOME_MESSAGE));
            chatHistory.Channels[ChatChannel.NEARBY_CHANNEL_ID].MarkAllMessagesAsRead();
        }

        private void OnOpenConversation(string userId)
        {
<<<<<<< HEAD
            ConversationOpened?.Invoke(chatHistory.Channels.ContainsKey(new ChatChannel.ChannelId(userId)));

=======
>>>>>>> a469cbad
            ChatChannel channel = chatHistory.AddOrGetChannel(new ChatChannel.ChannelId(userId), ChatChannel.ChatChannelType.User);
            viewInstance!.CurrentChannelId = channel.Id;
            viewInstance.FocusInputBox();
        }

        private void OnChatHistoryMessageAdded(ChatChannel destinationChannel, ChatMessage addedMessage)
        {
            bool isSentByOwnUser = addedMessage is { IsSystemMessage: false, IsSentByOwnUser: true };

            CreateChatBubble(destinationChannel, addedMessage, isSentByOwnUser);

            // If the chat is showing the channel that receives the message and the scroll view is at the bottom, mark everything as read
            if (viewInstance!.IsMessageListVisible && destinationChannel.Id.Equals(viewInstance.CurrentChannelId) && viewInstance.IsScrollAtBottom)
                MarkCurrentChannelAsRead();

            if (isSentByOwnUser)
            {
                MarkCurrentChannelAsRead();
                viewInstance.RefreshMessages();
                viewInstance.ShowLastMessage();
            }
            else
            {
                if (destinationChannel.Id.Equals(viewInstance.CurrentChannelId))
                {
                    // Note: When the unread messages separator (NEW line) is viewed, it gets ready to jump to a new position.
                    //       Once a new message arrives, the separator moves to the position of that new message and the count of
                    //       unread messages is set to 1.
                    if (hasToResetUnreadMessagesWhenNewMessageArrive)
                    {
                        hasToResetUnreadMessagesWhenNewMessageArrive = false;
                        destinationChannel.ReadMessages = messageCountWhenSeparatorViewed;
                    }

                    viewInstance.RefreshMessages();
                }
                else // Messages arrived to other conversations
                {
                    viewInstance.RefreshUnreadMessages(destinationChannel.Id);
                }
            }
        }

        private async void OnViewCurrentChannelChangedAsync()
        {
            if (chatHistory.Channels[viewInstance!.CurrentChannelId].ChannelType == ChatChannel.ChatChannelType.User &&
                chatStorage != null && !chatStorage.IsChannelInitialized(viewInstance.CurrentChannelId))
            {
                await chatStorage.InitializeChannelWithMessagesAsync(viewInstance.CurrentChannelId);
                chatHistory.Channels[viewInstance.CurrentChannelId].MarkAllMessagesAsRead();
                viewInstance.RefreshMessages();
            }
        }

        private void OnViewChannelRemovalRequested(ChatChannel.ChannelId channelId)
        {
            ConversationClosed?.Invoke();

            chatHistory.RemoveChannel(channelId);
        }

        private void OnViewFoldingChanged(bool isUnfolded)
        {
            if (!isUnfolded)
                MarkCurrentChannelAsRead();
        }

        private void OnChatHistoryReadMessagesChanged(ChatChannel changedChannel)
        {
            if(changedChannel.Id.Equals(viewInstance.CurrentChannelId))
                viewInstance!.RefreshMessages();
            else
                viewInstance.RefreshUnreadMessages(changedChannel.Id);
        }

        private void OnViewUnreadMessagesSeparatorViewed()
        {
            messageCountWhenSeparatorViewed = chatHistory.Channels[viewInstance!.CurrentChannelId].Messages.Count;
            hasToResetUnreadMessagesWhenNewMessageArrive = true;
        }

        private void OnViewScrollBottomReached()
        {
            MarkCurrentChannelAsRead();
        }

        private async UniTask UpdateMembersDataAsync()
        {
            const int WAIT_TIME_IN_BETWEEN_UPDATES = 500;

            while (!memberListCts.IsCancellationRequested)
            {
                // If the player jumps to another island room (like a world) while the member list is visible, it must refresh
                if (previousRoomSid != islandRoom.Info.Sid && viewInstance!.IsMemberListVisible)
                {
                    previousRoomSid = islandRoom.Info.Sid;
                    RefreshMemberList();
                }

                // Updates the amount of members
                int participantsCount = roomHub.ParticipantsCount();
                if(roomHub.HasAnyRoomConnected() && participantsCount != viewInstance!.MemberCount)
                    viewInstance!.MemberCount = participantsCount;

                await UniTask.Delay(WAIT_TIME_IN_BETWEEN_UPDATES);
            }
        }

        protected override void OnBlur()
        {
            viewInstance!.DisableInputBoxSubmissions();
        }

        protected override void OnFocus()
        {
            if (viewInstance!.IsFocused) return;

            viewInstance.EnableInputBoxSubmissions();
        }

        protected override void OnViewShow()
        {
            cameraEntity = world.CacheCamera();

            viewInstance!.InjectDependencies(viewDependencies);
            viewInstance.Initialize(chatHistory.Channels, nametagsData.showChatBubbles, chatAudioSettings, GetProfilesFromParticipants, loadingStatus);
            chatStorage?.SetNewLocalUserWalletAddress(web3IdentityCache.Identity!.Address);

            //We start processing messages once the view is ready
            chatMessagesBus.MessageAdded += OnChatBusMessageAdded;
            chatHistory.MessageAdded += OnChatHistoryMessageAdded; // TODO: This should not exist, the only way to add a chat message from outside should be by using the bus
            chatHistory.ReadMessagesChanged += OnChatHistoryReadMessagesChanged;
            chatCommandsBus.OnClearChat += Clear;

            chatEventBus.InsertTextInChat += OnEventTextInserted;
            chatEventBus.OpenConversation += OnOpenConversation;

            viewInstance.PointerEnter += OnViewPointerEnter;
            viewInstance.PointerExit += OnViewPointerExit;

            viewInstance.InputBoxFocusChanged += OnViewInputBoxFocusChanged;
            viewInstance.EmojiSelectionVisibilityChanged += OnViewEmojiSelectionVisibilityChanged;
            viewInstance.ChatBubbleVisibilityChanged += OnViewChatBubbleVisibilityChanged;
            viewInstance.InputSubmitted += OnViewInputSubmitted;
            viewInstance.MemberListVisibilityChanged += OnViewMemberListVisibilityChanged;
            viewInstance.ScrollBottomReached += OnViewScrollBottomReached;
            viewInstance.UnreadMessagesSeparatorViewed += OnViewUnreadMessagesSeparatorViewed;
            viewInstance.FoldingChanged += OnViewFoldingChanged;
            viewInstance.ChannelRemovalRequested += OnViewChannelRemovalRequested;
            viewInstance.CurrentChannelChanged += OnViewCurrentChannelChangedAsync;

            OnFocus();

            chatHistory.ChannelAdded += OnChatHistoryChannelAdded;
            chatHistory.ChannelRemoved += OnChatHistoryChannelRemoved;
            chatHistory.ReadMessagesChanged += OnChatHistoryReadMessagesChanged;
            chatHistory.AllChannelsRemoved += OnChatHistoryAllChannelsRemoved;

            memberListCts = new CancellationTokenSource();
            UniTask.RunOnThreadPool(UpdateMembersDataAsync);
            ShowWelcomeMessage();

            chatStorage?.LoadAllChannelsWithoutMessages(); // TODO: Make it async?

            viewDependencies.DclInput.UI.Click.performed += OnUIClickPerformed;
            viewDependencies.DclInput.Shortcuts.ToggleNametags.performed += OnToggleNametagsShortcutPerformed;
            viewDependencies.DclInput.Shortcuts.OpenChatCommandLine.performed += OnOpenChatCommandLineShortcutPerformed;

            IsUnfolded = inputData.ShowUnfolded;
        }

        protected override void OnViewClose()
        {
            chatMessagesBus.MessageAdded -= OnChatBusMessageAdded;
            chatHistory.MessageAdded -= OnChatHistoryMessageAdded;
            chatHistory.ReadMessagesChanged -= OnChatHistoryReadMessagesChanged;
            chatCommandsBus.OnClearChat -= Clear;
            chatEventBus.InsertTextInChat -= OnEventTextInserted;

            if (viewInstance != null)
            {
                viewInstance.PointerEnter -= OnViewPointerEnter;
                viewInstance.PointerExit -= OnViewPointerExit;
                viewInstance.InputBoxFocusChanged -= OnViewInputBoxFocusChanged;
                viewInstance.EmojiSelectionVisibilityChanged -= OnViewEmojiSelectionVisibilityChanged;
                viewInstance.ChatBubbleVisibilityChanged -= OnViewChatBubbleVisibilityChanged;
                viewInstance.InputSubmitted -= OnViewInputSubmitted;
                viewInstance.ScrollBottomReached -= OnViewScrollBottomReached;
                viewInstance.UnreadMessagesSeparatorViewed -= OnViewUnreadMessagesSeparatorViewed;
                viewInstance.FoldingChanged -= OnViewFoldingChanged;
                viewInstance.MemberListVisibilityChanged -= OnViewMemberListVisibilityChanged;
                viewInstance.ChannelRemovalRequested -= OnViewChannelRemovalRequested;
                viewInstance.CurrentChannelChanged -= OnViewCurrentChannelChangedAsync;
                viewInstance.RemoveAllConversations();
                viewInstance.Dispose();
            }

            chatHistory.ChannelAdded -= OnChatHistoryChannelAdded;
            chatHistory.ChannelRemoved -= OnChatHistoryChannelRemoved;
            chatHistory.ReadMessagesChanged -= OnChatHistoryReadMessagesChanged;
            chatHistory.AllChannelsRemoved -= OnChatHistoryAllChannelsRemoved;

            viewDependencies.DclInput.UI.Click.performed -= OnUIClickPerformed;
            viewDependencies.DclInput.Shortcuts.ToggleNametags.performed -= OnToggleNametagsShortcutPerformed;
            viewDependencies.DclInput.Shortcuts.OpenChatCommandLine.performed -= OnOpenChatCommandLineShortcutPerformed;
            viewDependencies.DclInput.UI.Submit.performed -= OnSubmitShortcutPerformed;

            viewDependencies.DclInput.UI.Click.performed -= OnUIClickPerformed;
            viewDependencies.DclInput.Shortcuts.ToggleNametags.performed -= OnToggleNametagsShortcutPerformed;
            viewDependencies.DclInput.Shortcuts.OpenChatCommandLine.performed -= OnOpenChatCommandLineShortcutPerformed;

            Dispose();
        }

        private void MarkCurrentChannelAsRead()
        {
            chatHistory.Channels[viewInstance!.CurrentChannelId].MarkAllMessagesAsRead();
            messageCountWhenSeparatorViewed = chatHistory.Channels[viewInstance.CurrentChannelId].ReadMessages;
        }

        protected override async UniTask WaitForCloseIntentAsync(CancellationToken ct)
        {
            ViewShowingComplete?.Invoke(this);
            await UniTask.WaitUntil(() => State == ControllerState.ViewHidden, PlayerLoopTiming.Update, ct);
        }

        private void CreateChatBubble(ChatChannel channel, ChatMessage chatMessage, bool isSentByOwnUser)
        {
            if (!nametagsData.showNameTags || !nametagsData.showChatBubbles)
                return;

            if (chatMessage.IsSentByOwnUser == false && entityParticipantTable.TryGet(chatMessage.SenderWalletAddress, out IReadOnlyEntityParticipantTable.Entry entry))
            {
                Entity entity = entry.Entity;
                bool isPrivateMessage = channel.ChannelType == ChatChannel.ChatChannelType.User;
                GenerateChatBubbleComponent(entity, chatMessage, DEFAULT_COLOR, isPrivateMessage, channel.Id);

                switch (chatAudioSettings.chatAudioSettings)
                {
                    case ChatAudioSettings.NONE:
                        return;
                    case ChatAudioSettings.MENTIONS_ONLY when chatMessage.IsMention:
                    case ChatAudioSettings.ALL:
                        viewInstance!.PlayMessageReceivedSfx(chatMessage.IsMention);
                        break;
                }
            }
            else if (isSentByOwnUser)
            {
                if (channel.ChannelType == ChatChannel.ChatChannelType.User)
                {
                    if (!profileCache.TryGet(channel.Id.Id, out var profile))
                    {
                        GenerateChatBubbleComponent(playerEntity, chatMessage, DEFAULT_COLOR, true, channel.Id);
                    }
                    else
                    {
                        Color nameColor = profile!.UserNameColor != DEFAULT_COLOR? profile.UserNameColor : ProfileNameColorHelper.GetNameColor(profile.DisplayName);
                        GenerateChatBubbleComponent(playerEntity, chatMessage, nameColor, true, channel.Id, profile.ValidatedName, profile.WalletId);
                    }
                }
                else
                    GenerateChatBubbleComponent(playerEntity, chatMessage, DEFAULT_COLOR, false, channel.Id);
            }
        }

        private void GenerateChatBubbleComponent(Entity e, ChatMessage chatMessage, Color receiverNameColor, bool isPrivateMessage, ChatChannel.ChannelId messageChannelId, string? receiverDisplayName = null, string? receiverWalletId = null)
        {
            if (nametagsData is { showChatBubbles: true, showNameTags: true })
            {
                world.AddOrSet(e, new ChatBubbleComponent(
                    chatMessage.Message,
                    chatMessage.SenderValidatedName,
                    chatMessage.SenderWalletAddress,
                    chatMessage.IsMention,
                    isPrivateMessage,
                    messageChannelId.Id,
                    chatMessage.IsSentByOwnUser,
                    receiverDisplayName?? string.Empty,
                    receiverWalletId?? string.Empty,
                    receiverNameColor));
            }
        }

        private void DisableUnwantedInputs()
        {
            world.AddOrGet(cameraEntity, new CameraBlockerComponent());
            inputBlock.Disable(InputMapComponent.BLOCK_USER_INPUT);
        }

        private void EnableUnwantedInputs()
        {
            world.TryRemove<CameraBlockerComponent>(cameraEntity);
            inputBlock.Enable(InputMapComponent.BLOCK_USER_INPUT);
        }

        private void OnViewChatBubbleVisibilityChanged(bool isVisible)
        {
            nametagsData.showChatBubbles = isVisible;

            ChatBubbleVisibilityChanged?.Invoke(isVisible);
        }

        private void OnViewInputSubmitted(ChatChannel channel, string message, string origin)
        {
            chatMessagesBus.Send(channel, message, origin);
        }

        private void OnViewEmojiSelectionVisibilityChanged(bool isVisible)
        {
            if (isVisible)
                DisableUnwantedInputs();
            else
                EnableUnwantedInputs();
        }

        private void OnViewInputBoxFocusChanged(bool hasFocus)
        {
            if (hasFocus)
                DisableUnwantedInputs();
            else
                EnableUnwantedInputs();
        }

        private void OnViewPointerExit() =>
            world.TryRemove<CameraBlockerComponent>(cameraEntity);

        private void OnViewPointerEnter() =>
            world.AddOrGet(cameraEntity, new CameraBlockerComponent());

        private void OnOpenChatCommandLineShortcutPerformed(InputAction.CallbackContext obj)
        {
            viewInstance!.FocusInputBoxWithText("/");
        }

        private void OnToggleNametagsShortcutPerformed(InputAction.CallbackContext obj)
        {
            nametagsData.showNameTags = !nametagsData.showNameTags;
            viewInstance!.EnableChatBubblesVisibilityField = nametagsData.showNameTags;
        }

        private void OnUIClickPerformed(InputAction.CallbackContext obj)
        {
            viewInstance!.Click();
        }

        private void OnSubmitShortcutPerformed(InputAction.CallbackContext obj)
        {
            viewInstance!.FocusInputBox();
        }

        private void OnEventTextInserted(string text)
        {
            viewInstance!.FocusInputBox();
            viewInstance.InsertTextInInputBox(text);
        }

        private void OnChatBusMessageAdded(ChatChannel.ChannelId channelId, ChatMessage chatMessage)
        {
            if (!chatMessage.IsSystemMessage)
            {
                string formattedText = hyperlinkTextFormatter.FormatText(chatMessage.Message);
                var newChatMessage = ChatMessage.CopyWithNewMessage(formattedText, chatMessage);
                chatHistory.AddMessage(channelId, newChatMessage);
            }
            else
                chatHistory.AddMessage(channelId, chatMessage);
        }

        private void OnViewMemberListVisibilityChanged(bool isVisible)
        {
            if (isVisible && roomHub.HasAnyRoomConnected())
                RefreshMemberList();
        }

        private List<ChatMemberListView.MemberData> GenerateMemberList()
        {
            membersBuffer.Clear();

            GetProfilesFromParticipants(participantProfileBuffer);

            for (int i = 0; i < participantProfileBuffer.Count; ++i)
            {
                ChatMemberListView.MemberData newMember = GetMemberDataFromParticipantIdentity(participantProfileBuffer[i]);

                if (!string.IsNullOrEmpty(newMember.Name))
                    membersBuffer.Add(newMember);
            }

            return membersBuffer;
        }

        private ChatMemberListView.MemberData GetMemberDataFromParticipantIdentity(Profile profile)
        {
            ChatMemberListView.MemberData newMemberData = new ChatMemberListView.MemberData
                {
                    Id = profile.UserId,
                };

            if (profile != null)
            {
                newMemberData.Name = profile.ValidatedName;
                newMemberData.FaceSnapshotUrl = profile.Avatar.FaceSnapshotUrl;
                newMemberData.ConnectionStatus = ChatMemberConnectionStatus.Online; // TODO: Get this info from somewhere, when the other shapes are developed
                newMemberData.WalletId = profile.WalletId;
                newMemberData.ProfileColor = profile.UserNameColor;
            }

            return newMemberData;
        }

        private void RefreshMemberList()
        {
            List<ChatMemberListView.MemberData> members = GenerateMemberList();
            viewInstance!.SetMemberData(members);
        }

        private void GetProfilesFromParticipants(List<Profile> outProfiles)
        {
            outProfiles.Clear();

            foreach (string? identity in roomHub.AllRoomsRemoteParticipantIdentities())
            {
                // TODO: Use new endpoint to get a bunch of profile info
                if (profileCache.TryGet(identity, out var profile))
                    outProfiles.Add(profile);
            }
        }

        private void OnChatHistoryChannelRemoved(ChatChannel.ChannelId removedChannel)
        {
            viewInstance!.RemoveConversation(removedChannel);
        }

        private void OnChatHistoryChannelAdded(ChatChannel addedChannel)
        {
            viewInstance!.AddConversation(addedChannel);
        }
    }
}<|MERGE_RESOLUTION|>--- conflicted
+++ resolved
@@ -243,11 +243,8 @@
 
         private void OnOpenConversation(string userId)
         {
-<<<<<<< HEAD
             ConversationOpened?.Invoke(chatHistory.Channels.ContainsKey(new ChatChannel.ChannelId(userId)));
 
-=======
->>>>>>> a469cbad
             ChatChannel channel = chatHistory.AddOrGetChannel(new ChatChannel.ChannelId(userId), ChatChannel.ChatChannelType.User);
             viewInstance!.CurrentChannelId = channel.Id;
             viewInstance.FocusInputBox();
