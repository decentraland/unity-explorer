using Arch.Core;
using Cysharp.Threading.Tasks;
using DCL.CharacterCamera;
using DCL.Chat.Commands;
using DCL.Chat.History;
using DCL.Chat.MessageBus;
<<<<<<< HEAD
=======
using DCL.Emoji;
using DCL.Friends.Chat;
>>>>>>> 5f2776ec
using DCL.Input;
using DCL.Input.Component;
using DCL.Input.Systems;
using DCL.Multiplayer.Connections.RoomHubs;
using DCL.Multiplayer.Profiles.Tables;
using DCL.Nametags;
using DCL.Profiles;
using DCL.Settings.Settings;
using DCL.UI.InputFieldFormatting;
using ECS.Abstract;
using LiveKit.Proto;
using LiveKit.Rooms;
using MVC;
using System.Collections.Generic;
using System.Threading;
using UnityEngine.InputSystem;
using Utility;
using Utility.Arch;

namespace DCL.Chat
{
    public class ChatController : ControllerBase<ChatView>
    {
        public delegate void ChatBubbleVisibilityChangedDelegate(bool isVisible);

        private readonly IReadOnlyEntityParticipantTable entityParticipantTable;
        private readonly IChatMessagesBus chatMessagesBus;
        private readonly NametagsData nametagsData;
        private readonly IChatHistory chatHistory;
        private readonly World world;
        private readonly Entity playerEntity;
        private readonly IInputBlock inputBlock;
        private readonly ViewDependencies viewDependencies;
        private readonly IChatCommandsBus chatCommandsBus;
        private readonly IRoom islandRoom;
        private readonly IRoom sceneRoom;

        private readonly ITextFormatter hyperlinkTextFormatter;
        private readonly ChatAudioSettingsAsset chatAudioSettings;
        private SingleInstanceEntity cameraEntity;

        private CancellationTokenSource memberListCts;
        private string previousRoomSid = string.Empty;
        private readonly Dictionary<string, ChatMemberListView.MemberData> membersBuffer = new ();

        // Used exclusively to calculate the new value of the read messages once the Unread messages separator has been viewed
        private int messageCountWhenSeparatorViewed;
        private bool hasToResetUnreadMessagesWhenNewMessageArrive;

        public override CanvasOrdering.SortingLayer Layer => CanvasOrdering.SortingLayer.Persistent;

        public event ChatBubbleVisibilityChangedDelegate? ChatBubbleVisibilityChanged;

        public ChatController(
            ViewFactoryMethod viewFactory,
            IChatMessagesBus chatMessagesBus,
            IChatHistory chatHistory,
            IReadOnlyEntityParticipantTable entityParticipantTable,
            NametagsData nametagsData,
            World world,
            Entity playerEntity,
<<<<<<< HEAD
            IInputBlock inputBlock,
            ViewDependencies viewDependencies,
            IChatCommandsBus chatCommandsBus,
            IRoomHub roomHub,
            ChatAudioSettingsAsset chatAudioSettings, ITextFormatter hyperlinkTextFormatter) : base(viewFactory)
=======
            DCLInput dclInput,
            IEventSystem eventSystem,
            IInputBlock inputBlock,
            IChatLifecycleBusController chatLifecycleBusController
        ) : base(viewFactory)
>>>>>>> 5f2776ec
        {
            this.chatMessagesBus = chatMessagesBus;
            this.chatHistory = chatHistory;
            this.entityParticipantTable = entityParticipantTable;
            this.nametagsData = nametagsData;
            this.world = world;
            this.playerEntity = playerEntity;
            this.inputBlock = inputBlock;
            this.viewDependencies = viewDependencies;
            this.chatCommandsBus = chatCommandsBus;
            this.islandRoom = roomHub.IslandRoom();
            this.sceneRoom = roomHub.SceneRoom().Room();
            this.chatAudioSettings = chatAudioSettings;
            this.hyperlinkTextFormatter = hyperlinkTextFormatter;
        }

        public void Clear() // Called by a command
        {
            chatHistory.ClearChannel(viewInstance!.CurrentChannel);
            messageCountWhenSeparatorViewed = 0;
        }

        public override void Dispose()
        {
            chatMessagesBus.MessageAdded -= OnChatBusMessageAdded;
            chatHistory.MessageAdded -= OnChatHistoryMessageAdded;
            chatHistory.ReadMessagesChanged -= OnChatHistoryReadMessagesChanged;
            chatCommandsBus.OnClearChat -= Clear;

            viewInstance!.PointerEnter -= OnChatViewPointerEnter;
            viewInstance.PointerExit -= OnChatViewPointerExit;

<<<<<<< HEAD
            viewInstance.InputBoxFocusChanged -= OnViewInputBoxFocusChanged;
            viewInstance.EmojiSelectionVisibilityChanged -= OnViewEmojiSelectionVisibilityChanged;
            viewInstance.ChatBubbleVisibilityChanged -= OnViewChatBubbleVisibilityChanged;
            viewInstance.InputSubmitted -= OnViewInputSubmitted;
            viewInstance.ScrollBottomReached -= OnViewScrollBottomReached;
            viewInstance.UnreadMessagesSeparatorViewed -= OnViewUnreadMessagesSeparatorViewed;
            viewInstance.FoldingChanged -= OnViewFoldingChanged;
            viewInstance.MemberListVisibilityChanged -= OnMemberListVisibilityChanged;

            viewDependencies.DclInput.UI.Click.performed -= OnUIClickPerformed;
            viewDependencies.DclInput.Shortcuts.ToggleNametags.performed -= OnToggleNametagsShortcutPerformed;
            viewDependencies.DclInput.Shortcuts.OpenChat.performed -= OnOpenChatShortcutPerformed;
            viewDependencies.DclInput.Shortcuts.OpenChatCommandLine.performed -= OnOpenChatCommandLineShortcutPerformed;
            viewDependencies.DclInput.UI.Submit.performed -= OnSubmitShorcutPerformed;

            memberListCts.SafeCancelAndDispose();

            viewInstance.Dispose();
=======
            chatLifecycleBusController.SubscribeToHideChatCommand(HideBusCommandReceived);

            device = InputSystem.GetDevice<Mouse>();

        }

        private void HideBusCommandReceived()
        {
            HideViewAsync(CancellationToken.None).Forget();
>>>>>>> 5f2776ec
        }

        protected override void OnViewInstantiated()
        {
            cameraEntity = world.CacheCamera();

            //We start processing messages once the view is ready
            chatMessagesBus.MessageAdded += OnChatBusMessageAdded;
            chatHistory.MessageAdded += OnChatHistoryMessageAdded; // TODO: This should not exist, the only way to add a chat message from outside should be by using the bus
            chatHistory.ReadMessagesChanged += OnChatHistoryReadMessagesChanged;
            chatCommandsBus.OnClearChat += Clear;

            viewInstance!.InjectDependencies(viewDependencies);
            viewInstance!.Initialize(chatHistory.Channels, ChatChannel.NEARBY_CHANNEL, nametagsData.showChatBubbles, chatAudioSettings);

            viewInstance.PointerEnter += OnChatViewPointerEnter;
            viewInstance.PointerExit += OnChatViewPointerExit;

            viewInstance.InputBoxFocusChanged += OnViewInputBoxFocusChanged;
            viewInstance.EmojiSelectionVisibilityChanged += OnViewEmojiSelectionVisibilityChanged;
            viewInstance.ChatBubbleVisibilityChanged += OnViewChatBubbleVisibilityChanged;
            viewInstance.InputSubmitted += OnViewInputSubmitted;
            viewInstance.MemberListVisibilityChanged += OnMemberListVisibilityChanged;
            viewInstance.ScrollBottomReached += OnViewScrollBottomReached;
            viewInstance.UnreadMessagesSeparatorViewed += OnViewUnreadMessagesSeparatorViewed;
            viewInstance.FoldingChanged += OnViewFoldingChanged;

            OnFocus();

            // Intro message
            // TODO: Use localization systems here:
            chatHistory.AddMessage(ChatChannel.NEARBY_CHANNEL, ChatMessage.NewFromSystem("Type /help for available commands."));

<<<<<<< HEAD
            memberListCts = new CancellationTokenSource();
            UniTask.RunOnThreadPool(UpdateMembersDataAsync);
=======
        protected override void OnViewShow()
        {
            base.OnViewShow();
            dclInput.UI.Click.performed += OnClick;
            dclInput.Shortcuts.ToggleNametags.performed += ToggleNametagsFromShortcut;
            dclInput.Shortcuts.OpenChat.performed += OnOpenChat;
            dclInput.Shortcuts.OpenChatCommandLine.performed += OnOpenChatCommand;

            viewInstance!.LoopList.RefreshAllShownItem();
            OnFocus();
>>>>>>> 5f2776ec
        }

        private void OnChatHistoryMessageAdded(ChatChannel destinationChannel, ChatMessage addedMessage)
        {
<<<<<<< HEAD
            bool isSentByOwnUser = addedMessage is { SystemMessage: false, SentByOwnUser: true };
=======
            base.OnViewClose();
            dclInput.UI.Click.performed -= OnClick;
            dclInput.Shortcuts.ToggleNametags.performed -= ToggleNametagsFromShortcut;
            dclInput.Shortcuts.OpenChat.performed -= OnOpenChat;
            dclInput.Shortcuts.OpenChatCommandLine.performed -= OnOpenChatCommand;
            OnBlur();
        }
>>>>>>> 5f2776ec

            CreateChatBubble(destinationChannel, addedMessage, isSentByOwnUser);

            // If the chat is showing the channel that receives the message and the scroll view is at the bottom, mark everything as read
            if (viewInstance!.IsMessageListVisible && destinationChannel.Id.Equals(viewInstance.CurrentChannel) && viewInstance.IsScrollAtBottom)
                MarkCurrentChannelAsRead();

            if (isSentByOwnUser)
            {
                MarkCurrentChannelAsRead();
                viewInstance.RefreshMessages();
                viewInstance.ShowLastMessage();
            }
            else
            {
                // Note: When the unread messages separator (NEW line) is viewed, it gets ready to jump to a new position.
                //       Once a new message arrives, the separator moves to the position of that new message and the count of
                //       unread messages is set to 1.
                if (hasToResetUnreadMessagesWhenNewMessageArrive)
                {
                    hasToResetUnreadMessagesWhenNewMessageArrive = false;
                    destinationChannel.ReadMessages = messageCountWhenSeparatorViewed;
                }

                viewInstance.RefreshMessages();
            }
        }

        private void OnViewFoldingChanged(bool isUnfolded)
        {
            if (!isUnfolded)
                MarkCurrentChannelAsRead();
        }

        private void OnChatHistoryReadMessagesChanged(ChatChannel changedChannel)
        {
            viewInstance!.RefreshMessages();
        }

        private void OnViewUnreadMessagesSeparatorViewed()
        {
            messageCountWhenSeparatorViewed = chatHistory.Channels[viewInstance!.CurrentChannel].Messages.Count;
            hasToResetUnreadMessagesWhenNewMessageArrive = true;
        }

        private void OnViewScrollBottomReached()
        {
            MarkCurrentChannelAsRead();
        }

        private async UniTask UpdateMembersDataAsync()
        {
            const int WAIT_TIME_IN_BETWEEN_UPDATES = 500;

            while (!memberListCts.IsCancellationRequested)
            {
                // If the player jumps to another room (like a world) while the member list is visible, it must refresh
                if (previousRoomSid != islandRoom.Info.Sid && viewInstance!.IsMemberListVisible)
                {
                    previousRoomSid = islandRoom.Info.Sid;
                    RefreshMemberList();
                }

                // Updates the amount of members
                if(canUpdateParticipants && islandRoom.Participants.RemoteParticipantIdentities().Count != viewInstance!.MemberCount)
                    viewInstance!.MemberCount = islandRoom.Participants.RemoteParticipantIdentities().Count;

                await UniTask.Delay(WAIT_TIME_IN_BETWEEN_UPDATES);
            }
        }

        protected override void OnBlur()
        {
            viewDependencies.DclInput.UI.Submit.performed -= OnSubmitShorcutPerformed;
            viewInstance!.DisableInputBoxSubmissions();
        }

        protected override void OnFocus()
        {
            viewInstance!.EnableInputBoxSubmissions();
            viewDependencies.DclInput.UI.Submit.performed += OnSubmitShorcutPerformed;
        }

        protected override void OnViewShow()
        {
            base.OnViewShow();
            viewDependencies.DclInput.UI.Click.performed += OnUIClickPerformed;
            viewDependencies.DclInput.Shortcuts.ToggleNametags.performed += OnToggleNametagsShortcutPerformed;
            viewDependencies.DclInput.Shortcuts.OpenChat.performed += OnOpenChatShortcutPerformed;
            viewDependencies.DclInput.Shortcuts.OpenChatCommandLine.performed += OnOpenChatCommandLineShortcutPerformed;
        }

        protected override void OnViewClose()
        {
            base.OnViewClose();
            viewDependencies.DclInput.UI.Click.performed -= OnUIClickPerformed;
            viewDependencies.DclInput.Shortcuts.ToggleNametags.performed -= OnToggleNametagsShortcutPerformed;
            viewDependencies.DclInput.Shortcuts.OpenChat.performed -= OnOpenChatShortcutPerformed;
            viewDependencies.DclInput.Shortcuts.OpenChatCommandLine.performed -= OnOpenChatCommandLineShortcutPerformed;

            MarkCurrentChannelAsRead();
        }

        private void MarkCurrentChannelAsRead()
        {
            chatHistory.Channels[viewInstance!.CurrentChannel].MarkAllMessagesAsRead();
            messageCountWhenSeparatorViewed = chatHistory.Channels[viewInstance.CurrentChannel].ReadMessages;
        }

        private bool canUpdateParticipants => islandRoom.Info.ConnectionState == ConnectionState.ConnConnected;

        protected override UniTask WaitForCloseIntentAsync(CancellationToken ct) =>
            UniTask.Never(ct);

        private void CreateChatBubble(ChatChannel channel, ChatMessage chatMessage, bool isSentByOwnUser)
        {
            // Chat bubble over the avatars
            if (chatMessage.SentByOwnUser == false && entityParticipantTable.TryGet(chatMessage.WalletAddress, out IReadOnlyEntityParticipantTable.Entry entry))
            {
                Entity entity = entry.Entity;
                GenerateChatBubbleComponent(entity, chatMessage);

                switch (chatAudioSettings.chatAudioSettings)
                {
                    case ChatAudioSettings.NONE:
                        return;
                    case ChatAudioSettings.MENTIONS_ONLY when chatMessage.IsMention:
                    case ChatAudioSettings.ALL:
                        viewInstance!.PlayMessageReceivedSfx(chatMessage.IsMention);
                        break;
                }
            }
            else if (isSentByOwnUser)
                GenerateChatBubbleComponent(playerEntity, chatMessage);
        }

        private void GenerateChatBubbleComponent(Entity e, ChatMessage chatMessage)
        {
            if (nametagsData is { showChatBubbles: true, showNameTags: true })
                world.AddOrGet(e, new ChatBubbleComponent(chatMessage.Message, chatMessage.SenderValidatedName, chatMessage.WalletAddress, chatMessage.IsMention));
        }

        private void DisableUnwantedInputs()
        {
            world.AddOrGet(cameraEntity, new CameraBlockerComponent());
            inputBlock.Disable(InputMapComponent.BLOCK_USER_INPUT);
        }

        private void EnableUnwantedInputs()
        {
            world.TryRemove<CameraBlockerComponent>(cameraEntity);
            inputBlock.Enable(InputMapComponent.BLOCK_USER_INPUT);
        }

        private void OnViewChatBubbleVisibilityChanged(bool isVisible)
        {
            nametagsData.showChatBubbles = isVisible;

            ChatBubbleVisibilityChanged?.Invoke(isVisible);
        }

        private void OnViewInputSubmitted(ChatChannel channel, string message, string origin)
        {
            chatMessagesBus.Send(channel.Id, message, origin);
        }

        private void OnViewEmojiSelectionVisibilityChanged(bool isVisible)
        {
            if (isVisible)
                DisableUnwantedInputs();
            else
                EnableUnwantedInputs();
        }

        private void OnViewInputBoxFocusChanged(bool hasFocus)
        {
            if (hasFocus)
                DisableUnwantedInputs();
            else
                EnableUnwantedInputs();
        }

        private void OnChatViewPointerExit() =>
            world.TryRemove<CameraBlockerComponent>(cameraEntity);

        private void OnChatViewPointerEnter() =>
            world.AddOrGet(cameraEntity, new CameraBlockerComponent());

        private void OnOpenChatShortcutPerformed(InputAction.CallbackContext obj)
        {
            viewInstance!.FocusInputBoxWithText(string.Empty);
        }

        private void OnOpenChatCommandLineShortcutPerformed(InputAction.CallbackContext obj)
        {
            viewInstance!.FocusInputBoxWithText("/");
        }

        private void OnToggleNametagsShortcutPerformed(InputAction.CallbackContext obj)
        {
            nametagsData.showNameTags = !nametagsData.showNameTags;
            viewInstance!.EnableChatBubblesVisibilityField = nametagsData.showNameTags;
        }

        private void OnUIClickPerformed(InputAction.CallbackContext obj)
        {
            viewInstance!.Click();
        }

        private void OnSubmitShorcutPerformed(InputAction.CallbackContext obj)
        {
            viewInstance!.FocusInputBox();
        }

        private void OnChatBusMessageAdded(ChatChannel.ChannelId channelId, ChatMessage chatMessage)
        {
            if (!chatMessage.SystemMessage)
            {
                string formattedText = hyperlinkTextFormatter.FormatText(chatMessage.Message);
                var newChatMessage = ChatMessage.CopyWithNewMessage(formattedText, chatMessage);
                chatHistory.AddMessage(channelId, newChatMessage);
            }
            else
                chatHistory.AddMessage(channelId, chatMessage);
        }

        private void OnMemberListVisibilityChanged(bool isVisible)
        {
            if (isVisible && canUpdateParticipants)
            {
                RefreshMemberList();
            }
        }

        private Dictionary<string, ChatMemberListView.MemberData> GenerateMemberList()
        {
            membersBuffer.Clear();

            // Island room
            IReadOnlyCollection<string> islandIdentities = islandRoom.Participants.RemoteParticipantIdentities();

            foreach (string identity in islandIdentities)
            {
                ChatMemberListView.MemberData newMember = GetMemberDataFromParticipantIdentity(identity);

                if (!string.IsNullOrEmpty(newMember.Name))
                    membersBuffer.Add(identity, newMember);
            }

            return membersBuffer;
        }

        private ChatMemberListView.MemberData GetMemberDataFromParticipantIdentity(string identity)
        {
            Profile profile = viewDependencies.ProfileCache.Get(identity);

            ChatMemberListView.MemberData newMemberData = new ChatMemberListView.MemberData();
            newMemberData.Id = identity;

            if (profile != null)
            {
                newMemberData.Name = profile.ValidatedName;
                newMemberData.ProfilePicture = profile.ProfilePicture.Value.Asset.Sprite;
                newMemberData.ConnectionStatus = ChatMemberConnectionStatus.Online; // TODO: Get this info from somewhere, when the other shapes are developed
                newMemberData.WalletId = profile.WalletId;
                newMemberData.ProfileColor = profile.UserNameColor;
            }

            return newMemberData;
        }

        private void RefreshMemberList()
        {
            Dictionary<string, ChatMemberListView.MemberData> members = GenerateMemberList();
            viewInstance!.SetMemberData(members);
        }

    }
}<|MERGE_RESOLUTION|>--- conflicted
+++ resolved
@@ -4,11 +4,8 @@
 using DCL.Chat.Commands;
 using DCL.Chat.History;
 using DCL.Chat.MessageBus;
-<<<<<<< HEAD
-=======
 using DCL.Emoji;
 using DCL.Friends.Chat;
->>>>>>> 5f2776ec
 using DCL.Input;
 using DCL.Input.Component;
 using DCL.Input.Systems;
@@ -70,19 +67,12 @@
             NametagsData nametagsData,
             World world,
             Entity playerEntity,
-<<<<<<< HEAD
+            IChatLifecycleBusController chatLifecycleBusController,
             IInputBlock inputBlock,
             ViewDependencies viewDependencies,
             IChatCommandsBus chatCommandsBus,
             IRoomHub roomHub,
             ChatAudioSettingsAsset chatAudioSettings, ITextFormatter hyperlinkTextFormatter) : base(viewFactory)
-=======
-            DCLInput dclInput,
-            IEventSystem eventSystem,
-            IInputBlock inputBlock,
-            IChatLifecycleBusController chatLifecycleBusController
-        ) : base(viewFactory)
->>>>>>> 5f2776ec
         {
             this.chatMessagesBus = chatMessagesBus;
             this.chatHistory = chatHistory;
@@ -97,6 +87,7 @@
             this.sceneRoom = roomHub.SceneRoom().Room();
             this.chatAudioSettings = chatAudioSettings;
             this.hyperlinkTextFormatter = hyperlinkTextFormatter;
+            chatLifecycleBusController.SubscribeToHideChatCommand(HideBusCommandReceived);
         }
 
         public void Clear() // Called by a command
@@ -115,7 +106,6 @@
             viewInstance!.PointerEnter -= OnChatViewPointerEnter;
             viewInstance.PointerExit -= OnChatViewPointerExit;
 
-<<<<<<< HEAD
             viewInstance.InputBoxFocusChanged -= OnViewInputBoxFocusChanged;
             viewInstance.EmojiSelectionVisibilityChanged -= OnViewEmojiSelectionVisibilityChanged;
             viewInstance.ChatBubbleVisibilityChanged -= OnViewChatBubbleVisibilityChanged;
@@ -134,17 +124,11 @@
             memberListCts.SafeCancelAndDispose();
 
             viewInstance.Dispose();
-=======
-            chatLifecycleBusController.SubscribeToHideChatCommand(HideBusCommandReceived);
-
-            device = InputSystem.GetDevice<Mouse>();
-
         }
 
         private void HideBusCommandReceived()
         {
             HideViewAsync(CancellationToken.None).Forget();
->>>>>>> 5f2776ec
         }
 
         protected override void OnViewInstantiated()
@@ -178,36 +162,13 @@
             // TODO: Use localization systems here:
             chatHistory.AddMessage(ChatChannel.NEARBY_CHANNEL, ChatMessage.NewFromSystem("Type /help for available commands."));
 
-<<<<<<< HEAD
             memberListCts = new CancellationTokenSource();
             UniTask.RunOnThreadPool(UpdateMembersDataAsync);
-=======
-        protected override void OnViewShow()
-        {
-            base.OnViewShow();
-            dclInput.UI.Click.performed += OnClick;
-            dclInput.Shortcuts.ToggleNametags.performed += ToggleNametagsFromShortcut;
-            dclInput.Shortcuts.OpenChat.performed += OnOpenChat;
-            dclInput.Shortcuts.OpenChatCommandLine.performed += OnOpenChatCommand;
-
-            viewInstance!.LoopList.RefreshAllShownItem();
-            OnFocus();
->>>>>>> 5f2776ec
         }
 
         private void OnChatHistoryMessageAdded(ChatChannel destinationChannel, ChatMessage addedMessage)
         {
-<<<<<<< HEAD
             bool isSentByOwnUser = addedMessage is { SystemMessage: false, SentByOwnUser: true };
-=======
-            base.OnViewClose();
-            dclInput.UI.Click.performed -= OnClick;
-            dclInput.Shortcuts.ToggleNametags.performed -= ToggleNametagsFromShortcut;
-            dclInput.Shortcuts.OpenChat.performed -= OnOpenChat;
-            dclInput.Shortcuts.OpenChatCommandLine.performed -= OnOpenChatCommand;
-            OnBlur();
-        }
->>>>>>> 5f2776ec
 
             CreateChatBubble(destinationChannel, addedMessage, isSentByOwnUser);
 
