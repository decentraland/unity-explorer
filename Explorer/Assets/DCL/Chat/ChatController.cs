using Arch.Core;
using Cysharp.Threading.Tasks;
using DCL.Audio;
using DCL.CharacterCamera;
using DCL.Chat.Commands;
using DCL.Chat.ControllerShowParams;
using DCL.Chat.History;
using DCL.Chat.MessageBus;
using DCL.Chat.EventBus;
using DCL.Friends;
using DCL.Friends.UserBlocking;
using DCL.Input;
using DCL.Input.Component;
using DCL.Input.Systems;
using DCL.Multiplayer.Connections.RoomHubs;
using DCL.Multiplayer.Profiles.Tables;
using DCL.Nametags;
using DCL.Profiles;
using DCL.RealmNavigation;
using DCL.Settings.Settings;
using DCL.UI;
using DCL.UI.InputFieldFormatting;
using DCL.Web3.Identities;
using DCL.UI.SharedSpaceManager;
using DCL.Utilities;
using ECS.Abstract;
using LiveKit.Rooms;
using MVC;
using System.Collections.Generic;
using System.Threading;
using UnityEngine.InputSystem;
using Utility;
using Utility.Arch;

namespace DCL.Chat
{
    public class ChatController : ControllerBase<ChatView, ChatControllerShowParams>,
        IControllerInSharedSpace<ChatView, ChatControllerShowParams>
    {
<<<<<<< HEAD
=======
        public delegate void ConversationOpenedDelegate(bool wasAlreadyOpen);
        public delegate void ConversationClosedDelegate();

>>>>>>> e2033b2e
        private const string WELCOME_MESSAGE = "Type /help for available commands.";

        private readonly IChatMessagesBus chatMessagesBus;
        private readonly NametagsData nametagsData;
        private readonly IChatHistory chatHistory;
        private readonly World world;
        private readonly IInputBlock inputBlock;
        private readonly ViewDependencies viewDependencies;
        private readonly IChatCommandsBus chatCommandsBus;
        private readonly IRoom islandRoom;
        private readonly IProfileCache profileCache;
        private readonly ITextFormatter hyperlinkTextFormatter;
        private readonly ChatSettingsAsset chatSettings;
        private readonly IChatEventBus chatEventBus;
        private readonly IWeb3IdentityCache web3IdentityCache;
        private readonly ILoadingStatus loadingStatus;
        private readonly ChatHistoryStorage? chatStorage;
        private readonly ChatUserStateUpdater chatUserStateUpdater;
        private readonly IChatUserStateEventBus chatUserStateEventBus;
        private readonly ChatControllerChatBubblesHelper chatBubblesHelper;
        private readonly ChatControllerMemberListHelper memberListHelper;
        private readonly IRoomHub roomHub;

        private readonly List<ChatMemberListView.MemberData> membersBuffer = new ();
        private readonly List<Profile> participantProfileBuffer = new ();

        private SingleInstanceEntity cameraEntity;

        // Used exclusively to calculate the new value of the read messages once the Unread messages separator has been viewed
        private int messageCountWhenSeparatorViewed;
        private bool hasToResetUnreadMessagesWhenNewMessageArrive;
        private bool viewInstanceCreated;
        private CancellationTokenSource chatUsersUpdateCts = new();

        public string IslandRoomSid => islandRoom.Info.Sid;
        public string PreviousRoomSid { get; set; } = string.Empty;

<<<<<<< HEAD
=======
        public event ConversationOpenedDelegate? ConversationOpened;
        public event ConversationClosedDelegate? ConversationClosed;

>>>>>>> e2033b2e
        public bool TryGetView(out ChatView view)
        {
            view = viewInstance!;
            return viewInstanceCreated && view != null;
        }

        public ChatController(
            ViewFactoryMethod viewFactory,
            IChatMessagesBus chatMessagesBus,
            IChatHistory chatHistory,
            IReadOnlyEntityParticipantTable entityParticipantTable,
            NametagsData nametagsData,
            World world,
            Entity playerEntity,
            IInputBlock inputBlock,
            ViewDependencies viewDependencies,
            IChatCommandsBus chatCommandsBus,
            IRoomHub roomHub,
            ChatSettingsAsset chatSettings,
            ITextFormatter hyperlinkTextFormatter,
            IProfileCache profileCache,
            IChatEventBus chatEventBus,
            IWeb3IdentityCache web3IdentityCache,
            ILoadingStatus loadingStatus,
            ObjectProxy<IUserBlockingCache> userBlockingCacheProxy,
            RPCChatPrivacyService chatPrivacyService,
            IFriendsEventBus friendsEventBus,
            ChatHistoryStorage chatStorage,
            ObjectProxy<IFriendsService> friendsService) : base(viewFactory)
        {
            this.chatMessagesBus = chatMessagesBus;
            this.chatHistory = chatHistory;
            this.nametagsData = nametagsData;
            this.world = world;
            this.inputBlock = inputBlock;
            this.viewDependencies = viewDependencies;
            this.chatCommandsBus = chatCommandsBus;
            this.islandRoom = roomHub.IslandRoom();
            this.roomHub = roomHub;
            this.chatSettings = chatSettings;
            this.hyperlinkTextFormatter = hyperlinkTextFormatter;
            this.profileCache = profileCache;
            this.chatEventBus = chatEventBus;
            this.web3IdentityCache = web3IdentityCache;
            this.loadingStatus = loadingStatus;
            this.chatStorage = chatStorage;

            chatUserStateEventBus = new ChatUserStateEventBus();
            chatUserStateUpdater = new ChatUserStateUpdater(
                userBlockingCacheProxy,
                roomHub.ChatRoom().Participants,
                chatSettings,
                chatPrivacyService,
                chatUserStateEventBus,
                friendsEventBus,
                roomHub.ChatRoom(),
                friendsService);

            chatBubblesHelper = new ChatControllerChatBubblesHelper(
                world,
            playerEntity,
            entityParticipantTable,
            profileCache,
            nametagsData,
            chatSettings);

            memberListHelper = new ChatControllerMemberListHelper(
                roomHub,
                profileCache,
                membersBuffer,
                participantProfileBuffer,
                this);
        }

#region Panel Visibility
        public event IPanelInSharedSpace.ViewShowingCompleteDelegate? ViewShowingComplete;

        public bool IsVisibleInSharedSpace => State != ControllerState.ViewHidden && GetViewVisibility() && viewInstance!.IsUnfolded;

        /// <summary>
        /// The chat is considered Folded when its hidden either through the sidebar button or through the close button on the chat title bar.
        /// In this state it won't display any chat message, just the empty input box. And Unread messages will accumulate on the sidebar chat icon.
        /// </summary>
        public bool IsUnfolded
        {
            get => viewInstanceCreated && viewInstance.IsUnfolded;

            set
            {
                if (TryGetView(out var view))
                    view.IsUnfolded = value;
            }
        }

        public async UniTask OnShownInSharedSpaceAsync(CancellationToken ct, ChatControllerShowParams showParams)
        {
            if (State != ControllerState.ViewHidden)
            {
                if (!viewInstanceCreated) return;

                //If the view is disabled, we re-enable it
                if(!GetViewVisibility())
                    SetViewVisibility(true);

                //TODO FRAN: here we must restore the state of the chat when returning to it from anywhere, unless overwritten for some reason.
                //This should be the only way to open the chat, params should adjust to these possibilities.

                //if(showParams.ShowUnfolded)
                IsUnfolded = true;//showParams.ShowUnfolded;

                if(showParams.HasToFocusInputBox)
                    viewInstance!.FocusInputBox();

                if (showParams.ShowLastState)
                {
                    //IsUnfolded = !viewInstance!.LastChatState.HasFlag(ChatView.ChatState.FOLDED);
                }

                ViewShowingComplete?.Invoke(this);
            }

            await UniTask.CompletedTask;
        }

        public async UniTask OnHiddenInSharedSpaceAsync(CancellationToken ct)
        {
            // TODO FRAN: We only need to minimize the chat when the sidebar chat button is pressed or the enter key is pressed,
            // in the other cases, we want to preserve their last state, how to do it??
            IsUnfolded = false;
            await UniTask.CompletedTask;
        }

        /// <summary>
        /// Makes the chat panel (including the input box) invisible or visible (it does not hide the view, it disables the GameObject).
        /// </summary>
        /// <param name="visibility">Whether to make the panel visible.</param>
        public void SetViewVisibility(bool visibility)
        {
            if (viewInstanceCreated)
                viewInstance!.gameObject.SetActive(visibility);
        }

        /// <summary>
        /// Indicates whether the panel is active or not (the view is never really hidden as it is a Persistent panel).
        /// </summary>
        private bool GetViewVisibility() =>
            viewInstanceCreated && viewInstance != null && viewInstance.gameObject.activeInHierarchy;

#endregion

        public override void Dispose()
        {
            chatStorage?.UnloadAllFiles();
            chatUserStateUpdater.Dispose();
            chatHistory.DeleteAllChannels();
            viewInstance?.RemoveAllConversations();
            memberListHelper.StopUpdating();
            chatUsersUpdateCts.SafeCancelAndDispose();
        }

#region View Show and Close
        protected override void OnViewShow()
        {
            cameraEntity = world.CacheCamera();

            viewInstance!.InjectDependencies(viewDependencies);
            viewInstance.Initialize(chatHistory.Channels, chatSettings, GetProfilesFromParticipants, loadingStatus);
            chatStorage?.SetNewLocalUserWalletAddress(web3IdentityCache.Identity!.Address);

            SubscribeToEvents();

            AddNearbyChannelAndSendWelcomeMessage();

            memberListHelper.StartUpdating();

            InitializeChannelsAndConversationsAsync().Forget();

            OnFocus();
            IsUnfolded = inputData.ShowUnfolded;
        }

        private void AddNearbyChannelAndSendWelcomeMessage()
        {
            chatHistory.AddOrGetChannel(ChatChannel.NEARBY_CHANNEL_ID, ChatChannel.ChatChannelType.NEARBY);
            viewInstance!.CurrentChannelId = ChatChannel.NEARBY_CHANNEL_ID;
            chatHistory.AddMessage(ChatChannel.NEARBY_CHANNEL_ID, ChatMessage.NewFromSystem(WELCOME_MESSAGE));
            chatHistory.Channels[ChatChannel.NEARBY_CHANNEL_ID].MarkAllMessagesAsRead();
        }

        private async UniTaskVoid InitializeChannelsAndConversationsAsync()
        {
            if (chatStorage != null)
                chatStorage.LoadAllChannelsWithoutMessages();

            var connectedUsers = await chatUserStateUpdater.InitializeAsync(chatHistory.Channels.Keys);

            await UniTask.SwitchToMainThread();
            viewInstance!.SetupInitialConversationToolbarStatusIconForUsers(connectedUsers);
        }

        protected override void OnViewClose()
        {
            UnsubscribeFromEvents();
            Dispose();
        }

#endregion

#region Other Controller Methods

        public override CanvasOrdering.SortingLayer Layer => CanvasOrdering.SortingLayer.Persistent;

        protected override void OnViewInstantiated()
        {
            base.OnViewInstantiated();
            viewInstanceCreated = true;
        }

        protected override void OnBlur()
        {
            //TODO FRAN: Check what is this doing if its doing anything
            viewInstance!.IsChatSelected = false;
            //viewInstance!.DisableInputBoxSubmissions();
        }

        protected override void OnFocus()
        {
            //TODO FRAN: Check what is this doing
            if (viewInstance!.IsFocused) return;

            IsUnfolded = true;
            //viewInstance.EnableInputBoxSubmissions();
        }

        protected override async UniTask WaitForCloseIntentAsync(CancellationToken ct)
        {
            ViewShowingComplete?.Invoke(this);
            await UniTask.WaitUntil(() => State == ControllerState.ViewHidden, PlayerLoopTiming.Update, ct);
        }
#endregion

#region Conversation Events

        private void OnOpenConversation(string userId)
        {
<<<<<<< HEAD
=======
            ConversationOpened?.Invoke(chatHistory.Channels.ContainsKey(new ChatChannel.ChannelId(userId)));

>>>>>>> e2033b2e
            ChatChannel channel = chatHistory.AddOrGetChannel(new ChatChannel.ChannelId(userId), ChatChannel.ChatChannelType.USER);
            chatUserStateUpdater.CurrentConversation = userId;
            chatUserStateUpdater.AddConversation(userId);
            if (TryGetView(out var view))
            {
                view.CurrentChannelId = channel.Id;
            }

            chatUsersUpdateCts = chatUsersUpdateCts.SafeRestart();
            UpdateChatUserStateAsync(userId, true, chatUsersUpdateCts.Token).Forget();
        }

        public void OnSelectConversation(ChatChannel.ChannelId channelId)
        {
            chatUserStateUpdater.CurrentConversation = channelId.Id;
            if (TryGetView(out var view))
            {
                view.CurrentChannelId = channelId;

                if (channelId.Equals(ChatChannel.NEARBY_CHANNEL_ID))
                {
                    view.SetInputWithUserState(ChatUserStateUpdater.ChatUserState.CONNECTED);
                    return;
                }
            }

            chatUserStateUpdater.AddConversation(channelId.Id);
            chatUsersUpdateCts = chatUsersUpdateCts.SafeRestart();
            UpdateChatUserStateAsync(channelId.Id, true, chatUsersUpdateCts.Token).Forget();
        }

        private async UniTaskVoid UpdateChatUserStateAsync(string userId, bool updateToolbar, CancellationToken ct)
        {
            var userState = await chatUserStateUpdater.GetChatUserStateAsync(userId, ct);
            if (TryGetView(out var view))
            {
                view.SetInputWithUserState(userState);

                if (!updateToolbar) return;

                bool offline = userState == ChatUserStateUpdater.ChatUserState.DISCONNECTED
                             || userState == ChatUserStateUpdater.ChatUserState.BLOCKED_BY_OWN_USER;

                view.UpdateConversationToolbarStatusIconForUser(userId, offline ? OnlineStatus.OFFLINE : OnlineStatus.ONLINE);
            }
        }
#endregion

#region Chat History Events
        private void OnChatHistoryMessageAdded(ChatChannel destinationChannel, ChatMessage addedMessage)
        {
            bool isSentByOwnUser = addedMessage is { IsSystemMessage: false, IsSentByOwnUser: true };

            chatBubblesHelper.CreateChatBubble(destinationChannel, addedMessage, isSentByOwnUser);

            if (isSentByOwnUser)
            {
                MarkCurrentChannelAsRead();
                if (TryGetView(out var view))
                {
                    view.RefreshMessages();
                    view.ShowLastMessage();
                }
                return;
            }

            HandleMessageAudioFeedback(addedMessage);

            if (TryGetView(out var currentView))
            {
                bool shouldMarkChannelAsRead = currentView is { IsMessageListVisible: true, IsScrollAtBottom: true };
                bool isCurrentChannel = destinationChannel.Id.Equals(currentView.CurrentChannelId);

                if (isCurrentChannel)
                {
                    if (shouldMarkChannelAsRead)
                        MarkCurrentChannelAsRead();

                    HandleUnreadMessagesSeparator(destinationChannel);
                    currentView.RefreshMessages();
                }
                else
                {
                    currentView.RefreshUnreadMessages(destinationChannel.Id);
                }
            }
        }

        private void HandleMessageAudioFeedback(ChatMessage message)
        {
            if (!TryGetView(out var view))
                return;

            switch (chatSettings.chatAudioSettings)
            {
                case ChatAudioSettings.NONE:
                    return;
                case ChatAudioSettings.MENTIONS_ONLY when message.IsMention:
                case ChatAudioSettings.ALL:
                    UIAudioEventsBus.Instance.SendPlayAudioEvent(message.IsMention ?
                        view.ChatReceiveMentionMessageAudio :
                        view.ChatReceiveMessageAudio);
                    break;
            }
        }

        private void HandleUnreadMessagesSeparator(ChatChannel channel)
        {
            if (!hasToResetUnreadMessagesWhenNewMessageArrive)
                return;

            hasToResetUnreadMessagesWhenNewMessageArrive = false;
            channel.ReadMessages = messageCountWhenSeparatorViewed;
        }

        private void OnChatHistoryReadMessagesChanged(ChatChannel changedChannel)
        {
            if(changedChannel.Id.Equals(viewInstance!.CurrentChannelId))
                viewInstance!.RefreshMessages();
            else
                viewInstance.RefreshUnreadMessages(changedChannel.Id);
        }
#endregion

#region Channel Events
        private async void OnViewCurrentChannelChangedAsync()
        {
            if (chatHistory.Channels[viewInstance!.CurrentChannelId].ChannelType == ChatChannel.ChatChannelType.USER &&
                chatStorage != null && !chatStorage.IsChannelInitialized(viewInstance.CurrentChannelId))
            {
                await chatStorage.InitializeChannelWithMessagesAsync(viewInstance.CurrentChannelId);
                chatHistory.Channels[viewInstance.CurrentChannelId].MarkAllMessagesAsRead();
                viewInstance.RefreshMessages();
            }
        }

        private void OnViewChannelRemovalRequested(ChatChannel.ChannelId channelId)
        {
<<<<<<< HEAD
=======
            ConversationClosed?.Invoke();

>>>>>>> e2033b2e
            chatHistory.RemoveChannel(channelId);
        }
#endregion

        private void OnChatClearedCommandReceived() // Called by a command
        {
            chatHistory.ClearChannel(viewInstance!.CurrentChannelId);
            messageCountWhenSeparatorViewed = 0;
        }

        private void OnViewFoldingChanged(bool isUnfolded)
        {
            //TODO FRAN: Check what is this doing
            if (!isUnfolded)
                MarkCurrentChannelAsRead();
        }

        private void OnViewUnreadMessagesSeparatorViewed()
        {
            messageCountWhenSeparatorViewed = chatHistory.Channels[viewInstance!.CurrentChannelId].Messages.Count;
            hasToResetUnreadMessagesWhenNewMessageArrive = true;
        }

        private void OnViewScrollBottomReached()
        {
            MarkCurrentChannelAsRead();
        }

        private void MarkCurrentChannelAsRead()
        {
            chatHistory.Channels[viewInstance!.CurrentChannelId].MarkAllMessagesAsRead();
            messageCountWhenSeparatorViewed = chatHistory.Channels[viewInstance.CurrentChannelId].ReadMessages;
        }
        private void DisableUnwantedInputs()
        {
            world.AddOrGet(cameraEntity, new CameraBlockerComponent());
            inputBlock.Disable(InputMapComponent.BLOCK_USER_INPUT);
        }

        private void EnableUnwantedInputs()
        {
            world.TryRemove<CameraBlockerComponent>(cameraEntity);
            inputBlock.Enable(InputMapComponent.BLOCK_USER_INPUT);
        }

        private void OnViewInputSubmitted(ChatChannel channel, string message, string origin)
        {
            chatMessagesBus.Send(channel, message, origin);
        }

        private void OnViewEmojiSelectionVisibilityChanged(bool isVisible)
        {
            if (isVisible)
                DisableUnwantedInputs();
            else
                EnableUnwantedInputs();
        }

        private void OnViewChatSelectStateChanged(bool isChatSelected)
        {
            if (isChatSelected)
                DisableUnwantedInputs();
            else
                EnableUnwantedInputs();
        }

        private void OnViewPointerExit() =>
            world.TryRemove<CameraBlockerComponent>(cameraEntity);

        private void OnViewPointerEnter() =>
            world.AddOrGet(cameraEntity, new CameraBlockerComponent());

        private void OnOpenChatCommandLineShortcutPerformed(InputAction.CallbackContext obj)
        {
            //TODO FRAN: This should take us to the nearby channel and send the command there
            viewInstance!.FocusInputBoxWithText("/");
        }

        //This comes from the paste option or mention, we check if it's possible to do it as if there is a mask we cannot
        private void OnTextInserted(string text)
        {
            if (viewInstance!.IsMaskActive) return;

            viewInstance.FocusInputBox();
            viewInstance.InsertTextInInputBox(text);
        }

        private void OnToggleNametagsShortcutPerformed(InputAction.CallbackContext obj)
        {
            nametagsData.showNameTags = !nametagsData.showNameTags;
        }

        private void OnChatBusMessageAdded(ChatChannel.ChannelId channelId, ChatMessage chatMessage)
        {
            if (!chatMessage.IsSystemMessage)
            {
                string formattedText = hyperlinkTextFormatter.FormatText(chatMessage.Message);
                var newChatMessage = ChatMessage.CopyWithNewMessage(formattedText, chatMessage);
                chatHistory.AddMessage(channelId, newChatMessage);
            }
            else
                chatHistory.AddMessage(channelId, chatMessage);
        }
        private void OnViewMemberListVisibilityChanged(bool isVisible)
        {
            if (isVisible && roomHub.HasAnyRoomConnected())
                RefreshMemberList();
        }

        private void RefreshMemberList()
        {
            memberListHelper.RefreshMemberList();
        }

        private void GetProfilesFromParticipants(List<Profile> outProfiles)
        {
            outProfiles.Clear();

            foreach (string? identity in roomHub.AllLocalRoomsRemoteParticipantIdentities())
            {
                // TODO: Use new endpoint to get a bunch of profile info
                if (profileCache.TryGet(identity, out var profile))
                    outProfiles.Add(profile);
            }
        }

#region Chat History Channel Events
        private void OnChatHistoryChannelRemoved(ChatChannel.ChannelId removedChannel)
        {
            chatUserStateUpdater.RemoveConversation(removedChannel.Id);
            viewInstance!.RemoveConversation(removedChannel);
        }

        private void OnChatHistoryChannelAdded(ChatChannel addedChannel)
        {
            chatUserStateUpdater.AddConversation(addedChannel.Id.Id);
            viewInstance!.AddConversation(addedChannel);
        }
#endregion

#region User State Update Events

        private void OnUserDisconnected(string userId)
        {
            var state = chatUserStateUpdater.GetDisconnectedUserState(userId);
            viewInstance!.SetInputWithUserState(state);
        }

        private void OnNonFriendConnected(string userId)
        {
            GetAndSetupNonFriendUserStateAsync(userId).Forget();
        }

        private async UniTaskVoid GetAndSetupNonFriendUserStateAsync(string userId)
        {
            //We might need a new state of type "LOADING" or similar to display until we resolve the real state
            viewInstance!.SetInputWithUserState(ChatUserStateUpdater.ChatUserState.DISCONNECTED);
            var state = await chatUserStateUpdater.GetConnectedNonFriendUserStateAsync(userId);
            viewInstance!.SetInputWithUserState(state);
        }

        private void OnFriendConnected(string userId)
        {
            var state = ChatUserStateUpdater.ChatUserState.CONNECTED;
            viewInstance!.SetInputWithUserState(state);

        }

        private void OnUserBlockedByOwnUser(string userId)
        {
            var state = ChatUserStateUpdater.ChatUserState.BLOCKED_BY_OWN_USER;
            viewInstance!.SetInputWithUserState(state);
        }

        private void OnCurrentConversationUserUnavailable()
        {
            var state = ChatUserStateUpdater.ChatUserState.PRIVATE_MESSAGES_BLOCKED;
            viewInstance!.SetInputWithUserState(state);
        }

        private void OnCurrentConversationUserAvailable()
        {
            var state = ChatUserStateUpdater.ChatUserState.CONNECTED;
            viewInstance!.SetInputWithUserState(state);
        }

        private void OnUserConnectionStateChanged(string userId, bool isConnected)
        {
            viewInstance!.UpdateConversationToolbarStatusIconForUser(userId, isConnected? OnlineStatus.ONLINE : OnlineStatus.OFFLINE);
        }

        #endregion

        private void SubscribeToEvents()
        {
            //We start processing messages once the view is ready
            chatMessagesBus.MessageAdded += OnChatBusMessageAdded;
            chatCommandsBus.ChatCleared += OnChatClearedCommandReceived;

            chatEventBus.InsertTextInChat += OnTextInserted;
            chatEventBus.OpenConversation += OnOpenConversation;

            if (TryGetView(out var view))
            {
                view.PointerEnter += OnViewPointerEnter;
                view.PointerExit += OnViewPointerExit;

                view.ChatSelectStateChanged += OnViewChatSelectStateChanged;
                view.EmojiSelectionVisibilityChanged += OnViewEmojiSelectionVisibilityChanged;
                view.InputSubmitted += OnViewInputSubmitted;
                view.MemberListVisibilityChanged += OnViewMemberListVisibilityChanged;
                view.ScrollBottomReached += OnViewScrollBottomReached;
                view.UnreadMessagesSeparatorViewed += OnViewUnreadMessagesSeparatorViewed;
                view.FoldingChanged += OnViewFoldingChanged;
                view.ChannelRemovalRequested += OnViewChannelRemovalRequested;
                view.CurrentChannelChanged += OnViewCurrentChannelChangedAsync;
                view.ConversationSelected += OnSelectConversation;
            }

            chatHistory.ChannelAdded += OnChatHistoryChannelAdded;
            chatHistory.ChannelRemoved += OnChatHistoryChannelRemoved;
            chatHistory.ReadMessagesChanged += OnChatHistoryReadMessagesChanged;
            chatHistory.MessageAdded += OnChatHistoryMessageAdded; // TODO: This should not exist, the only way to add a chat message from outside should be by using the bus
            chatHistory.ReadMessagesChanged += OnChatHistoryReadMessagesChanged;

            chatUserStateEventBus.FriendConnected += OnFriendConnected;
            chatUserStateEventBus.UserDisconnected += OnUserDisconnected;
            chatUserStateEventBus.NonFriendConnected += OnNonFriendConnected;
            chatUserStateEventBus.CurrentConversationUserAvailable += OnCurrentConversationUserAvailable;
            chatUserStateEventBus.CurrentConversationUserUnavailable += OnCurrentConversationUserUnavailable;
            chatUserStateEventBus.UserBlocked += OnUserBlockedByOwnUser;
            chatUserStateEventBus.UserConnectionStateChanged += OnUserConnectionStateChanged;

            viewDependencies.DclInput.Shortcuts.ToggleNametags.performed += OnToggleNametagsShortcutPerformed;
            viewDependencies.DclInput.Shortcuts.OpenChatCommandLine.performed += OnOpenChatCommandLineShortcutPerformed;
        }

        private void UnsubscribeFromEvents()
        {
            chatMessagesBus.MessageAdded -= OnChatBusMessageAdded;
            chatHistory.MessageAdded -= OnChatHistoryMessageAdded;
            chatHistory.ReadMessagesChanged -= OnChatHistoryReadMessagesChanged;
            chatCommandsBus.ChatCleared -= OnChatClearedCommandReceived;
            chatEventBus.InsertTextInChat -= OnTextInserted;

            if (viewInstance != null)
            {
                viewInstance.PointerEnter -= OnViewPointerEnter;
                viewInstance.PointerExit -= OnViewPointerExit;
                viewInstance.ChatSelectStateChanged -= OnViewChatSelectStateChanged;
                viewInstance.EmojiSelectionVisibilityChanged -= OnViewEmojiSelectionVisibilityChanged;
                viewInstance.InputSubmitted -= OnViewInputSubmitted;
                viewInstance.ScrollBottomReached -= OnViewScrollBottomReached;
                viewInstance.UnreadMessagesSeparatorViewed -= OnViewUnreadMessagesSeparatorViewed;
                viewInstance.FoldingChanged -= OnViewFoldingChanged;
                viewInstance.MemberListVisibilityChanged -= OnViewMemberListVisibilityChanged;
                viewInstance.ChannelRemovalRequested -= OnViewChannelRemovalRequested;
                viewInstance.CurrentChannelChanged -= OnViewCurrentChannelChangedAsync;
                viewInstance.ConversationSelected -= OnSelectConversation;
                viewInstance.RemoveAllConversations();
                viewInstance.Dispose();
            }

            chatHistory.ChannelAdded -= OnChatHistoryChannelAdded;
            chatHistory.ChannelRemoved -= OnChatHistoryChannelRemoved;
            chatHistory.ReadMessagesChanged -= OnChatHistoryReadMessagesChanged;

            chatUserStateEventBus.FriendConnected -= OnFriendConnected;
            chatUserStateEventBus.UserDisconnected -= OnUserDisconnected;
            chatUserStateEventBus.NonFriendConnected -= OnNonFriendConnected;
            chatUserStateEventBus.CurrentConversationUserAvailable -= OnCurrentConversationUserAvailable;
            chatUserStateEventBus.CurrentConversationUserUnavailable -= OnCurrentConversationUserUnavailable;
            chatUserStateEventBus.UserBlocked -= OnUserBlockedByOwnUser;
            chatUserStateEventBus.UserConnectionStateChanged -= OnUserConnectionStateChanged;

            viewDependencies.DclInput.Shortcuts.ToggleNametags.performed -= OnToggleNametagsShortcutPerformed;
            viewDependencies.DclInput.Shortcuts.OpenChatCommandLine.performed -= OnOpenChatCommandLineShortcutPerformed;
        }
    }
}<|MERGE_RESOLUTION|>--- conflicted
+++ resolved
@@ -37,12 +37,9 @@
     public class ChatController : ControllerBase<ChatView, ChatControllerShowParams>,
         IControllerInSharedSpace<ChatView, ChatControllerShowParams>
     {
-<<<<<<< HEAD
-=======
         public delegate void ConversationOpenedDelegate(bool wasAlreadyOpen);
         public delegate void ConversationClosedDelegate();
 
->>>>>>> e2033b2e
         private const string WELCOME_MESSAGE = "Type /help for available commands.";
 
         private readonly IChatMessagesBus chatMessagesBus;
@@ -80,12 +77,9 @@
         public string IslandRoomSid => islandRoom.Info.Sid;
         public string PreviousRoomSid { get; set; } = string.Empty;
 
-<<<<<<< HEAD
-=======
         public event ConversationOpenedDelegate? ConversationOpened;
         public event ConversationClosedDelegate? ConversationClosed;
 
->>>>>>> e2033b2e
         public bool TryGetView(out ChatView view)
         {
             view = viewInstance!;
@@ -331,11 +325,7 @@
 
         private void OnOpenConversation(string userId)
         {
-<<<<<<< HEAD
-=======
             ConversationOpened?.Invoke(chatHistory.Channels.ContainsKey(new ChatChannel.ChannelId(userId)));
-
->>>>>>> e2033b2e
             ChatChannel channel = chatHistory.AddOrGetChannel(new ChatChannel.ChannelId(userId), ChatChannel.ChatChannelType.USER);
             chatUserStateUpdater.CurrentConversation = userId;
             chatUserStateUpdater.AddConversation(userId);
@@ -474,11 +464,8 @@
 
         private void OnViewChannelRemovalRequested(ChatChannel.ChannelId channelId)
         {
-<<<<<<< HEAD
-=======
             ConversationClosed?.Invoke();
 
->>>>>>> e2033b2e
             chatHistory.RemoveChannel(channelId);
         }
 #endregion
