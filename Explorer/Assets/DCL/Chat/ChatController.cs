--- conflicted
+++ resolved
@@ -531,13 +531,8 @@
             if (!updateToolbar)
                 return;
 
-<<<<<<< HEAD
             bool offline = userState is ChatUserStateUpdater.ChatUserState.DISCONNECTED or ChatUserStateUpdater.ChatUserState.BLOCKED_BY_OWN_USER;
-            viewInstance.UpdateConversationToolbarStatusIconForUser(userId, offline ? OnlineStatus.OFFLINE : OnlineStatus.ONLINE);
-=======
-                view.UpdateConversationStatusIconForUser(userId, offline ? OnlineStatus.OFFLINE : OnlineStatus.ONLINE);
-            }
->>>>>>> fc787246
+            viewInstance.UpdateConversationStatusIconForUser(userId, offline ? OnlineStatus.OFFLINE : OnlineStatus.ONLINE);
         }
 
 #endregion
