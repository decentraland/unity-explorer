--- conflicted
+++ resolved
@@ -364,18 +364,11 @@
             messageCountWhenSeparatorViewed = chatHistory.Channels[viewInstance.CurrentChannel].ReadMessages;
         }
 
-<<<<<<< HEAD
-        private bool canUpdateParticipants => islandRoom.Info.ConnectionState == ConnectionState.ConnConnected;
-
         protected override async UniTask WaitForCloseIntentAsync(CancellationToken ct)
         {
             ViewShowingComplete?.Invoke(this);
             await UniTask.Never(ct);
         }
-=======
-        protected override UniTask WaitForCloseIntentAsync(CancellationToken ct) =>
-            UniTask.Never(ct);
->>>>>>> e8f64284
 
         private void CreateChatBubble(ChatChannel _, ChatMessage chatMessage, bool isSentByOwnUser)
         {
