using Arch.Core;
using Cysharp.Threading.Tasks;
using DCL.CharacterCamera;
using DCL.CharacterMotion.Components;
using DCL.Emoji;
using DCL.Input;
using DCL.Multiplayer.Profiles.Tables;
using DCL.Nametags;
using DCL.Profiles;
using ECS.Abstract;
using MVC;
using SuperScrollView;
using System;
using System.Collections.Generic;
using System.Text.RegularExpressions;
using System.Threading;
using UnityEngine;
using UnityEngine.InputSystem;
using Utility;

namespace DCL.Chat
{
    public class ChatController : ControllerBase<ChatView>
    {
        private const int MAX_MESSAGE_LENGTH = 250;

        private const string EMOJI_SUGGESTION_PATTERN = @":\w+";
        private static readonly Regex EMOJI_PATTERN_REGEX = new (EMOJI_SUGGESTION_PATTERN, RegexOptions.Compiled);

        private readonly IReadOnlyEntityParticipantTable entityParticipantTable;
        private readonly ChatEntryConfigurationSO chatEntryConfiguration;
        private readonly IChatMessagesBus chatMessagesBus;
        private EmojiPanelController emojiPanelController;
        private EmojiSuggestionPanel emojiSuggestionPanelController;
        private readonly NametagsData nametagsData;
        private readonly EmojiPanelConfigurationSO emojiPanelConfiguration;
        private readonly TextAsset emojiMappingJson;
        private readonly EmojiSectionView emojiSectionViewPrefab;
        private readonly EmojiButton emojiButtonPrefab;
        private readonly EmojiSuggestionView emojiSuggestionViewPrefab;
        private readonly List<ChatMessage> chatMessages = new ();
        private readonly List<EmojiData> keysWithPrefix = new ();
<<<<<<< HEAD
        private readonly World world;
=======
        private readonly IEventSystem eventSystem;
        private World world;
>>>>>>> 3105b808

        private string currentMessage = string.Empty;
        private CancellationTokenSource cts;
        private CancellationTokenSource emojiPanelCts;
        private readonly Entity playerEntity;
        private SingleInstanceEntity cameraEntity;
        private readonly DCLInput dclInput;

        private readonly ChatCommandsHandler commandsHandler;
        private (IChatCommand command, Match param) chatCommand;
        private CancellationTokenSource commandCts = new ();

        public override CanvasOrdering.SortingLayer Layer => CanvasOrdering.SortingLayer.Persistent;

        public ChatController(
            ViewFactoryMethod viewFactory,
            ChatEntryConfigurationSO chatEntryConfiguration,
            IChatMessagesBus chatMessagesBus,
            IReadOnlyEntityParticipantTable entityParticipantTable,
            NametagsData nametagsData,
            EmojiPanelConfigurationSO emojiPanelConfiguration,
            TextAsset emojiMappingJson,
            EmojiSectionView emojiSectionViewPrefab,
            EmojiButton emojiButtonPrefab,
            EmojiSuggestionView emojiSuggestionViewPrefab,
            World world,
            Entity playerEntity,
            DCLInput dclInput,
<<<<<<< HEAD
            Dictionary<Regex, Func<IChatCommand>> commandsFactory
=======
            IEventSystem eventSystem
>>>>>>> 3105b808
        ) : base(viewFactory)
        {
            this.chatEntryConfiguration = chatEntryConfiguration;
            this.chatMessagesBus = chatMessagesBus;
            this.entityParticipantTable = entityParticipantTable;
            this.nametagsData = nametagsData;
            this.emojiPanelConfiguration = emojiPanelConfiguration;
            this.emojiMappingJson = emojiMappingJson;
            this.emojiSectionViewPrefab = emojiSectionViewPrefab;
            this.emojiButtonPrefab = emojiButtonPrefab;
            this.emojiSuggestionViewPrefab = emojiSuggestionViewPrefab;
            this.world = world;
            this.playerEntity = playerEntity;
            this.dclInput = dclInput;
            this.eventSystem = eventSystem;

            commandsHandler = new ChatCommandsHandler(commandsFactory);

            chatMessagesBus.OnMessageAdded += CreateChatEntry;
            // Adding two elements to count as top and bottom padding
            chatMessages.Add(new ChatMessage(true));
            chatMessages.Add(new ChatMessage(true));
        }

        protected override void OnViewInstantiated()
        {
            cameraEntity = world.CacheCamera();
            viewInstance.OnChatViewPointerEnter += OnChatViewPointerEnter;
            viewInstance.OnChatViewPointerExit += OnChatViewPointerExit;
            viewInstance.CharacterCounter.SetMaximumLength(viewInstance.InputField.characterLimit);
            viewInstance.CharacterCounter.gameObject.SetActive(false);
            viewInstance.InputField.onValueChanged.AddListener(OnInputChanged);
            viewInstance.InputField.onSelect.AddListener(OnInputSelected);
            viewInstance.InputField.onDeselect.AddListener(OnInputDeselected);
            viewInstance.InputField.onSubmit.AddListener(OnSubmit);
            viewInstance.CloseChatButton.onClick.AddListener(CloseChat);
            viewInstance.LoopList.InitListView(0, OnGetItemByIndex);

            emojiPanelController = new EmojiPanelController(viewInstance.EmojiPanel, emojiPanelConfiguration, emojiMappingJson, emojiSectionViewPrefab, emojiButtonPrefab);
            emojiPanelController.OnEmojiSelected += AddEmojiToInput;

            emojiSuggestionPanelController = new EmojiSuggestionPanel(viewInstance.EmojiSuggestionPanel, emojiSuggestionViewPrefab);
            emojiSuggestionPanelController.OnEmojiSelected += AddEmojiFromSuggestion;

            viewInstance.EmojiPanelButton.onClick.AddListener(ToggleEmojiPanel);

            viewInstance.ChatBubblesToggle.Toggle.onValueChanged.AddListener(OnToggleChatBubblesValueChanged);
            viewInstance.ChatBubblesToggle.Toggle.SetIsOnWithoutNotify(nametagsData.showChatBubbles);
            dclInput.UI.Submit.performed += OnSubmitAction;
            OnToggleChatBubblesValueChanged(nametagsData.showChatBubbles);
        }

        private void OnChatViewPointerExit() =>
            world.Remove<CameraBlockerComponent>(cameraEntity);

        private void OnChatViewPointerEnter() =>
            world.AddOrGet(cameraEntity, new CameraBlockerComponent());

        private void AddEmojiFromSuggestion(string emojiCode)
        {
            if(viewInstance.InputField.text.Length >= MAX_MESSAGE_LENGTH)
                return;

            viewInstance.InputField.text = viewInstance.InputField.text.Replace(EMOJI_PATTERN_REGEX.Match(viewInstance.InputField.text).Value, emojiCode);
            viewInstance.InputField.stringPosition += emojiCode.Length;
            viewInstance.InputField.ActivateInputField();
        }

        private void OnToggleChatBubblesValueChanged(bool isToggled)
        {
            viewInstance.ChatBubblesToggle.OffImage.gameObject.SetActive(!isToggled);
            viewInstance.ChatBubblesToggle.OnImage.gameObject.SetActive(isToggled);
            nametagsData.showChatBubbles = isToggled;
        }

        private void AddEmojiToInput(string emoji)
        {
            if(viewInstance.InputField.text.Length >= MAX_MESSAGE_LENGTH)
                return;

            int caretPosition = viewInstance.InputField.stringPosition;
            viewInstance.InputField.text = viewInstance.InputField.text.Insert(caretPosition, "[emoji]");
            viewInstance.InputField.text = viewInstance.InputField.text.Replace("[emoji]", emoji);
            viewInstance.InputField.stringPosition += emoji.Length;

            viewInstance.InputField.ActivateInputField();
        }

        private void ToggleEmojiPanel()
        {
            emojiPanelCts.SafeCancelAndDispose();
            emojiPanelCts = new CancellationTokenSource();
            viewInstance.EmojiPanel.gameObject.SetActive(!viewInstance.EmojiPanel.gameObject.activeInHierarchy);
            emojiSuggestionPanelController.SetPanelVisibility(false);
            ToggleEmojiPanelAsync(emojiPanelCts.Token).Forget();
        }

        private UniTask ToggleEmojiPanelAsync(CancellationToken ct)
        {
            ct.ThrowIfCancellationRequested();
            viewInstance.EmojiPanel.EmojiContainer.gameObject.SetActive(viewInstance.EmojiPanel.gameObject.activeInHierarchy);

            if (viewInstance.EmojiPanel.EmojiContainer.gameObject.activeInHierarchy)
                world.AddOrGet(playerEntity, new MovementBlockerComponent());
            else
                world.Remove<MovementBlockerComponent>(playerEntity);

            viewInstance.InputField.ActivateInputField();
            return UniTask.CompletedTask;
        }

        private void OnSubmitAction(InputAction.CallbackContext obj)
        {
            if (viewInstance.InputField.isFocused) return;

            viewInstance.InputField.ActivateInputField();
            viewInstance.InputField.OnSelect(null);
        }

        private void OnSubmit(string _)
        {
            emojiPanelController.SetPanelVisibility(false);
            emojiSuggestionPanelController.SetPanelVisibility(false);

            if (string.IsNullOrWhiteSpace(currentMessage))
            {
                viewInstance.InputField.DeactivateInputField();
                viewInstance.InputField.OnDeselect(null);
                return;
            }

            string messageToSend = currentMessage;

            currentMessage = string.Empty;
            viewInstance.InputField.text = string.Empty;
            viewInstance.InputField.ActivateInputField();
<<<<<<< HEAD
            emojiSuggestionPanelController.SetPanelVisibility(false);

            if (commandsHandler.TryGetChatCommand(messageToSend, ref chatCommand))
                ExecuteChatCommandAsync(chatCommand.command, chatCommand.param).Forget();
            else
                chatMessagesBus.Send(messageToSend);
        }

        private async UniTask ExecuteChatCommandAsync(IChatCommand command, Match param)
        {
            commandCts = commandCts.SafeRestart();
            string? response = await command.ExecuteAsync(param, commandCts.Token);

            if (!string.IsNullOrEmpty(response))
                CreateChatEntry(new ChatMessage(response, "System", string.Empty, true));
=======
>>>>>>> 3105b808
        }

        private LoopListViewItem2? OnGetItemByIndex(LoopListView2 listView, int index)
        {
            if (index < 0 || index >= chatMessages.Count)
                return null;

            ChatMessage itemData = chatMessages[index];
            LoopListViewItem2 item;
            if(itemData.IsPaddingElement)
                item = listView.NewListViewItem(listView.ItemPrefabDataList[2].mItemPrefab.name);
            else
            {
                item = listView.NewListViewItem(itemData.SentByOwnUser ? listView.ItemPrefabDataList[1].mItemPrefab.name : listView.ItemPrefabDataList[0].mItemPrefab.name);
                ChatEntryView itemScript = item!.GetComponent<ChatEntryView>()!;

                if (entityParticipantTable.Has(itemData.WalletAddress))
                {
                    var entity = entityParticipantTable.Entity(itemData.WalletAddress);
                    Profile profile = world.Get<Profile>(entity);
                    if(profile.ProfilePicture != null)
                        itemScript.playerIcon.sprite = profile.ProfilePicture.Value.Asset;
                }
                itemScript.playerName.color = chatEntryConfiguration.GetNameColor(itemData.Sender);
                itemScript.SetItemData(itemData);

                //Workaround needed to animate the chat entries due to infinite scroll plugin behaviour
                if (itemData.HasToAnimate)
                {
                    itemScript.AnimateChatEntry();
                    chatMessages[index] = new ChatMessage(itemData.Message, itemData.Sender, itemData.WalletAddress, itemData.SentByOwnUser, false);
                }
            }

            return item;
        }

        private void CloseChat()
        {
            //TODO: will add logic for the panel closing once it's defined
        }

        private void OnInputDeselected(string inputText)
        {
            viewInstance.CharacterCounter.gameObject.SetActive(false);
            viewInstance.StartChatEntriesFadeout();
            world.Remove<MovementBlockerComponent>(playerEntity);
        }

        private void OnInputSelected(string inputText)
        {
            viewInstance.CharacterCounter.gameObject.SetActive(true);
            viewInstance.StopChatEntriesFadeout();
            world.AddOrGet(playerEntity, new MovementBlockerComponent());
        }

        private void OnInputChanged(string inputText)
        {
            HandleEmojiSearch(inputText);

            viewInstance.CharacterCounter.SetCharacterCount(inputText.Length);
            viewInstance.StopChatEntriesFadeout();
            currentMessage = inputText;
        }

        private void HandleEmojiSearch(string inputText)
        {
            Match match = EMOJI_PATTERN_REGEX.Match(inputText);

            if (match.Success)
            {
                if (match.Value.Length < 2)
                {
                    emojiSuggestionPanelController.SetPanelVisibility(false);
                    return;
                }

                cts.SafeCancelAndDispose();
                cts = new CancellationTokenSource();

                SearchAndSetEmojiSuggestionsAsync(match.Value, cts.Token).Forget();
            }
            else { emojiSuggestionPanelController.SetPanelVisibility(false); }
        }

        private async UniTaskVoid SearchAndSetEmojiSuggestionsAsync(string value, CancellationToken ct)
        {
            await DictionaryUtils.GetKeysWithPrefixAsync(emojiPanelController.EmojiNameMapping, value, keysWithPrefix, ct);

            emojiSuggestionPanelController.SetValues(keysWithPrefix);
            emojiSuggestionPanelController.SetPanelVisibility(true);
        }

        private void CreateChatEntry(ChatMessage chatMessage)
        {
            if (chatMessage.SentByOwnUser == false && entityParticipantTable.Has(chatMessage.WalletAddress))
            {
                var entity = entityParticipantTable.Entity(chatMessage.WalletAddress);
                world.AddOrGet(entity, new ChatBubbleComponent(chatMessage.Message, chatMessage.Sender, chatMessage.WalletAddress));
            }

            viewInstance.ResetChatEntriesFadeout();

            //Removing padding element and reversing list due to infinite scroll view behaviour
            chatMessages.Remove(chatMessages[^1]);
            chatMessages.Reverse();
            chatMessages.Add(chatMessage);
            chatMessages.Add(new ChatMessage(true));
            chatMessages.Reverse();

            viewInstance.LoopList.SetListItemCount(chatMessages.Count, false);
            viewInstance.LoopList.MovePanelToItemIndex(0, 0);
        }

        public override void Dispose()
        {
            chatMessagesBus.OnMessageAdded -= CreateChatEntry;
            emojiPanelController.OnEmojiSelected -= AddEmojiToInput;
            emojiSuggestionPanelController.OnEmojiSelected -= AddEmojiFromSuggestion;
            dclInput.UI.Submit.performed -= OnSubmitAction;

            emojiPanelController.Dispose();

            cts.SafeCancelAndDispose();
            commandCts.SafeCancelAndDispose();
        }

        protected override UniTask WaitForCloseIntentAsync(CancellationToken ct) =>
            UniTask.Never(ct);
    }
}<|MERGE_RESOLUTION|>--- conflicted
+++ resolved
@@ -40,12 +40,8 @@
         private readonly EmojiSuggestionView emojiSuggestionViewPrefab;
         private readonly List<ChatMessage> chatMessages = new ();
         private readonly List<EmojiData> keysWithPrefix = new ();
-<<<<<<< HEAD
+        private readonly IEventSystem eventSystem;
         private readonly World world;
-=======
-        private readonly IEventSystem eventSystem;
-        private World world;
->>>>>>> 3105b808
 
         private string currentMessage = string.Empty;
         private CancellationTokenSource cts;
@@ -74,11 +70,8 @@
             World world,
             Entity playerEntity,
             DCLInput dclInput,
-<<<<<<< HEAD
+            IEventSystem eventSystem,
             Dictionary<Regex, Func<IChatCommand>> commandsFactory
-=======
-            IEventSystem eventSystem
->>>>>>> 3105b808
         ) : base(viewFactory)
         {
             this.chatEntryConfiguration = chatEntryConfiguration;
@@ -215,7 +208,6 @@
             currentMessage = string.Empty;
             viewInstance.InputField.text = string.Empty;
             viewInstance.InputField.ActivateInputField();
-<<<<<<< HEAD
             emojiSuggestionPanelController.SetPanelVisibility(false);
 
             if (commandsHandler.TryGetChatCommand(messageToSend, ref chatCommand))
@@ -231,8 +223,6 @@
 
             if (!string.IsNullOrEmpty(response))
                 CreateChatEntry(new ChatMessage(response, "System", string.Empty, true));
-=======
->>>>>>> 3105b808
         }
 
         private LoopListViewItem2? OnGetItemByIndex(LoopListView2 listView, int index)
