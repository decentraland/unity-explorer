--- conflicted
+++ resolved
@@ -75,11 +75,8 @@
         private readonly ChatAudioSettingsAsset chatAudioSettings;
         private readonly IChatEventBus chatEventBus;
         private readonly IWeb3IdentityCache web3IdentityCache;
-<<<<<<< HEAD
+        private readonly ILoadingStatus loadingStatus;
         private readonly ChatStorage chatStorage;
-=======
-        private readonly ILoadingStatus loadingStatus;
->>>>>>> c5ff03e1
 
         private SingleInstanceEntity cameraEntity;
         private CancellationTokenSource memberListCts;
@@ -139,11 +136,8 @@
             IProfileCache profileCache,
             IChatEventBus chatEventBus,
             IWeb3IdentityCache web3IdentityCache,
-<<<<<<< HEAD
+            ILoadingStatus loadingStatus,
             ChatStorage chatStorage) : base(viewFactory)
-=======
-            ILoadingStatus loadingStatus) : base(viewFactory)
->>>>>>> c5ff03e1
         {
             this.chatMessagesBus = chatMessagesBus;
             this.chatHistory = chatHistory;
@@ -161,12 +155,8 @@
             this.profileCache = profileCache;
             this.chatEventBus = chatEventBus;
             this.web3IdentityCache = web3IdentityCache;
-<<<<<<< HEAD
-            chatLifecycleBusController.SubscribeToHideChatCommand(HideBusCommandReceived);
+            this.loadingStatus = loadingStatus;
             this.chatStorage = chatStorage;
-=======
-            this.loadingStatus = loadingStatus;
->>>>>>> c5ff03e1
         }
 
         public void Clear() // Called by a command
