--- conflicted
+++ resolved
@@ -406,11 +406,7 @@
             viewDependencies.DclInput.Shortcuts.ToggleNametags.performed += OnToggleNametagsShortcutPerformed;
             viewDependencies.DclInput.Shortcuts.OpenChatCommandLine.performed += OnOpenChatCommandLineShortcutPerformed;
 
-<<<<<<< HEAD
-            IsUnfolded = inputData.ShowUnfolded;
-=======
-            viewInstance.IsUnfolded = inputData.Unfold;
->>>>>>> 3b9fb775
+            IsUnfolded = inputData.Unfold;
         }
 
         protected override void OnViewClose()
