--- conflicted
+++ resolved
@@ -15,22 +15,6 @@
 {
     public class ChatMemberListView : MonoBehaviour
     {
-<<<<<<< HEAD
-        /// <summary>
-        /// A subset of a Profile, stores only the necessary data to be presented by the view.
-        /// </summary>
-        public struct MemberData
-        {
-            public string Id;
-            public string Name;
-            public Uri? FaceSnapshotUrl;
-            public string WalletId;
-            public ChatMemberConnectionStatus ConnectionStatus;
-            public Color ProfileColor;
-        }
-
-=======
->>>>>>> 34ed225f
         public delegate void VisibilityChangedDelegate(bool isVisible);
 
         /// <summary>
