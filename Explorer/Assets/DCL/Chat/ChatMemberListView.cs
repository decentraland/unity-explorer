--- conflicted
+++ resolved
@@ -13,25 +13,8 @@
 
 namespace DCL.Chat
 {
-    public class ChatMemberListView : MonoBehaviour, IChatMemberListView
+    public class ChatMemberListView : MonoBehaviour
     {
-<<<<<<< HEAD
-        /// <summary>
-        /// A subset of a Profile, stores only the necessary data to be presented by the view.
-        /// </summary>
-        public struct MemberData
-        {
-            public string Id;
-            public string Name;
-            public string FaceSnapshotUrl;
-            public string WalletId;
-            public ChatMemberConnectionStatus ConnectionStatus;
-            public Color ProfileColor;
-            public bool HasClaimedName;
-        }
-
-=======
->>>>>>> 4835d469
         public delegate void VisibilityChangedDelegate(bool isVisible);
 
         /// <summary>
@@ -79,16 +62,6 @@
         private void Awake()
         {
             loopListView.gameObject.GetComponent<ScrollRect>()?.SetScrollSensitivityBasedOnPlatform();
-        }
-        
-        public void SetData(IReadOnlyList<MemberData> members)
-        {
-            
-        }
-
-        public void SetMemberCount(int memberCount)
-        {
-            
         }
 
         public void SetProfileDataProvider(ProfileRepositoryWrapper profileDataProvider)
@@ -139,15 +112,7 @@
             contextMenuTask = new UniTaskCompletionSource();
             contextMenuCts = contextMenuCts.SafeRestart();
             IsContextMenuOpen = true;
-            await ViewDependencies
-                .GlobalUIViews
-                .ShowUserProfileContextMenuFromWalletIdAsync(
-                    new Web3Address(listItem.Id),
-                    buttonPosition.position,
-                    default,
-                    contextMenuCts.Token,
-                    contextMenuTask.Task,
-                    onMenuHide);
+            await ViewDependencies.GlobalUIViews.ShowUserProfileContextMenuFromWalletIdAsync(new Web3Address(listItem.Id), buttonPosition.position, default(Vector2), contextMenuCts.Token, contextMenuTask.Task, onMenuHide);
             IsContextMenuOpen = false;
         }
 
@@ -155,15 +120,5 @@
         {
             contextMenuTask?.TrySetResult();
         }
-
-        public void Show()
-        {
-            gameObject.SetActive(true);
-        }
-
-        public void Hide()
-        {
-            gameObject.SetActive(false);
-        }
     }
 }