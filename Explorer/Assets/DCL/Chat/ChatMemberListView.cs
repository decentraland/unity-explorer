using MVC;
using SuperScrollView;
using System.Collections.Generic;
using System.Threading;
using UnityEngine;
using Utility;

namespace DCL.Chat
{
    public class ChatMemberListView : MonoBehaviour, IViewWithGlobalDependencies
    {
        /// <summary>
        /// A subset of a Profile, stores only the necessary data to be presented by the view.
        /// </summary>
        public struct MemberData
        {
            public string Id;
            public string Name;
            public string WalletId;
            public Sprite ProfilePicture;
            public ChatMemberConnectionStatus ConnectionStatus;
            public Color ProfileColor;
        }

        public delegate void VisibilityChangedDelegate(bool isVisible);

        /// <summary>
        /// Raised whenever the visibility of the member list changes.
        /// </summary>
        public event VisibilityChangedDelegate VisibilityChanged;

        [SerializeField]
        private LoopListView2 loopListView;

        private List<MemberData> members = new();

        private ViewDependencies viewDependencies;
        private bool isInitialized;
        private bool isVisible;

        private CancellationTokenSource contextMenuCts = new ();

        public bool IsVisible
        {
            get => isVisible;

            set
            {
                if (value != IsVisible)
                {
                    isVisible = value;
                    gameObject.SetActive(value);
                    VisibilityChanged?.Invoke(value);
                }
            }
        }

        public void InjectDependencies(ViewDependencies dependencies)
        {
            this.viewDependencies = dependencies;
        }

        /// <summary>
        /// Replaces the data to be represented by the view.
        /// </summary>
        /// <param name="memberData">The data related to the members of the list.</param>
        public void SetData(List<MemberData> memberData)
        {
            members = memberData;

            if (!isInitialized)
            {
                loopListView.InitListView(members.Count, OnGetItemByIndex);
                isInitialized = true;
            }

            loopListView.SetListItemCount(members.Count);
            loopListView.RefreshAllShownItem();
        }

        private LoopListViewItem2 OnGetItemByIndex(LoopListView2 list, int index)
        {
            if (index < 0 || index >= members.Count)
                return null;

            LoopListViewItem2 newItem = loopListView.NewListViewItem(loopListView.ItemPrefabDataList[0].mItemPrefab.name);
            ChatMemberListViewItem memberItem = newItem.GetComponent<ChatMemberListViewItem>();
            memberItem.Id = members[index].Id;
            memberItem.Name = members[index].Name;
            memberItem.ProfilePicture = members[index].ProfilePicture;
            memberItem.ConnectionStatus = members[index].ConnectionStatus;
            memberItem.Tag = members[index].WalletId;
            memberItem.ProfileColor = members[index].ProfileColor;
            memberItem.ContextMenuButtonClicked -= OnContextMenuButtonClickedAsync;
            memberItem.ContextMenuButtonClicked += OnContextMenuButtonClickedAsync;

            return newItem;
        }

        private async void OnContextMenuButtonClickedAsync(ChatMemberListViewItem listItem, Transform buttonPosition)
        {
            contextMenuCts = contextMenuCts.SafeRestart();
<<<<<<< HEAD
            await viewDependencies.GlobalUIViews.ShowUserProfileContextMenuAsync(listItem.Id, buttonPosition.position, contextMenuCts.Token);
=======
            await viewDependencies.GlobalUIViews.ShowUserProfileContextMenuFromWalledIdAsync(listItem.Id, buttonPosition.position, contextMenuCts.Token);
>>>>>>> 78bff24e
        }
    }
}<|MERGE_RESOLUTION|>--- conflicted
+++ resolved
@@ -100,11 +100,7 @@
         private async void OnContextMenuButtonClickedAsync(ChatMemberListViewItem listItem, Transform buttonPosition)
         {
             contextMenuCts = contextMenuCts.SafeRestart();
-<<<<<<< HEAD
-            await viewDependencies.GlobalUIViews.ShowUserProfileContextMenuAsync(listItem.Id, buttonPosition.position, contextMenuCts.Token);
-=======
             await viewDependencies.GlobalUIViews.ShowUserProfileContextMenuFromWalledIdAsync(listItem.Id, buttonPosition.position, contextMenuCts.Token);
->>>>>>> 78bff24e
         }
     }
 }