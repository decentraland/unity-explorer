using Cysharp.Threading.Tasks;
using DCL.Audio;
using DCL.Emoji;
using DCL.Profiles;
using DCL.Settings.Settings;
using DCL.UI;
using DCL.UI.CustomInputField;
using DCL.UI.SuggestionPanel;
using MVC;
using System.Collections.Generic;
using System.Text.RegularExpressions;
using System.Threading;
using UnityEngine;
using UnityEngine.EventSystems;
using UnityEngine.InputSystem;
using UnityEngine.Pool;
using UnityEngine.UI;
using Utility;

namespace DCL.Chat
{
    //NOTE: This class is extracted from existing functionality in the ChatController and ChatView, so not all code is new, nor all code was refactored
    /// <summary>
    ///     This element condenses all the functionality related to the input box of the chat, including triggering suggestions, opening the emoji panel and updating the character counter
    /// </summary>
    public class ChatInputBoxElement : MonoBehaviour, IViewWithGlobalDependencies
    {
        public delegate void EmojiSelectionVisibilityChangedDelegate(bool isVisible);
        public delegate void InputBoxFocusChangedDelegate(bool isFocused);
        public delegate void InputChangedDelegate(string input);
        public delegate void InputSubmittedDelegate(string messageToSend, string origin);

        private const string ORIGIN = "chat";
        private static readonly Regex EMOJI_PATTERN_REGEX = new (@"(?<!https?:)(:\w{2,10})", RegexOptions.Compiled);
        private static readonly Regex PROFILE_PATTERN_REGEX = new (@"(?:^|\s)@([A-Za-z0-9]{1,15})(?=\s|$)", RegexOptions.Compiled);
        private static readonly Regex PRE_MATCH_PATTERN_REGEX = new (@"(?<=^|\s)([@:]\S+)$", RegexOptions.Compiled);

        [SerializeField] private CustomInputField inputField;
        [SerializeField] private CharacterCounterView characterCounter;
        [SerializeField] private RectTransform pastePopupPosition;
        [SerializeField] private GameObject outlineObject;
        [SerializeField] private LayoutElement layoutElement;

        [Header("Emojis")]
        [SerializeField] private EmojiPanelConfigurationSO emojiPanelConfiguration;
        [SerializeField] private EmojiButton emojiButtonPrefab;
        [SerializeField] private TextAsset emojiMappingJson;
        [SerializeField] private EmojiSectionView emojiSectionViewPrefab;
        [SerializeField] private EmojiButtonView emojiPanelButton;
        [SerializeField] private EmojiPanelView emojiPanel;

        [Header("Suggestion Panel")]
        [SerializeField] private InputSuggestionPanelView suggestionPanel;

        [Header("Audio")]
        [SerializeField] private AudioClipConfig addEmojiAudio;
        [SerializeField] private AudioClipConfig openEmojiPanelAudio;
        [SerializeField] private AudioClipConfig chatSendMessageAudio;
        [SerializeField] private AudioClipConfig chatInputTextAudio;
        [SerializeField] private AudioClipConfig enterInputAudio;

        private readonly Dictionary<string, ProfileInputSuggestionData> profileSuggestionsDictionary = new ();
        private readonly Dictionary<string, EmojiInputSuggestionData> emojiSuggestionsDictionary = new ();

        private UniTaskCompletionSource closePopupTask;
        private Mouse device;
        private EmojiPanelController? emojiPanelController;
        private InputSuggestionPanelController? suggestionPanelController;
        private ViewDependencies viewDependencies;
        private IProfileCache profileCache;

        private CancellationTokenSource emojiPanelCts = new ();
        private bool isInputFocused;
        private Match lastMatch = Match.Empty;
        private int wordMatchIndex;
        private ChatSettingsAsset chatSettings;
        private CancellationTokenSource popupCts;

        private GetParticipantProfilesDelegate GetParticipantProfiles;
        private readonly List<Profile> participantProfiles = new ();

        private bool isInputSubmissionEnabled;

        public string InputBoxText
        {
            get => inputField.text;
            set => inputField.text = value;
        }

        /// <summary>
        /// Gets whether the paste context menu is visible.
        /// </summary>
        public bool IsPasteMenuOpen { get; private set; }

        /// <summary>
        /// Gets or sets whether the selected state of the input box should stay unchanged even if clicking outside.
        /// </summary>
        public bool LockSelectedState { get; set; }

        /// <summary>
        /// Gets the panel that appears when selecting an emoji.
        /// </summary>
        public GameObject EmojiSelectionPanel => emojiPanel.gameObject;

        public void InjectDependencies(ViewDependencies dependencies)
        {
            viewDependencies = dependencies;
        }

        private bool IsEmojisEnabled
        {
            get => emojiPanelButton.gameObject.activeSelf;
            set => emojiPanelButton.gameObject.SetActive(value);
        }

        /// <summary>
        ///     Raised when either the input box is focused or unfocused.
        /// </summary>
        public event InputBoxFocusChangedDelegate? InputBoxFocusChanged;

        /// <summary>
        ///     Raised when either the emoji selection panel opens or closes.
        /// </summary>
        public event EmojiSelectionVisibilityChangedDelegate? EmojiSelectionVisibilityChanged;

        /// <summary>
        ///     Raised whenever the user attempts to send the content of the input box as a chat message.
        /// </summary>
        public event InputSubmittedDelegate? InputSubmitted;

        /// <summary>
        ///     Raised whenever the input changes
        /// </summary>
        public event InputChangedDelegate? InputChanged;

        public void Initialize(ChatSettingsAsset chatSettings, GetParticipantProfilesDelegate getParticipantProfiles)
        {
            device = InputSystem.GetDevice<Mouse>();
            this.chatSettings = chatSettings;
            this.GetParticipantProfiles = getParticipantProfiles;

            InitializeEmojiPanelController();
            InitializeEmojiMapping(emojiPanelController!.EmojiNameMapping);

            suggestionPanelController = new InputSuggestionPanelController(suggestionPanel, viewDependencies);
            suggestionPanelController.SuggestionSelected += OnSuggestionSelected;

            inputField.onSelect.AddListener(OnInputSelected);
            inputField.onDeselect.AddListener(OnInputDeselected);
            inputField.onValueChanged.AddListener(OnInputChanged);
            inputField.Clicked += OnClicked;
            inputField.PasteShortcutPerformed += OnPasteShortcutPerformed;

            characterCounter.SetMaximumLength(inputField.characterLimit);
            characterCounter.gameObject.SetActive(false);

            IsEmojisEnabled = false;

            closePopupTask = new UniTaskCompletionSource();
        }

        /// <summary>
        ///     Makes the input box stop receiving user inputs.
        /// </summary>
        public void DisableInputBoxSubmissions()
        {
            if(!isInputSubmissionEnabled)
                return;
            isInputSubmissionEnabled = false;

            viewDependencies.ClipboardManager.OnPaste -= PasteClipboardText;
            viewDependencies.DclInput.UI.Close.performed -= OnUICloseInput;
            inputField.DeactivateInputField();
        }

        public void EnableInputBoxSubmissions()
        {
            if(isInputSubmissionEnabled)
                return;
            isInputSubmissionEnabled = true;

            viewDependencies.ClipboardManager.OnPaste += PasteClipboardText;
            viewDependencies.DclInput.UI.Close.performed += OnUICloseInput;
        }

        public void ClosePopups()
        {
            closePopupTask.TrySetResult();

            if(emojiPanel.gameObject.activeInHierarchy)
                IsEmojiPanelVisible = false;
        }

        public void Focus(string? newText = null)
        {
            if (suggestionPanel.IsActive) return;

            inputField.SelectInputField(newText);
        }

        public void Blur()
        {
            ClosePopups();
            inputField.onDeselect.Invoke(inputField.text);
        }

        private void OnPasteShortcutPerformed()
        {
            viewDependencies.ClipboardManager.Paste(this);
        }

        private void OnInputChanged(string inputText)
        {
            //With this we are detecting only the last word (where the current caret position is) and checking for matches there.
            //This regex already pre-matches the starting patterns for both Emoji ":" and Profile "@" patterns, and only sends the match further to validate other specific conditions
            //This is needed because otherwise we wouldn't know which word in the whole text we are trying to match, and if there were several potential matches
            //it would always capture the first one instead of the current one.
            Match wordMatch = PRE_MATCH_PATTERN_REGEX.Match(inputText, 0, inputField.stringPosition);
            if (wordMatch.Success)
            {
                wordMatchIndex = wordMatch.Index;
                lastMatch = suggestionPanelController!.HandleSuggestionsSearch(wordMatch.Value, EMOJI_PATTERN_REGEX, InputSuggestionType.EMOJIS, emojiSuggestionsDictionary);

                //If we don't find any emoji pattern only then we look for username patterns
                if (!lastMatch.Success)
                {
                    UpdateProfileNameMap();
                    lastMatch = suggestionPanelController.HandleSuggestionsSearch(wordMatch.Value, PROFILE_PATTERN_REGEX, InputSuggestionType.PROFILE, profileSuggestionsDictionary);
                }
            }
            else
            {
                suggestionPanelController!.SetPanelVisibility(false);
                lastMatch = Match.Empty;
            }

            inputField.UpAndDownArrowsEnabled = !lastMatch.Success;

            UIAudioEventsBus.Instance.SendPlayAudioEvent(chatInputTextAudio);
            closePopupTask.TrySetResult();
            characterCounter.SetCharacterCount(inputText.Length);
            layoutElement.preferredHeight = inputField.preferredHeight;
            InputChanged?.Invoke(inputText);
        }

        /// <summary>
        ///     Makes the chat submit the current content of the input box.
        /// </summary>
        public void SubmitInput()
        {
            inputField.OnSubmit(null);
        }

        /// <summary>
        ///     Called when a click event occurs in the parent object.
        /// </summary>
        public void OnClicked(IReadOnlyList<RaycastResult> raycastResults)
        {
            //TODO FRAN Issue #3317 after release: This could work with callbacks from the panels, not by checking raycasts.
            if (!(emojiPanel.gameObject.activeInHierarchy ||
                  suggestionPanel.gameObject.activeInHierarchy)) return;

            var clickedOnPanel = false;

            foreach (RaycastResult result in raycastResults)
                if (result.gameObject == emojiPanel.gameObject ||
                    result.gameObject == emojiPanelButton.gameObject ||
                    result.gameObject == suggestionPanel.ScrollViewRect.gameObject)
                    clickedOnPanel = true;

            if (!clickedOnPanel)
            {
                if (IsEmojiPanelVisible)
                    IsEmojiPanelVisible = false;

                suggestionPanelController.SetPanelVisibility(false);
            }
        }

        private void OnClicked(PointerEventData.InputButton button)
        {
            if (button == PointerEventData.InputButton.Right && isInputFocused && viewDependencies.ClipboardManager.HasValue())
            {
                IsPasteMenuOpen = true;

                closePopupTask.TrySetResult();
                closePopupTask = new UniTaskCompletionSource();

                var data = new PastePopupToastData(
                    pastePopupPosition.position,
                    closePopupTask.Task);

                popupCts = popupCts.SafeRestart();
                viewDependencies.GlobalUIViews.ShowPastePopupToastAsync(data, popupCts.Token).Forget();
                inputField.ActivateInputField();
                InputChanged?.Invoke(inputField.text);
            }

            Focus();
        }

        public bool IsEmojiPanelVisible
        {
            get => emojiPanel.gameObject.activeInHierarchy;

            private set
            {
                if (emojiPanel.gameObject.activeInHierarchy != value)
                {
                    UIAudioEventsBus.Instance.SendPlayAudioEvent(openEmojiPanelAudio);

                    emojiPanelCts = emojiPanelCts.SafeRestart();

                    emojiPanel.gameObject.SetActive(value);
                    emojiPanelButton.SetState(value);
                    suggestionPanelController!.SetPanelVisibility(false);
                    emojiPanel.EmojiContainer.gameObject.SetActive(value);

                    EmojiSelectionVisibilityChanged?.Invoke(value);
                }
            }
        }

        private void PasteClipboardText(object sender, string pastedText)
        {
            IsPasteMenuOpen = false;
            InsertTextAtCaretPosition(pastedText);
        }

        public void InsertTextAtCaretPosition(string text)
        {
            inputField.InsertTextAtCaretPosition(text);
            characterCounter.SetCharacterCount(inputField.text.Length);
        }

        private void OnInputDeselected(string _)
        {
            if (LockSelectedState)
            {
                inputField.ActivateInputField(); // So it does not hide the caret
                return;
            }

            outlineObject.SetActive(false);
            isInputFocused = false;
            emojiPanelButton.SetColor(false);
            IsEmojisEnabled = false;
            characterCounter.gameObject.SetActive(false);
            InputBoxFocusChanged?.Invoke(false);
        }

        private void OnInputSelected(string _)
        {
            if (isInputFocused) return;

            outlineObject.SetActive(true);
            UIAudioEventsBus.Instance.SendPlayAudioEvent(enterInputAudio);

            isInputFocused = true;
            IsEmojisEnabled = true;
            emojiPanelButton.SetColor(true);
            characterCounter.gameObject.SetActive(true);

            InputBoxFocusChanged?.Invoke(true);
        }

        private void OnUICloseInput(InputAction.CallbackContext callbackContext)
        {
            if (suggestionPanel.IsActive)
            {
                suggestionPanelController!.SetPanelVisibility(false);
                lastMatch = Match.Empty;
                inputField.SelectInputField();
                return;
            }

            if (emojiPanel.gameObject.activeInHierarchy)
            {
                emojiPanelButton.SetState(false);
                emojiPanelController!.SetPanelVisibility(false);
                EmojiSelectionVisibilityChanged?.Invoke(false);
                inputField.SelectInputField();
                return;
            }

            inputField.DeactivateInputField();
            inputField.OnDeselect(null);
        }

        public void SubmitInputField()
        {
            if (suggestionPanel.IsActive)
<<<<<<< HEAD
            {
                //suggestionPanelController!.SetPanelVisibility(false);
                //lastMatch = Match.Empty;
                return;
            }
=======
                return true;
>>>>>>> 055ab923

            if (emojiPanel.gameObject.activeInHierarchy)
            {
                emojiPanelButton.SetState(false);
                emojiPanelController!.SetPanelVisibility(false);
                EmojiSelectionVisibilityChanged?.Invoke(false);
            }

            string submittedText = inputField.text;

            if (!string.IsNullOrWhiteSpace(submittedText))
            {
                //TODO FRAN: Migrate this to CHAT CONTROLLER, as we dont know the channel here so we cant discriminate which sounds to play or not.
                if (chatSettings.chatAudioSettings == ChatAudioSettings.ALL)
                    UIAudioEventsBus.Instance.SendPlayAudioEvent(chatSendMessageAudio);

                inputField.ResetInputField();

                InputSubmitted?.Invoke(submittedText, ORIGIN);
            }
        }

        public void Dispose()
        {
            if (emojiPanelController != null)
            {
                emojiPanelController.EmojiSelected -= OnEmojiSelected;
                emojiPanelController.Dispose();
            }

            if (suggestionPanelController != null)
            {
                suggestionPanelController.Dispose();
                suggestionPanelController.SuggestionSelected -= OnSuggestionSelected;
            }

            emojiPanelCts.SafeCancelAndDispose();

            inputField.Clicked -= OnClicked;
            inputField.PasteShortcutPerformed -= OnPasteShortcutPerformed;
        }

        private void OnSuggestionSelected(string suggestionId)
        {
            ReplaceSuggestionInText(suggestionId);
        }

        private void ReplaceSuggestionInText(string suggestion)
        {
            if (!lastMatch.Success || !inputField.IsWithinCharacterLimit(suggestion.Length - lastMatch.Groups[1].Length)) return;

            UIAudioEventsBus.Instance.SendPlayAudioEvent(addEmojiAudio);
            int replaceAmount = lastMatch.Groups[1].Length;
            int replaceAt = wordMatchIndex + lastMatch.Groups[1].Index;

            inputField.ReplaceTextAtPosition(replaceAt, replaceAmount, suggestion);

            inputField.ActivateInputField();

            lastMatch = Match.Empty;
        }

        private void UpdateProfileNameMap()
        {
            GetParticipantProfiles(participantProfiles);

            var profileSuggestions = ListPool<KeyValuePair<string, ProfileInputSuggestionData>>.Get();
            profileSuggestions.AddRange(profileSuggestionsDictionary);

            for (var index = 0; index < profileSuggestions.Count; index++)
            {
                KeyValuePair<string, ProfileInputSuggestionData> suggestion = profileSuggestions[index];
                bool isThereProfileForSuggestion = participantProfiles.FindIndex((profile) => profile.UserId == suggestion.Value.GetId()) > -1;
                if (!isThereProfileForSuggestion)
                        profileSuggestionsDictionary.Remove(suggestion.Key);
            }

            profileSuggestions.Clear();
            ListPool<KeyValuePair<string, ProfileInputSuggestionData>>.Release(profileSuggestions);

            //We add or update the remaining participants
            foreach (Profile? profile in participantProfiles)
            {
                if (profile != null)
                {
                    if (profileSuggestionsDictionary.TryGetValue(profile.DisplayName, out ProfileInputSuggestionData profileSuggestionData))
                    {
                        if (profileSuggestionData.ProfileData != profile)
                            profileSuggestionsDictionary[profile.DisplayName] = new ProfileInputSuggestionData(profile, viewDependencies);
                    }
                    else
                    {
                        profileSuggestionsDictionary.TryAdd(profile.DisplayName, new ProfileInputSuggestionData(profile, viewDependencies));
                    }
                }
            }
        }

        private void InitializeEmojiPanelController()
        {
            emojiPanelController = new EmojiPanelController(emojiPanel, emojiPanelConfiguration, emojiMappingJson, emojiSectionViewPrefab, emojiButtonPrefab);
            emojiPanelController.EmojiSelected += OnEmojiSelected;
            emojiPanelButton.Button.onClick.AddListener(OnEmojiPanelButtonClicked);
        }

        private void OnEmojiPanelButtonClicked()
        {
            IsEmojiPanelVisible = !IsEmojiPanelVisible;
        }

        private void InitializeEmojiMapping(Dictionary<string, EmojiData> emojiNameDataMapping)
        {
            foreach ((string emojiName, EmojiData emojiData) in emojiNameDataMapping)
                emojiSuggestionsDictionary[emojiName] = new EmojiInputSuggestionData(emojiData.EmojiCode, emojiData.EmojiName);
        }


        private void OnEmojiSelected(string emoji)
        {
            AddEmojiToInput();
            return;

            void AddEmojiToInput()
            {
                UIAudioEventsBus.Instance.SendPlayAudioEvent(addEmojiAudio);
                if (!inputField.IsWithinCharacterLimit(emoji.Length)) return;
                inputField.InsertTextAtCaretPosition(emoji);
            }
        }
    }
}<|MERGE_RESOLUTION|>--- conflicted
+++ resolved
@@ -390,15 +390,7 @@
         public void SubmitInputField()
         {
             if (suggestionPanel.IsActive)
-<<<<<<< HEAD
-            {
-                //suggestionPanelController!.SetPanelVisibility(false);
-                //lastMatch = Match.Empty;
                 return;
-            }
-=======
-                return true;
->>>>>>> 055ab923
 
             if (emojiPanel.gameObject.activeInHierarchy)
             {
