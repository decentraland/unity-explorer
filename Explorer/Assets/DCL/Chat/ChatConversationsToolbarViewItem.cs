--- conflicted
+++ resolved
@@ -111,13 +111,7 @@
             removeButton.gameObject.SetActive(isClosable);
             connectionStatusIndicatorContainer.SetActive(hasOnlineStatus);
         }
-<<<<<<< HEAD
-
-
-
-=======
-        
->>>>>>> 575bcc92
+
         /// <summary>
         /// Changes the color of the background and the letters of the tooltip.
         /// </summary>
@@ -243,7 +237,7 @@
             tooltip.gameObject.SetActive(false);
             removeButton.gameObject.SetActive(false);
             connectionStatusIndicatorContainer.SetActive(false);
-            
+
             openButton.onClick.AddListener(() => { OpenButtonClicked?.Invoke(this); });
             removeButton.onClick.AddListener(() =>
             {
@@ -255,7 +249,7 @@
 
         protected virtual void Start()
         {
-            
+
         }
 
         public void SetCommunityThumbnailData(ISpriteCache spriteCache, string communityImageUrl, CancellationToken none)
