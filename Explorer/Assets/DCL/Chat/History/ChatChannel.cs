using System;
using System.Collections.Generic;

namespace DCL.Chat.History
{
    /// <summary>
    /// Represents a conversation thread. The amount of people involved depends on the type of channel.
    /// </summary>
    public class ChatChannel
    {
        private static readonly ChatMessage PADDING_MESSAGE = new ChatMessage(true);

        /// <summary>
        /// The ID of the "near-by" channel, which is always the same.
        /// </summary>
<<<<<<< HEAD
        public static readonly ChannelId NEARBY_CHANNEL_ID = new (ChatChannelType.Nearby.ToString());
        public static readonly ChannelId EMPTY_CHANNEL_ID = new ();
        public static readonly ChatChannel NEARBY_CHANNEL = new (ChatChannelType.Nearby, ChatChannelType.Nearby.ToString());

        private static readonly ChatMessage PADDING_MESSAGE = ChatMessage.NewPaddingElement();
=======
        public enum ChatChannelType
        {
            /// <summary>
            /// The channel in which all users in an island can participate.
            /// </summary>
            Nearby,

            /// <summary>
            /// A channel in which a limited group of users can participate.
            /// </summary>
            Community,

            /// <summary>
            /// A private channel in which the current player chats with another user.
            /// </summary>
            User,

            Undefined,
        }
>>>>>>> ff5c96d1

        /// <summary>
        /// The unique identifier of a chat channel.
        /// </summary>
        public readonly struct ChannelId : IEquatable<ChannelId>
        {
            public readonly string Id;

            public ChannelId(string id)
            {
                Id = id;
            }

            public bool Equals(ChannelId other) =>
                Id == other.Id;
        }

<<<<<<< HEAD
=======
        /// <summary>
        /// The ID of the "near-by" channel, which is always the same.
        /// </summary>
        public static readonly ChannelId NEARBY_CHANNEL_ID = new (ChatChannelType.Nearby.ToString());

        public static readonly ChatChannel NEARBY_CHANNEL = new ChatChannel(ChatChannelType.Nearby, ChatChannelType.Nearby.ToString());

>>>>>>> ff5c96d1
        public delegate void ClearedDelegate(ChatChannel clearedChannel);
        public delegate void MessageAddedDelegate(ChatChannel destinationChannel, ChatMessage addedMessage);
        public delegate void ReadMessagesChangedDelegate(ChatChannel changedChannel);

        /// <summary>
        /// Raised when all the messages of the channel are deleted.
        /// </summary>
        public event ClearedDelegate Cleared;

        /// <summary>
        /// Raised when a message is added to the channel.
        /// </summary>
        public event MessageAddedDelegate MessageAdded;

        /// <summary>
        /// Raised when a message is read, added or removed.
        /// </summary>
        public event ReadMessagesChangedDelegate ReadMessagesChanged;

        /// <summary>
        /// Gets all the messages contained in the thread. The first messages in the list are the latest added.
        /// </summary>
        public IReadOnlyList<ChatMessage> Messages => messages;

        /// <summary>
        /// Gets the unique ID of the channel.
        /// </summary>
        public ChannelId Id { get; }

        /// <summary>
        /// Gets the type of the channel (nearby, user, community...).
        /// </summary>
        public ChatChannelType ChannelType { get; }

        /// <summary>
        /// The amount of messages already read by the local participant in the chat.
        /// </summary>
        public int ReadMessages
        {
            get => readMessages;
            set
            {
                if (value != readMessages)
                {
                    readMessages = value;
                    ReadMessagesChanged?.Invoke(this);
                }
            }
        }

        private readonly List<ChatMessage> messages = new ();
        private int readMessages;
        private bool isInitialized;

        public ChatChannel(ChatChannelType channelType, string channelId)
        {
            Id = new ChannelId(channelId);
            ChannelType = channelType;
        }

        /// <summary>
        /// Appends a new message to the channel.
        /// </summary>
        /// <param name="message">A message.</param>
        public void AddMessage(ChatMessage message)
        {
            if (!isInitialized)
            {
                InitializeChannel();
            }

            // Removing padding element and reversing list due to infinite scroll view behaviour
            messages.Remove(messages[^1]);
            messages.Reverse();
            messages.Add(message);
            messages.Add(PADDING_MESSAGE);
            messages.Reverse();

            MessageAdded?.Invoke(this, message);
        }

        private void InitializeChannel()
        {
            // Adding two elements to count as top and bottom padding
            messages.Add(PADDING_MESSAGE);
            messages.Add(PADDING_MESSAGE);
            readMessages = 2; // both paddings
            isInitialized = true;
        }

        /// <summary>
        /// Deletes all the messages of the channel.
        /// </summary>
        public void Clear()
        {
            messages.Clear();
            isInitialized = false;
            MarkAllMessagesAsRead();
            Cleared?.Invoke(this);
        }

        /// <summary>
        /// All messages will be considered as read by the local participant in the chat.
        /// </summary>
        public void MarkAllMessagesAsRead()
        {
            ReadMessages = messages.Count;
        }

        /// <summary>
        /// The type of channel which limits who can participate in the channel.
        /// </summary>
        public enum ChatChannelType
        {
            /// <summary>
            /// The channel in which all users in an island can participate.
            /// </summary>
            Nearby,

            /// <summary>
            /// A channel in which a limited group of users can participate.
            /// </summary>
            Community,

            /// <summary>
            /// A private channel in which the current player chats with another user.
            /// </summary>
            User,

            Undefined,
        }
    }
}<|MERGE_RESOLUTION|>--- conflicted
+++ resolved
@@ -13,33 +13,9 @@
         /// <summary>
         /// The ID of the "near-by" channel, which is always the same.
         /// </summary>
-<<<<<<< HEAD
         public static readonly ChannelId NEARBY_CHANNEL_ID = new (ChatChannelType.Nearby.ToString());
         public static readonly ChannelId EMPTY_CHANNEL_ID = new ();
         public static readonly ChatChannel NEARBY_CHANNEL = new (ChatChannelType.Nearby, ChatChannelType.Nearby.ToString());
-
-        private static readonly ChatMessage PADDING_MESSAGE = ChatMessage.NewPaddingElement();
-=======
-        public enum ChatChannelType
-        {
-            /// <summary>
-            /// The channel in which all users in an island can participate.
-            /// </summary>
-            Nearby,
-
-            /// <summary>
-            /// A channel in which a limited group of users can participate.
-            /// </summary>
-            Community,
-
-            /// <summary>
-            /// A private channel in which the current player chats with another user.
-            /// </summary>
-            User,
-
-            Undefined,
-        }
->>>>>>> ff5c96d1
 
         /// <summary>
         /// The unique identifier of a chat channel.
@@ -57,16 +33,6 @@
                 Id == other.Id;
         }
 
-<<<<<<< HEAD
-=======
-        /// <summary>
-        /// The ID of the "near-by" channel, which is always the same.
-        /// </summary>
-        public static readonly ChannelId NEARBY_CHANNEL_ID = new (ChatChannelType.Nearby.ToString());
-
-        public static readonly ChatChannel NEARBY_CHANNEL = new ChatChannel(ChatChannelType.Nearby, ChatChannelType.Nearby.ToString());
-
->>>>>>> ff5c96d1
         public delegate void ClearedDelegate(ChatChannel clearedChannel);
         public delegate void MessageAddedDelegate(ChatChannel destinationChannel, ChatMessage addedMessage);
         public delegate void ReadMessagesChangedDelegate(ChatChannel changedChannel);
