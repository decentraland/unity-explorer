--- conflicted
+++ resolved
@@ -31,14 +31,8 @@
         /// <param name="message">The formatted text message.</param>
         /// <param name="usernameOverride">Optional. A sender's username to use instead of the one stored in the profile currently.
         /// Leave it null to use the one provided by the profile.</param>
-<<<<<<< HEAD
         /// <param name="communityId">The ID of the community to which the message is sent, if any. Null if none.</param>
-        /// <param name="ct">A cancellation token.</param>
-        /// <returns>The task of the asynchronous operation.</returns>
-        public async UniTask<ChatMessage> CreateChatMessageAsync(string senderWalletAddress, bool isSentByLocalUser, string message, string usernameOverride, string communityId, CancellationToken ct)
-=======
-        public ChatMessage CreateChatMessage(string senderWalletAddress, bool isSentByLocalUser, string message, string? usernameOverride)
->>>>>>> e79586e6
+        public ChatMessage CreateChatMessage(string senderWalletAddress, bool isSentByLocalUser, string message, string? usernameOverride, string communityId)
         {
             Profile? ownProfile = null;
 
