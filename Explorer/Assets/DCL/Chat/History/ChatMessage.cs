--- conflicted
+++ resolved
@@ -9,30 +9,19 @@
         public readonly string Message;
         public readonly string SenderValidatedName;
         public readonly string SenderWalletId;
-<<<<<<< HEAD
-        public readonly string SenderWalletAddress;
-        public readonly bool SentByOwnUser;
-        public readonly bool SystemMessage;
-=======
         public readonly string WalletAddress;
         public readonly ChatChannel.ChannelId ChannelId;
         public readonly bool IsPaddingElement;
         public readonly bool IsSentByOwnUser;
         public readonly bool IsSystemMessage;
->>>>>>> bafa9b4c
         public readonly bool IsMention;
         public readonly bool IsPrivateMessage;
 
         public ChatMessage(
             string message,
             string senderValidatedName,
-<<<<<<< HEAD
-            string senderWalletAddress,
-            bool sentByOwnUser,
-=======
             string walletAddress,
             bool isSentByOwnUser,
->>>>>>> bafa9b4c
             string senderWalletId,
             ChatChannel.ChannelId channelId,
             bool isPrivateMessage = false,
@@ -42,15 +31,9 @@
         {
             Message = message;
             SenderValidatedName = senderValidatedName;
-<<<<<<< HEAD
-            SenderWalletAddress = senderWalletAddress;
-            SentByOwnUser = sentByOwnUser;
-            IsPaddingElement = false;
-=======
             WalletAddress = walletAddress;
             IsSentByOwnUser = isSentByOwnUser;
             IsPaddingElement = isPaddingElement;
->>>>>>> bafa9b4c
             SenderWalletId = senderWalletId;
             ChannelId = channelId;
             IsPrivateMessage = isPrivateMessage;
@@ -58,35 +41,6 @@
             IsSystemMessage = isSystemMessage;
         }
 
-<<<<<<< HEAD
-        public ChatMessage(bool isPaddingElement)
-        {
-            IsPaddingElement = isPaddingElement;
-            IsMention = false;
-            SenderWalletId = string.Empty;
-            Message = string.Empty;
-            SenderValidatedName = string.Empty;
-            SenderWalletAddress = string.Empty;
-            SentByOwnUser = false;
-            SystemMessage = false;
-        }
-
-        public ChatMessage(string message, bool sentByOwnUser)
-        {
-            Message = message;
-            SentByOwnUser = sentByOwnUser;
-
-            IsPaddingElement = false;
-            IsMention = false;
-            SenderWalletId = string.Empty;
-            SenderValidatedName = string.Empty;
-            SenderWalletAddress = string.Empty;
-            SystemMessage = false;
-        }
-
-        public static ChatMessage CopyWithNewMessage(string message, ChatMessage chatMessage) =>
-            new (message, chatMessage.SenderValidatedName, chatMessage.SenderWalletAddress, chatMessage.SentByOwnUser, chatMessage.SenderWalletId, chatMessage.IsMention, chatMessage.SystemMessage);
-=======
         public static ChatMessage NewPaddingElement() =>
             new (string.Empty,
                 string.Empty,
@@ -110,7 +64,6 @@
                 chatMessage.IsMention,
                 chatMessage.IsSystemMessage,
                 chatMessage.IsPaddingElement);
->>>>>>> bafa9b4c
 
         public static ChatMessage NewFromSystem(string message) =>
             new (message, DCL_SYSTEM_SENDER, string.Empty, true,
@@ -131,13 +84,8 @@
             return Message == other.Message &&
                    SenderValidatedName == other.SenderValidatedName &&
                    SenderWalletId == other.SenderWalletId &&
-<<<<<<< HEAD
-                   SenderWalletAddress == other.SenderValidatedName &&
-                   SentByOwnUser == other.SentByOwnUser &&
-=======
                    WalletAddress == other.WalletAddress &&
                    IsSentByOwnUser == other.IsSentByOwnUser &&
->>>>>>> bafa9b4c
                    IsMention == other.IsMention;
         }
 
@@ -153,11 +101,7 @@
                 return HashCode.Combine(Message, true);
 
             return HashCode.Combine(Message, SenderValidatedName, SenderWalletId,
-<<<<<<< HEAD
-                SenderWalletAddress, SentByOwnUser, IsMention);
-=======
                 WalletAddress, IsSentByOwnUser, IsMention);
->>>>>>> bafa9b4c
         }
 
         public override string ToString() =>
