using System;

namespace DCL.Chat.History
{
    public readonly struct ChatMessage : IEquatable<ChatMessage>
    {
        private const string DCL_SYSTEM_SENDER = "DCL System";

        public readonly bool IsPaddingElement;
        public readonly string Message;
        public readonly string SenderValidatedName;
        public readonly string SenderWalletId;
        public readonly string SenderWalletAddress;
        public readonly bool SentByOwnUser;
        public readonly bool SystemMessage;
        public readonly bool IsMention;

        public ChatMessage(
            string message,
            string senderValidatedName,
            string senderWalletAddress,
            bool sentByOwnUser,
            string senderWalletId,
            bool isMention = false,
            bool systemMessage = false)
        {
            Message = message;
            SenderValidatedName = senderValidatedName;
            SenderWalletAddress = senderWalletAddress;
            SentByOwnUser = sentByOwnUser;
            IsPaddingElement = false;
            SenderWalletId = senderWalletId;
            IsMention = isMention;
            SystemMessage = systemMessage;
        }

        public ChatMessage(bool isPaddingElement)
        {
            IsPaddingElement = isPaddingElement;
            IsMention = false;
            SenderWalletId = string.Empty;
            Message = string.Empty;
            SenderValidatedName = string.Empty;
            SenderWalletAddress = string.Empty;
            SentByOwnUser = false;
            SystemMessage = false;
        }

        public ChatMessage(string message, bool sentByOwnUser)
        {
            Message = message;
            SentByOwnUser = sentByOwnUser;

            IsPaddingElement = false;
            IsMention = false;
            SenderWalletId = string.Empty;
            SenderValidatedName = string.Empty;
            SenderWalletAddress = string.Empty;
            SystemMessage = false;
        }

        public static ChatMessage CopyWithNewMessage(string message, ChatMessage chatMessage) =>
            new (message, chatMessage.SenderValidatedName, chatMessage.SenderWalletAddress, chatMessage.SentByOwnUser, chatMessage.SenderWalletId, chatMessage.IsMention, chatMessage.SystemMessage);

        public static ChatMessage NewFromSystem(string message) =>
            new (message, DCL_SYSTEM_SENDER, string.Empty, true,
                null, false, true);

<<<<<<< HEAD
        public bool Equals(ChatMessage other) =>
            IsPaddingElement == other.IsPaddingElement &&
            Message == other.Message &&
            SenderValidatedName == other.SenderValidatedName &&
            SenderWalletId == other.SenderWalletId &&
            SenderWalletAddress == other.SenderWalletAddress &&
            SentByOwnUser == other.SentByOwnUser &&
            SystemMessage == other.SystemMessage &&
            IsMention == other.IsMention;
=======
        public bool Equals(ChatMessage other)
        {
            if (IsPaddingElement != other.IsPaddingElement)
                return false;
            if (IsPaddingElement)
                return true;

            if (SystemMessage != other.SystemMessage)
                return false;
            if (SystemMessage)
                return Message == other.Message;

            return Message == other.Message &&
                   SenderValidatedName == other.SenderValidatedName &&
                   SenderWalletId == other.SenderWalletId &&
                   WalletAddress == other.WalletAddress &&
                   SentByOwnUser == other.SentByOwnUser &&
                   IsMention == other.IsMention;
        }
>>>>>>> 6322c329

        public override bool Equals(object? obj) =>
            obj is ChatMessage other && Equals(other);

<<<<<<< HEAD
        public override int GetHashCode() =>
            HashCode.Combine(IsPaddingElement, Message, SenderValidatedName, SenderWalletId,
                SenderWalletAddress, SentByOwnUser, SystemMessage, IsMention);
=======
        public override int GetHashCode()
        {
            if (IsPaddingElement)
                return 1;

            if (SystemMessage)
                return HashCode.Combine(Message, true);

            return HashCode.Combine(Message, SenderValidatedName, SenderWalletId,
                WalletAddress, SentByOwnUser, IsMention);
        }

        public override string ToString() =>
            IsPaddingElement ? "[Padding]" :
            SystemMessage ? $"[System] {Message}" :
            $"[{SenderValidatedName}] {Message}";
>>>>>>> 6322c329
    }
}<|MERGE_RESOLUTION|>--- conflicted
+++ resolved
@@ -66,17 +66,6 @@
             new (message, DCL_SYSTEM_SENDER, string.Empty, true,
                 null, false, true);
 
-<<<<<<< HEAD
-        public bool Equals(ChatMessage other) =>
-            IsPaddingElement == other.IsPaddingElement &&
-            Message == other.Message &&
-            SenderValidatedName == other.SenderValidatedName &&
-            SenderWalletId == other.SenderWalletId &&
-            SenderWalletAddress == other.SenderWalletAddress &&
-            SentByOwnUser == other.SentByOwnUser &&
-            SystemMessage == other.SystemMessage &&
-            IsMention == other.IsMention;
-=======
         public bool Equals(ChatMessage other)
         {
             if (IsPaddingElement != other.IsPaddingElement)
@@ -92,20 +81,14 @@
             return Message == other.Message &&
                    SenderValidatedName == other.SenderValidatedName &&
                    SenderWalletId == other.SenderWalletId &&
-                   WalletAddress == other.WalletAddress &&
+                   SenderWalletAddress == other.SenderValidatedName &&
                    SentByOwnUser == other.SentByOwnUser &&
                    IsMention == other.IsMention;
         }
->>>>>>> 6322c329
 
         public override bool Equals(object? obj) =>
             obj is ChatMessage other && Equals(other);
 
-<<<<<<< HEAD
-        public override int GetHashCode() =>
-            HashCode.Combine(IsPaddingElement, Message, SenderValidatedName, SenderWalletId,
-                SenderWalletAddress, SentByOwnUser, SystemMessage, IsMention);
-=======
         public override int GetHashCode()
         {
             if (IsPaddingElement)
@@ -115,13 +98,12 @@
                 return HashCode.Combine(Message, true);
 
             return HashCode.Combine(Message, SenderValidatedName, SenderWalletId,
-                WalletAddress, SentByOwnUser, IsMention);
+                SenderWalletAddress, SentByOwnUser, IsMention);
         }
 
         public override string ToString() =>
             IsPaddingElement ? "[Padding]" :
             SystemMessage ? $"[System] {Message}" :
             $"[{SenderValidatedName}] {Message}";
->>>>>>> 6322c329
     }
 }