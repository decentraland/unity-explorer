using DCL.UI.Profiles.Helpers;
using DCL.UI.ProfileElements;
using System;
using TMPro;
using UnityEngine;
using UnityEngine.EventSystems;
using UnityEngine.UI;

namespace DCL.Chat
{
    public class ChatMemberListViewItem : MonoBehaviour, IPointerEnterHandler, IPointerExitHandler
    {
        public delegate void ContextMenuButtonClickedDelegate(ChatMemberListViewItem listItem, Transform buttonPosition, Action OnMenuHide);

        /// <summary>
        ///
        /// </summary>
        public event ContextMenuButtonClickedDelegate ContextMenuButtonClicked;

        [SerializeField]
        private TMP_Text nameText;

        [SerializeField]
        private TMP_Text tagText;

        [SerializeField]
        private ProfilePictureView profilePictureView;

        [SerializeField]
        private TMP_Text connectionStatusText;

        [SerializeField]
        private Button contextMenuButton;

        public string Id { get; set; }

        private bool isContextMenuOpen;

        public string Name
        {
            set => nameText.text = value;
        }

        public string Tag
        {
            set => tagText.text = value;
        }

        public ChatMemberConnectionStatus ConnectionStatus
        {
            set => connectionStatusText.text = value.ToString(); // TODO: Localize this
        }

        public Color NameTextColor
        {
            get => nameText.color;

            set => nameText.color = value;
        }

        public void OnPointerEnter(PointerEventData eventData)
        {
            contextMenuButton.gameObject.SetActive(true);
        }

        public void OnPointerExit(PointerEventData eventData)
        {
            if (!isContextMenuOpen)
                contextMenuButton.gameObject.SetActive(false);
        }

<<<<<<< HEAD
        public void SetupProfilePicture(ProfileRepositoryWrapper profileDataProvider, Color userColor, Uri faceSnapshotUrl, string userId)
=======
        public void SetupProfilePicture(ProfileRepositoryWrapper profileDataProvider, Color userColor, string faceSnapshotUrl)
>>>>>>> 34ed225f
        {
            profilePictureView.Setup(profileDataProvider, userColor, faceSnapshotUrl);
        }

        private void Start()
        {
            contextMenuButton.onClick.AddListener(OnContextMenuButtonClicked);
        }

        private void OnContextMenuButtonClicked()
        {
            isContextMenuOpen = true;
            ContextMenuButtonClicked?.Invoke(this, contextMenuButton.transform, OnContextMenuHide);
        }

        private void OnContextMenuHide()
        {
            isContextMenuOpen = false;
            contextMenuButton.gameObject.SetActive(false);
        }
    }
}<|MERGE_RESOLUTION|>--- conflicted
+++ resolved
@@ -69,11 +69,7 @@
                 contextMenuButton.gameObject.SetActive(false);
         }
 
-<<<<<<< HEAD
-        public void SetupProfilePicture(ProfileRepositoryWrapper profileDataProvider, Color userColor, Uri faceSnapshotUrl, string userId)
-=======
-        public void SetupProfilePicture(ProfileRepositoryWrapper profileDataProvider, Color userColor, string faceSnapshotUrl)
->>>>>>> 34ed225f
+        public void SetupProfilePicture(ProfileRepositoryWrapper profileDataProvider, Color userColor, Uri faceSnapshotUrl)
         {
             profilePictureView.Setup(profileDataProvider, userColor, faceSnapshotUrl);
         }
