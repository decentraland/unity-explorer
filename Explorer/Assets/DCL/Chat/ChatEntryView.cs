--- conflicted
+++ resolved
@@ -1,14 +1,11 @@
-using DCL.Chat.ChatViewModels;
 using DCL.Chat.History;
 using DCL.UI.ProfileElements;
-using DCL.Utilities;
 using DG.Tweening;
 using System;
-<<<<<<< HEAD
-=======
 using System.Globalization;
+using DCL.Chat.ChatViewModels;
+using DCL.Utilities;
 using TMPro;
->>>>>>> 146df887
 using UnityEngine;
 using UnityEngine.UI;
 
@@ -24,6 +21,7 @@
         public delegate void ChatEntryClickedDelegate(string walletAddress, Vector2 contextMenuPosition);
 
         public ChatEntryClickedDelegate? ChatEntryClicked;
+        private Action<string, ChatEntryView>? onMessageContextMenuClicked;
 
         [field: SerializeField] internal RectTransform rectTransform { get; private set; }
         [field: SerializeField] internal CanvasGroup chatEntryCanvasGroup { get; private set; }
@@ -41,17 +39,7 @@
         [field: SerializeField] private CanvasGroup usernameElementCanvas;
 
         private ChatMessage chatMessage;
-        private ChatMessageViewModel chatMessageViewModel;
         private readonly Vector3[] cornersCache = new Vector3[4];
-
-        private Action<string, ChatEntryView>? onMessageContextMenuClicked;
-
-        private void Awake()
-        {
-            profileButton.onClick.AddListener(OnProfileButtonClicked);
-            usernameElement.UserNameClicked += OnUsernameClicked;
-            messageBubbleElement.messageOptionsButton.onClick.AddListener(() => onMessageContextMenuClicked?.Invoke(chatMessage.Message, this));
-        }
 
         public void AnimateChatEntry()
         {
@@ -73,9 +61,6 @@
             rectTransform.SetSizeWithCurrentAnchors(RectTransform.Axis.Vertical, messageBubbleElement.backgroundRectTransform.sizeDelta.y);
         }
 
-<<<<<<< HEAD
-        public void SetItemData(ChatMessageViewModel viewModel, Action<string, ChatEntryView> onMessageContextMenuClicked, ChatEntryClickedDelegate? onProfileContextMenuClicked)
-=======
         private string GetDateRepresentation(DateTime date)
         {
             if(date == DateTime.Today)
@@ -87,11 +72,10 @@
             else
                 return date.ToString("ddd, d MMM, yyyy", CultureInfo.InvariantCulture);
         }
-
-        private void Awake()
->>>>>>> 146df887
+        
+        public void SetItemData(ChatMessageViewModel viewModel, Action<string, ChatEntryView> onMessageContextMenuClicked, ChatEntryClickedDelegate? onProfileContextMenuClicked)
         {
-            SetItemData(viewModel.Message);
+            SetItemData(viewModel.Message, viewModel.ShowDateDivider);
 
             this.onMessageContextMenuClicked = onMessageContextMenuClicked;
             ChatEntryClicked = onProfileContextMenuClicked;
@@ -111,7 +95,7 @@
             float posX = cornersCache[3].x;
             float posY = cornersCache[3].y + PROFILE_BUTTON_Y_OFFSET;
 
-            OpenProfileContextMenu(posX, posY);
+            OpenContextMenu(posX, posY);
         }
 
         private void OnUsernameClicked()
@@ -121,10 +105,10 @@
             float posX = cornersCache[3].x;
             float posY = cornersCache[3].y + USERNAME_Y_OFFSET;
 
-            OpenProfileContextMenu(posX, posY);
+            OpenContextMenu(posX, posY);
         }
 
-        private void OpenProfileContextMenu(float posX, float posY)
+        private void OpenContextMenu(float posX, float posY)
         {
             ChatEntryClicked?.Invoke(chatMessage.SenderWalletAddress, new Vector2(posX, posY));
         }
