--- conflicted
+++ resolved
@@ -84,13 +84,9 @@
                        ChangeRealmError.SameRealm => $"🟡 You are already in {realm}!",
                        ChangeRealmError.NotReachable => $"🔴 Error: The world {realm} doesn't exist or not reachable!",
                        ChangeRealmError.ChangeCancelled => "🔴 Error: The operation was canceled!",
-<<<<<<< HEAD
-                       ChangeRealmError.LocalSceneDevelopmentBlocked => "🔴 Error: Realm changes are not allowed in local scene development mode.",
-                       ChangeRealmError.Timeout => "🔴 Error: We were unable to connect to the realm. Please verify your connection.",
-=======
                        ChangeRealmError.LocalSceneDevelopmentBlocked => "🔴 Error: Realm changes are not allowed in local scene development mode",
                        ChangeRealmError.UnauthorizedWorldAccess => "🔴 Error: User is not authorized to access the requested world",
->>>>>>> 1a398245
+                       ChangeRealmError.Timeout => "🔴 Error: We were unable to connect to the realm. Please verify your connection.",
                        _ => throw new ArgumentOutOfRangeException()
                    };
         }
