--- conflicted
+++ resolved
@@ -8,40 +8,18 @@
     /// </summary>
     public interface IChatCommandsBus
     {
-<<<<<<< HEAD
-        event Action<bool> SetConnectionStatusPanelVisibility;
-
-        void OnSetConnectionStatusPanelVisibility(bool isVisible);
-=======
         event Action<bool> ConnectionStatusPanelVisibilityChanged;
-        event Action ChatCleared;
 
         void SendConnectionStatusPanelChangedNotification(bool isVisible);
-
-        void SendChatClearedNotification();
->>>>>>> 8cdc71b0
     }
 
     public class ChatCommandsBus : IChatCommandsBus
     {
-<<<<<<< HEAD
-        public event Action<bool> SetConnectionStatusPanelVisibility;
-=======
         public event Action<bool> ConnectionStatusPanelVisibilityChanged;
-        public event Action ChatCleared;
->>>>>>> 8cdc71b0
 
         public void SendConnectionStatusPanelChangedNotification(bool isVisible)
         {
             ConnectionStatusPanelVisibilityChanged?.Invoke(isVisible);
         }
-<<<<<<< HEAD
-=======
-
-        public void SendChatClearedNotification()
-        {
-            ChatCleared?.Invoke();
-        }
->>>>>>> 8cdc71b0
     }
 }