using Cysharp.Threading.Tasks;
using DCL.Chat.History;
using DCL.Communities;
using DCL.Diagnostics;
using DCL.Utilities.Extensions;
using Decentraland.SocialService.V2;
using ECS.SceneLifeCycle.Realm;
using LiveKit.Proto;
using LiveKit.Rooms;
using LiveKit.Rooms.Participants;
using System;
using System.Collections.Generic;
using System.Threading;
using UnityEngine;
using Utility;
using Utility.Types;

namespace DCL.Chat
{
    /// <summary>
    /// Once initialized, it keeps track of who is reachable in each chat conversation for the local user.
    /// It notifies when a user is connected or disconnected in a conversation, which does not mean to be connected or disconnected from DCL.
    /// For example, leaving a community will mark a user as disconnected.
    /// </summary>
    [Obsolete("Super-seeded by PrivateConversationUserStateService")]
    internal class UserConnectivityInfoProvider : IDisposable
    {
        public delegate void UserConnectedDelegate(string userAddress, ChatChannel.ChannelId channelId, ChatChannel.ChatChannelType channelType);
        public delegate void UserDisconnectedDelegate(string userAddress, ChatChannel.ChannelId channelId, ChatChannel.ChatChannelType channelType);
        public delegate void ConversationInitializedDelegate(ChatChannel.ChannelId channelId, ChatChannel.ChatChannelType channelType);

        /// <summary>
        /// Raised when a user is connected to a conversation (joined a community, teleported to a place nearby...).
        /// </summary>
        public event UserConnectedDelegate? UserConnected;

        /// <summary>
        /// Raised when a user is connected to a conversation (left a community, teleported to a far place...).
        /// </summary>
        public event UserDisconnectedDelegate? UserDisconnected;

        /// <summary>
        /// Raised when the list of online users in a conversation has been rebuilt.
        /// </summary>
        public event ConversationInitializedDelegate? ConversationInitialized;

        private readonly IRoom islandRoom;
        private readonly IRoom chatRoom;
        private readonly CommunitiesEventBus communitiesEventBus;
        private readonly IChatHistory chatHistory;
        private readonly IRealmNavigator realmNavigator;

        // Stores a list of wallet addreses of reachable users per channel.
        // In the case of private channels, there is one special channelId that contains all the online users for which the local user
        // as an open conversation.
        private readonly Dictionary<ChatChannel.ChannelId, HashSet<string>> participantsPerChannel = new Dictionary<ChatChannel.ChannelId, HashSet<string>>();
        private readonly ChatChannel.ChannelId privateConversationOnlineUserListId = new ChatChannel.ChannelId("OnlinePrivateConversations");

        private CancellationTokenSource initializationCts;

        public UserConnectivityInfoProvider(IRoom islandRoom, IRoom chatRoom, CommunitiesEventBus communitiesEventBus, IChatHistory chatHistory, IRealmNavigator realmNavigator)
        {
            this.islandRoom = islandRoom;
            this.chatRoom = chatRoom;
            this.chatHistory = chatHistory;
            this.communitiesEventBus = communitiesEventBus;
            this.realmNavigator = realmNavigator;
            participantsPerChannel.Add(privateConversationOnlineUserListId, new HashSet<string>());
        }

        public void Dispose()
        {
            islandRoom.Participants.UpdatesFromParticipant -= OnIslandRoomUpdatesFromParticipantAsync;
            islandRoom.ConnectionStateChanged -= OnIslandRoomConnectionStateChangedAsync;
            chatRoom.Participants.UpdatesFromParticipant -= OnChatRoomUpdatesFromParticipantAsync;
            chatRoom.ConnectionStateChanged -= OnChatRoomConnectionStateChangedAsync;
            communitiesEventBus.UserConnectedToCommunity -= OnCommunitiesEventBusUserConnectedToCommunity;
            communitiesEventBus.UserDisconnectedFromCommunity -= OnCommunitiesEventBusUserDisconnectedFromCommunity;
            realmNavigator.NavigationExecuted -= OnRealmNavigatorNavigationExecuted;
            participantsPerChannel.Clear();
            initializationCts.SafeCancelAndDispose();
        }

        /// <summary>
        /// Starts gatherting information about the connected users in all the open conversations.
        /// </summary>
        /// <param name="isCommunityEnabled">Whether the communities feature is used or not.</param>
        /// <param name="communitiesDataProvider">A data source for obtaining the community conversations of the user.</param>
        public void Initialize(bool isCommunityEnabled, CommunitiesDataProvider communitiesDataProvider)
        {
            islandRoom.Participants.UpdatesFromParticipant += OnIslandRoomUpdatesFromParticipantAsync;
            islandRoom.ConnectionStateChanged += OnIslandRoomConnectionStateChangedAsync;
            chatRoom.Participants.UpdatesFromParticipant += OnChatRoomUpdatesFromParticipantAsync;
            chatRoom.ConnectionStateChanged += OnChatRoomConnectionStateChangedAsync;
            realmNavigator.NavigationExecuted += OnRealmNavigatorNavigationExecuted;

            if (isCommunityEnabled)
            {
                communitiesEventBus.UserConnectedToCommunity += OnCommunitiesEventBusUserConnectedToCommunity;
                communitiesEventBus.UserDisconnectedFromCommunity += OnCommunitiesEventBusUserDisconnectedFromCommunity;

                foreach (KeyValuePair<ChatChannel.ChannelId, ChatChannel> channel in chatHistory.Channels)
                {
                    if (channel.Value.ChannelType == ChatChannel.ChatChannelType.COMMUNITY)
                    {
                        initializationCts = initializationCts.SafeRestart();
                        InitializeOnlineChannelParticipantsInCommunitiesAsync(channel.Key, communitiesDataProvider, initializationCts.Token).Forget();
                    }
                }
            }

            // Livekit connection may happen before the chat loads, so they have to be initialized here;
            // otherwise they will be initialized later the event arrives
            if (islandRoom.Info.ConnectionState == ConnectionState.ConnConnected)
                OnIslandRoomConnectionStateChangedAsync(ConnectionState.ConnConnected);

            if (chatRoom.Info.ConnectionState == ConnectionState.ConnConnected)
                OnChatRoomConnectionStateChangedAsync(ConnectionState.ConnConnected);
        }

        /// <summary>
        /// Adds a conversation for which to track its connected users.
        /// </summary>
        /// <param name="addedChannelId">The id of the conversation.</param>
        /// <param name="channelType">The type of conversation.</param>
        public void AddConversation(ChatChannel.ChannelId addedChannelId, ChatChannel.ChatChannelType channelType)
        {
            if (channelType == ChatChannel.ChatChannelType.USER)
            {
                if (!participantsPerChannel.ContainsKey(privateConversationOnlineUserListId))
                    participantsPerChannel.Add(privateConversationOnlineUserListId, new HashSet<string>());

                if(chatRoom.Participants.RemoteParticipant(addedChannelId.Id) != null)
                    participantsPerChannel[privateConversationOnlineUserListId].Add(addedChannelId.Id);
            }
            else
            {
                participantsPerChannel.Add(addedChannelId, new HashSet<string>());
            }
        }

        /// <summary>
        /// Stops tracking the connectivity of the users for a conversation.
        /// </summary>
        /// <param name="removedChannelId">The id of the conversation.</param>
        /// <param name="channelType">The type of the conversation.</param>
        public void RemoveConversation(ChatChannel.ChannelId removedChannelId, ChatChannel.ChatChannelType channelType)
        {
            if (channelType is ChatChannel.ChatChannelType.NEARBY or ChatChannel.ChatChannelType.COMMUNITY)
                participantsPerChannel.Remove(removedChannelId);
        }

        /// <summary>
        /// Gets a list of wallet addreses of all the users that are connected to a conversation.
        /// </summary>
        /// <param name="channelId">The id of the conversation.</param>
        /// <param name="channelType">The type of conversation.</param>
        /// <returns>A list of unique addresses. If a user is not present, it is offline.</returns>
        public HashSet<string> GetOnlineUsersInConversation(ChatChannel.ChannelId channelId, ChatChannel.ChatChannelType channelType)
        {
            if (channelType == ChatChannel.ChatChannelType.USER)
                return participantsPerChannel[privateConversationOnlineUserListId];
            else
                return participantsPerChannel[channelId];
        }

        /// <summary>
        /// Gets whether a conversation has been previously added.
        /// </summary>
        /// <param name="channelId">The id of the conversation.</param>
        /// <param name="channelType">The type of the conversation.</param>
        /// <returns>True if the conversation was added; False otherwise.</returns>
        public bool HasConversation(ChatChannel.ChannelId channelId, ChatChannel.ChatChannelType channelType)
        {
            if (channelType == ChatChannel.ChatChannelType.USER)
                return participantsPerChannel[privateConversationOnlineUserListId].Contains(channelId.Id);
            else
                return participantsPerChannel.ContainsKey(channelId);
        }

        // Note: For Nearby and private conversations, online channels are initialized when their rooms connect
        private async UniTaskVoid InitializeOnlineChannelParticipantsInCommunitiesAsync(ChatChannel.ChannelId channelId, CommunitiesDataProvider communitiesDataProvider, CancellationToken ct)
        {
            Result<GetCommunityMembersResponse> result = await communitiesDataProvider.GetOnlineCommunityMembersAsync(ChatChannel.GetCommunityIdFromChannelId(channelId), ct).SuppressToResultAsync(ReportCategory.COMMUNITIES);

            if (ct.IsCancellationRequested)
                return;

            if (result.Success)
            {
                GetCommunityMembersResponse response = result.Value;

                foreach (GetCommunityMembersResponse.MemberData memberData in response.data.results)
                {
                    ReportHub.Log(ReportCategory.DEBUG, $"#PARTICIPANT: {memberData.memberAddress}, {channelId.Id}");
                    participantsPerChannel[channelId].Add(memberData.memberAddress);
                }

                ConversationInitialized?.Invoke(channelId, ChatChannel.ChatChannelType.COMMUNITY);
            }
            else
            {
                // TODO
            }
        }

        private void OnCommunitiesEventBusUserConnectedToCommunity(CommunityMemberConnectivityUpdate userConnectivity)
        {
            ReportHub.Log(ReportCategory.DEBUG, $"+PARTICIPANT: {userConnectivity.Member.Address}, {userConnectivity.CommunityId}, {userConnectivity.Status}");
            ChatChannel.ChannelId communityChannelId = ChatChannel.NewCommunityChannelId(userConnectivity.CommunityId);;

            participantsPerChannel[communityChannelId].Add(userConnectivity.Member.Address);

            UserConnected?.Invoke(userConnectivity.Member.Address, communityChannelId, ChatChannel.ChatChannelType.COMMUNITY);
        }

        private void OnCommunitiesEventBusUserDisconnectedFromCommunity(CommunityMemberConnectivityUpdate userConnectivity)
        {
            ReportHub.Log(ReportCategory.DEBUG, $"-PARTICIPANT: {userConnectivity.Member.Address}, {userConnectivity.CommunityId}, {userConnectivity.Status}");
            ChatChannel.ChannelId communityChannelId = ChatChannel.NewCommunityChannelId(userConnectivity.CommunityId);;

            if(participantsPerChannel.TryGetValue(communityChannelId, out HashSet<string>? communityParticipants))
                communityParticipants.Remove(userConnectivity.Member.Address);

            UserDisconnected?.Invoke(userConnectivity.Member.Address, communityChannelId, ChatChannel.ChatChannelType.COMMUNITY);
        }

        private async void OnIslandRoomConnectionStateChangedAsync(ConnectionState connectionState)
        {
            await UniTask.SwitchToMainThread();

            if (connectionState == ConnectionState.ConnConnected)
            {
                islandRoom.ConnectionStateChanged -= OnIslandRoomConnectionStateChangedAsync;

                IReadOnlyDictionary<string, Participant> roomParticipants = islandRoom.Participants.RemoteParticipantIdentities();
                ReportHub.Log(ReportCategory.DEBUG, "#PARTICIPANT: NEARBY CLEARED");
                participantsPerChannel[ChatChannel.NEARBY_CHANNEL_ID].Clear();

                foreach ((string roomParticipant, _) in roomParticipants)
                {
                    ReportHub.Log(ReportCategory.DEBUG, $"#PARTICIPANT: {roomParticipant}");
                    participantsPerChannel[ChatChannel.NEARBY_CHANNEL_ID].Add(roomParticipant);
                }

                ConversationInitialized?.Invoke(ChatChannel.NEARBY_CHANNEL_ID, ChatChannel.ChatChannelType.NEARBY);
            }
        }

        private async void OnIslandRoomUpdatesFromParticipantAsync(Participant participant, UpdateFromParticipant update)
        {
            await UniTask.SwitchToMainThread();

            if (update == UpdateFromParticipant.Connected)
            {
                ReportHub.Log(ReportCategory.DEBUG, $"+PARTICIPANT: {participant.Identity}, {update}");
                participantsPerChannel[ChatChannel.NEARBY_CHANNEL_ID].Add(participant.Identity);
                UserConnected?.Invoke(participant.Identity, ChatChannel.NEARBY_CHANNEL_ID, ChatChannel.ChatChannelType.NEARBY);
            }
            else if (update == UpdateFromParticipant.Disconnected)
            {
                ReportHub.Log(ReportCategory.DEBUG, $"-PARTICIPANT: {participant.Identity}, {update}");
                // Hotfix: Due to a problem with Livekit connection messages, greying out nearby messages is not working properly (connected users look like disconnected)
                //         So for now disconnections will be ignored in Nearby
                // participantsPerChannel[ChatChannel.NEARBY_CHANNEL_ID].Remove(participant.Identity);
                // UserDisconnected?.Invoke(participant.Identity, ChatChannel.NEARBY_CHANNEL_ID, ChatChannel.ChatChannelType.NEARBY);
            }
        }

        private async void OnChatRoomConnectionStateChangedAsync(ConnectionState connectionState)
        {
            await UniTask.SwitchToMainThread();

            if (connectionState == ConnectionState.ConnConnected)
            {
                chatRoom.ConnectionStateChanged -= OnChatRoomConnectionStateChangedAsync;

<<<<<<< HEAD
                IReadOnlyDictionary<string, Participant> roomParticipants = chatRoom.Participants.RemoteParticipantIdentities();
=======
                if (!participantsPerChannel.ContainsKey(privateConversationOnlineUserListId))
                    participantsPerChannel.Add(privateConversationOnlineUserListId, new HashSet<string>());

                IReadOnlyCollection<string> roomParticipants = chatRoom.Participants.RemoteParticipantIdentities();
>>>>>>> 78fc49dd
                participantsPerChannel[privateConversationOnlineUserListId].Clear();

                // Checks that the participants have an open conversation with the local user
                foreach (KeyValuePair<ChatChannel.ChannelId, ChatChannel> chatChannel in chatHistory.Channels)
                {
                    foreach ((string roomParticipant, _) in roomParticipants)
                    {
                        if (chatChannel.Value.ChannelType == ChatChannel.ChatChannelType.USER && chatChannel.Key.Id == roomParticipant)
                        {
                            ReportHub.Log(ReportCategory.DEBUG, $"#PARTICIPANT: {roomParticipant}");
                            participantsPerChannel[privateConversationOnlineUserListId].Add(roomParticipant);
                            ConversationInitialized?.Invoke(chatChannel.Key, ChatChannel.ChatChannelType.USER);
                        }
                    }
                }
            }
        }

        private async void OnChatRoomUpdatesFromParticipantAsync(Participant participant, UpdateFromParticipant update)
        {
            await UniTask.SwitchToMainThread();

            ChatChannel.ChannelId channelId = new ChatChannel.ChannelId(participant.Identity);

            if (update == UpdateFromParticipant.Connected)
            {
                if (chatHistory.Channels.ContainsKey(channelId))
                {
                    ReportHub.Log(ReportCategory.DEBUG, $"+PARTICIPANT: {participant.Identity}, {update}");
                    participantsPerChannel[privateConversationOnlineUserListId].Add(participant.Identity);
                    UserConnected?.Invoke(participant.Identity, channelId, ChatChannel.ChatChannelType.USER);
                }

            }
            else if (update == UpdateFromParticipant.Disconnected)
            {
                if (chatHistory.Channels.ContainsKey(channelId))
                {
                    ReportHub.Log(ReportCategory.DEBUG, $"-PARTICIPANT: {participant.Identity}, {update}");
                    participantsPerChannel[privateConversationOnlineUserListId].Remove(participant.Identity);
                    UserDisconnected?.Invoke(participant.Identity, channelId, ChatChannel.ChatChannelType.USER);
                }
            }
        }

        // Called when the user teleports
        private void OnRealmNavigatorNavigationExecuted(Vector2Int obj)
        {
            OnIslandRoomConnectionStateChangedAsync(ConnectionState.ConnConnected);
        }
    }
}<|MERGE_RESOLUTION|>--- conflicted
+++ resolved
@@ -22,7 +22,6 @@
     /// It notifies when a user is connected or disconnected in a conversation, which does not mean to be connected or disconnected from DCL.
     /// For example, leaving a community will mark a user as disconnected.
     /// </summary>
-    [Obsolete("Super-seeded by PrivateConversationUserStateService")]
     internal class UserConnectivityInfoProvider : IDisposable
     {
         public delegate void UserConnectedDelegate(string userAddress, ChatChannel.ChannelId channelId, ChatChannel.ChatChannelType channelType);
@@ -233,11 +232,11 @@
             {
                 islandRoom.ConnectionStateChanged -= OnIslandRoomConnectionStateChangedAsync;
 
-                IReadOnlyDictionary<string, Participant> roomParticipants = islandRoom.Participants.RemoteParticipantIdentities();
+                IReadOnlyCollection<string> roomParticipants = islandRoom.Participants.RemoteParticipantIdentities();
                 ReportHub.Log(ReportCategory.DEBUG, "#PARTICIPANT: NEARBY CLEARED");
                 participantsPerChannel[ChatChannel.NEARBY_CHANNEL_ID].Clear();
 
-                foreach ((string roomParticipant, _) in roomParticipants)
+                foreach (string roomParticipant in roomParticipants)
                 {
                     ReportHub.Log(ReportCategory.DEBUG, $"#PARTICIPANT: {roomParticipant}");
                     participantsPerChannel[ChatChannel.NEARBY_CHANNEL_ID].Add(roomParticipant);
@@ -275,20 +274,16 @@
             {
                 chatRoom.ConnectionStateChanged -= OnChatRoomConnectionStateChangedAsync;
 
-<<<<<<< HEAD
-                IReadOnlyDictionary<string, Participant> roomParticipants = chatRoom.Participants.RemoteParticipantIdentities();
-=======
                 if (!participantsPerChannel.ContainsKey(privateConversationOnlineUserListId))
                     participantsPerChannel.Add(privateConversationOnlineUserListId, new HashSet<string>());
 
                 IReadOnlyCollection<string> roomParticipants = chatRoom.Participants.RemoteParticipantIdentities();
->>>>>>> 78fc49dd
                 participantsPerChannel[privateConversationOnlineUserListId].Clear();
 
                 // Checks that the participants have an open conversation with the local user
                 foreach (KeyValuePair<ChatChannel.ChannelId, ChatChannel> chatChannel in chatHistory.Channels)
                 {
-                    foreach ((string roomParticipant, _) in roomParticipants)
+                    foreach (string roomParticipant in roomParticipants)
                     {
                         if (chatChannel.Value.ChannelType == ChatChannel.ChatChannelType.USER && chatChannel.Key.Id == roomParticipant)
                         {
