{
    "name": "Chat",
    "rootNamespace": "",
    "references": [
        "GUID:45f6fff651a0a514f8edfdaf9cce45af",
        "GUID:f51ebe6a0ceec4240a699833d6309b23",
        "GUID:6055be8ebefd69e48b49212b09b47b2f",
        "GUID:2f30d6e5229a74284acedda491abcc6e",
        "GUID:029c1c1b674aaae47a6841a0b89ad80e",
        "GUID:4725c02394ab4ce19f889e4e8001f989",
        "GUID:fa7b3fdbb04d67549916da7bd2af58ab",
        "GUID:ba053ae967dabc94a811350e36a486f3",
<<<<<<< HEAD
        "GUID:fd062e2afcb5b4b22bc5d6b15246d6e5"
=======
        "GUID:275e22790c04e9b47a5085d7b0c4432a",
        "GUID:ea166e5ea1a2f4a41b509c4941abd3f3",
        "GUID:e169fa6683c924c7e99a85981a91d953"
>>>>>>> d18e90b4
    ],
    "includePlatforms": [],
    "excludePlatforms": [],
    "allowUnsafeCode": false,
    "overrideReferences": false,
    "precompiledReferences": [],
    "autoReferenced": true,
    "defineConstraints": [],
    "versionDefines": [],
    "noEngineReferences": false
}<|MERGE_RESOLUTION|>--- conflicted
+++ resolved
@@ -10,13 +10,10 @@
         "GUID:4725c02394ab4ce19f889e4e8001f989",
         "GUID:fa7b3fdbb04d67549916da7bd2af58ab",
         "GUID:ba053ae967dabc94a811350e36a486f3",
-<<<<<<< HEAD
-        "GUID:fd062e2afcb5b4b22bc5d6b15246d6e5"
-=======
+        "GUID:fd062e2afcb5b4b22bc5d6b15246d6e5",
         "GUID:275e22790c04e9b47a5085d7b0c4432a",
         "GUID:ea166e5ea1a2f4a41b509c4941abd3f3",
         "GUID:e169fa6683c924c7e99a85981a91d953"
->>>>>>> d18e90b4
     ],
     "includePlatforms": [],
     "excludePlatforms": [],
