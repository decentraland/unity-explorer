{
    "name": "Chat",
    "rootNamespace": "",
    "references": [
        "GUID:45f6fff651a0a514f8edfdaf9cce45af",
        "GUID:f51ebe6a0ceec4240a699833d6309b23",
        "GUID:6055be8ebefd69e48b49212b09b47b2f",
        "GUID:2f30d6e5229a74284acedda491abcc6e",
        "GUID:029c1c1b674aaae47a6841a0b89ad80e",
        "GUID:4725c02394ab4ce19f889e4e8001f989",
        "GUID:fa7b3fdbb04d67549916da7bd2af58ab",
        "GUID:ba053ae967dabc94a811350e36a486f3",
        "GUID:fd062e2afcb5b4b22bc5d6b15246d6e5",
        "GUID:275e22790c04e9b47a5085d7b0c4432a",
        "GUID:e169fa6683c924c7e99a85981a91d953",
        "GUID:702f733b4deb246808c6ce84d93b5c9c",
        "GUID:e56a0d6a94c144c784012e63b6043100",
        "GUID:5ab29fa8ae5769b49ab29e390caca7a4",
        "GUID:3640f3c0b42946b0b8794a1ed8e06ca5",
        "GUID:4794e238ed0f65142a4aea5848b513e5",
        "GUID:1b8e1e1bd01505f478f0369c04a4fb2f",
        "GUID:ac3295688c7c22745a96e6ac34718181",
        "GUID:e7751264a6735a942a64770d71eb49e0",
        "GUID:8322ea9340a544c59ddc56d4793eac74",
        "GUID:7175400a68914a45acecc9fb068de3b8",
        "GUID:875a5d5129614170bd769ed012c2eb3d",
        "GUID:f4a0f40a2545482b8929d4c3c642f50a",
        "GUID:f95146f37dffdf240b6b2a7c4c8bdc45",
        "GUID:4d7a7b59acaf5954db4a5fa15a5b160c",
        "GUID:809870cbfd80a7b46bcf72b178ab210b",
        "GUID:6a48072a2835e984c81f98936d9133db",
        "GUID:75469ad4d38634e559750d17036d5f7c",
        "GUID:ca4e81cdd6a34d1aa54c32ad41fc5b3b",
        "GUID:54660b0fae444b4cbfdafa9d68108f04",
        "GUID:b97826ed91484ac1af953a8afc03316e",
        "GUID:9cce9838ccdc58d46b673e02f1058718",
        "GUID:346a793aab72d954a80aff96831b939a",
        "GUID:a4c6086bec7b20b438163ad3d814c15f",
        "GUID:44cf53fe14a3cbf4189ffa58c3983692",
        "GUID:ff38b7506167d314d987b4b8e8406988",
        "GUID:587c960710478634e995922333a93f34",
        "GUID:1d75b3d8691c845b1a51082e81433dfc",
        "GUID:5462d37de7d4344df8aade58a45b403e",
        "GUID:52421c42d33594c47a6fbd48b45b1259",
        "GUID:7cfe53a67dd47414fbe97d2e908fe310",
        "GUID:f3634757d00dab2429c6c11e69404e97",
        "GUID:166b65e6dfc848bb9fb075f53c293a38",
        "GUID:246f0aa8b201240c8b816c1cd6ad4778",
        "GUID:d5368878df29ff849933a7d3586d18c6",
        "GUID:06ff434504c6ea64a97be2812894f353",
        "GUID:3c7b57a14671040bd8c549056adc04f5",
        "GUID:32414f40c5c02494097836a15ff47eac",
        "GUID:ead265f036164eb7899edc341131f4d5",
        "GUID:3db07cecf8bc76f49bd3ffb446a18d11",
        "GUID:d1d663468c041497caef8d1c81005199",
        "GUID:4ea6ca08dc181df4487ffee3648c7d94",
        "GUID:0e4787b4cb7c9d340a9515c51e197986",
        "GUID:e947b74dc7edb4721bfecf182a9939e1",
        "GUID:99c2bc0e6d3e24728952ed68726bf91b",
<<<<<<< HEAD
        "GUID:ace653ac543d483ba8abee112a3ba2a6",
        "GUID:e0eedfa2deb9406daf86fd8368728e39"
=======
        "GUID:8614faad1014549c88b57654b0fb41bd",
        "GUID:ace653ac543d483ba8abee112a3ba2a6"
>>>>>>> 4835d469
    ],
    "includePlatforms": [],
    "excludePlatforms": [],
    "allowUnsafeCode": false,
    "overrideReferences": false,
    "precompiledReferences": [],
    "autoReferenced": true,
    "defineConstraints": [],
    "versionDefines": [],
    "noEngineReferences": false
}<|MERGE_RESOLUTION|>--- conflicted
+++ resolved
@@ -57,13 +57,9 @@
         "GUID:0e4787b4cb7c9d340a9515c51e197986",
         "GUID:e947b74dc7edb4721bfecf182a9939e1",
         "GUID:99c2bc0e6d3e24728952ed68726bf91b",
-<<<<<<< HEAD
+        "GUID:8614faad1014549c88b57654b0fb41bd",
         "GUID:ace653ac543d483ba8abee112a3ba2a6",
         "GUID:e0eedfa2deb9406daf86fd8368728e39"
-=======
-        "GUID:8614faad1014549c88b57654b0fb41bd",
-        "GUID:ace653ac543d483ba8abee112a3ba2a6"
->>>>>>> 4835d469
     ],
     "includePlatforms": [],
     "excludePlatforms": [],
