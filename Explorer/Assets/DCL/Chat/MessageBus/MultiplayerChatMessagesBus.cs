--- conflicted
+++ resolved
@@ -15,11 +15,7 @@
 {
     public class MultiplayerChatMessagesBus : IChatMessagesBus
     {
-<<<<<<< HEAD
-        private static readonly Regex USERNAME_REGEX = new (@"(?<=^|\s)@([A-Za-z0-9]{3,15}(?:#[A-Za-z0-9]{4})?)(?=\s|$)", RegexOptions.Compiled);
-=======
         private static readonly Regex USERNAME_REGEX = new (@"(?<=^|\s)@([A-Za-z0-9]{3,15}(?:#[A-Za-z0-9]{4})?)(?=\s|!|\?|\.|,|$)", RegexOptions.Compiled);
->>>>>>> b2f2a06e
 
         private readonly IMessagePipesHub messagePipesHub;
         private readonly IProfileRepository profileRepository;
