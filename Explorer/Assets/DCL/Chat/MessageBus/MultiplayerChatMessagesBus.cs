#nullable enable
using Cysharp.Threading.Tasks;
using DCL.Chat.History;
using DCL.Chat.MessageBus.Deduplication;
using DCL.Friends.UserBlocking;
using DCL.Multiplayer.Connections.Messaging;
using DCL.Multiplayer.Connections.Messaging.Hubs;
using DCL.Multiplayer.Connections.Messaging.Pipe;
<<<<<<< HEAD
=======
using DCL.Profiles;
using DCL.Profiles.Self;
using DCL.Utilities;
>>>>>>> c5ff03e1
using LiveKit.Proto;
using System;
using System.Threading;

namespace DCL.Chat.MessageBus
{
    public class MultiplayerChatMessagesBus : IChatMessagesBus
    {
        private readonly IMessagePipesHub messagePipesHub;
        private readonly IMessageDeduplication<double> messageDeduplication;
        private readonly CancellationTokenSource cancellationTokenSource = new ();
<<<<<<< HEAD
        private readonly ChatMessageFactory messageFactory;

        public event Action<ChatChannel.ChannelId, ChatMessage>? MessageAdded;

        public MultiplayerChatMessagesBus(IMessagePipesHub messagePipesHub, ChatMessageFactory messageFactory, IMessageDeduplication<double> messageDeduplication)
=======
        private readonly ISelfProfile selfProfile;
        private readonly ObjectProxy<IUserBlockingCache> userBlockingCacheProxy;

        public event Action<ChatChannel.ChannelId, ChatMessage>? MessageAdded;

        public MultiplayerChatMessagesBus(IMessagePipesHub messagePipesHub,
            IProfileRepository profileRepository,
            ISelfProfile selfProfile,
            IMessageDeduplication<double> messageDeduplication,
            ObjectProxy<IUserBlockingCache> userBlockingCacheProxy)
>>>>>>> c5ff03e1
        {
            this.messagePipesHub = messagePipesHub;
            this.messageDeduplication = messageDeduplication;
<<<<<<< HEAD
            this.messageFactory = messageFactory;
=======
            this.selfProfile = selfProfile;
            this.userBlockingCacheProxy = userBlockingCacheProxy;
>>>>>>> c5ff03e1

            messagePipesHub.IslandPipe().Subscribe<Decentraland.Kernel.Comms.Rfc4.Chat>(Decentraland.Kernel.Comms.Rfc4.Packet.MessageOneofCase.Chat, OnMessageReceived);
            messagePipesHub.ScenePipe().Subscribe<Decentraland.Kernel.Comms.Rfc4.Chat>(Decentraland.Kernel.Comms.Rfc4.Packet.MessageOneofCase.Chat, OnMessageReceived);
            messagePipesHub.ChatPipe().Subscribe<Decentraland.Kernel.Comms.Rfc4.Chat>(Decentraland.Kernel.Comms.Rfc4.Packet.MessageOneofCase.Chat, OnPrivateMessageReceived);
        }

        public void Dispose()
        {
            cancellationTokenSource.Cancel();
            cancellationTokenSource.Dispose();
        }

        private void OnPrivateMessageReceived(ReceivedMessage<Decentraland.Kernel.Comms.Rfc4.Chat> receivedMessage)
        {
            OnChatAsync(receivedMessage, true).Forget();
        }

        private void OnMessageReceived(ReceivedMessage<Decentraland.Kernel.Comms.Rfc4.Chat> receivedMessage)
        {
            OnChatAsync(receivedMessage).Forget();
        }

        private async UniTaskVoid OnChatAsync(ReceivedMessage<Decentraland.Kernel.Comms.Rfc4.Chat> receivedMessage, bool isPrivate = false)
        {
            using (receivedMessage)
            {
                if (messageDeduplication.TryPass(receivedMessage.FromWalletId, receivedMessage.Payload.Timestamp) == false
                    || IsUserBlockedAndMessagesHidden(receivedMessage.FromWalletId))
                    return;

                ChatChannel.ChannelId parsedChannelId = isPrivate? new ChatChannel.ChannelId(receivedMessage.FromWalletId) : ChatChannel.NEARBY_CHANNEL_ID;
                ChatMessage newMessage = await messageFactory.CreateChatMessageAsync(receivedMessage.FromWalletId, false, receivedMessage.Payload.Message, null, cancellationTokenSource.Token);

<<<<<<< HEAD
                MessageAdded?.Invoke(parsedChannelId, newMessage);
=======
                MessageAdded?.Invoke(
                    parsedChannelId,
                    new ChatMessage(
                        chatMessage,
                        profile?.ValidatedName ?? string.Empty,
                        receivedMessage.FromWalletId,
                        false,
                        profile?.WalletId ?? null,
                        isMention
                    )
                );
            }
        }

        private bool IsUserBlockedAndMessagesHidden(string walletAddress) =>
            userBlockingCacheProxy.Configured && userBlockingCacheProxy.Object!.HideChatMessages && userBlockingCacheProxy.Object!.UserIsBlocked(walletAddress);

        private bool IsMention(string chatMessage, string userName)
        {
            foreach (Match match in USERNAME_REGEX.Matches(chatMessage))
            {
                if (match.Value == userName)
                    return true;
>>>>>>> c5ff03e1
            }
        }

        public void Send(ChatChannel channel, string message, string origin)
        {
            if (cancellationTokenSource.IsCancellationRequested)
                throw new Exception("ChatMessagesBus is disposed");

            double timestamp = DateTime.UtcNow.TimeOfDay.TotalSeconds;
            switch (channel.ChannelType)
            {
                case ChatChannel.ChatChannelType.Nearby:
                    SendTo(message, timestamp, messagePipesHub.IslandPipe());
                    SendTo(message, timestamp, messagePipesHub.ScenePipe());
                    break;
                case ChatChannel.ChatChannelType.User:
                    SendTo(message, timestamp, messagePipesHub.ChatPipe(), channel.Id.Id);
                    break;
                default:
                    break;
            }

        }

        private void SendTo(string message, double timestamp, IMessagePipe messagePipe, string? recipient = null)
        {
            MessageWrap<Decentraland.Kernel.Comms.Rfc4.Chat> chat = messagePipe.NewMessage<Decentraland.Kernel.Comms.Rfc4.Chat>();
            if (recipient != null)
                chat.AddSpecialRecipient(recipient);
            chat.Payload.Message = message;
            chat.Payload.Timestamp = timestamp;
            chat.SendAndDisposeAsync(cancellationTokenSource.Token, DataPacketKind.KindReliable).Forget();
        }
    }
}<|MERGE_RESOLUTION|>--- conflicted
+++ resolved
@@ -6,12 +6,7 @@
 using DCL.Multiplayer.Connections.Messaging;
 using DCL.Multiplayer.Connections.Messaging.Hubs;
 using DCL.Multiplayer.Connections.Messaging.Pipe;
-<<<<<<< HEAD
-=======
-using DCL.Profiles;
-using DCL.Profiles.Self;
 using DCL.Utilities;
->>>>>>> c5ff03e1
 using LiveKit.Proto;
 using System;
 using System.Threading;
@@ -23,33 +18,20 @@
         private readonly IMessagePipesHub messagePipesHub;
         private readonly IMessageDeduplication<double> messageDeduplication;
         private readonly CancellationTokenSource cancellationTokenSource = new ();
-<<<<<<< HEAD
+        private readonly ObjectProxy<IUserBlockingCache> userBlockingCacheProxy;
         private readonly ChatMessageFactory messageFactory;
 
         public event Action<ChatChannel.ChannelId, ChatMessage>? MessageAdded;
 
-        public MultiplayerChatMessagesBus(IMessagePipesHub messagePipesHub, ChatMessageFactory messageFactory, IMessageDeduplication<double> messageDeduplication)
-=======
-        private readonly ISelfProfile selfProfile;
-        private readonly ObjectProxy<IUserBlockingCache> userBlockingCacheProxy;
-
-        public event Action<ChatChannel.ChannelId, ChatMessage>? MessageAdded;
-
         public MultiplayerChatMessagesBus(IMessagePipesHub messagePipesHub,
-            IProfileRepository profileRepository,
-            ISelfProfile selfProfile,
+            ChatMessageFactory messageFactory,
             IMessageDeduplication<double> messageDeduplication,
             ObjectProxy<IUserBlockingCache> userBlockingCacheProxy)
->>>>>>> c5ff03e1
         {
             this.messagePipesHub = messagePipesHub;
             this.messageDeduplication = messageDeduplication;
-<<<<<<< HEAD
+            this.userBlockingCacheProxy = userBlockingCacheProxy;
             this.messageFactory = messageFactory;
-=======
-            this.selfProfile = selfProfile;
-            this.userBlockingCacheProxy = userBlockingCacheProxy;
->>>>>>> c5ff03e1
 
             messagePipesHub.IslandPipe().Subscribe<Decentraland.Kernel.Comms.Rfc4.Chat>(Decentraland.Kernel.Comms.Rfc4.Packet.MessageOneofCase.Chat, OnMessageReceived);
             messagePipesHub.ScenePipe().Subscribe<Decentraland.Kernel.Comms.Rfc4.Chat>(Decentraland.Kernel.Comms.Rfc4.Packet.MessageOneofCase.Chat, OnMessageReceived);
@@ -83,35 +65,12 @@
                 ChatChannel.ChannelId parsedChannelId = isPrivate? new ChatChannel.ChannelId(receivedMessage.FromWalletId) : ChatChannel.NEARBY_CHANNEL_ID;
                 ChatMessage newMessage = await messageFactory.CreateChatMessageAsync(receivedMessage.FromWalletId, false, receivedMessage.Payload.Message, null, cancellationTokenSource.Token);
 
-<<<<<<< HEAD
                 MessageAdded?.Invoke(parsedChannelId, newMessage);
-=======
-                MessageAdded?.Invoke(
-                    parsedChannelId,
-                    new ChatMessage(
-                        chatMessage,
-                        profile?.ValidatedName ?? string.Empty,
-                        receivedMessage.FromWalletId,
-                        false,
-                        profile?.WalletId ?? null,
-                        isMention
-                    )
-                );
             }
         }
 
         private bool IsUserBlockedAndMessagesHidden(string walletAddress) =>
             userBlockingCacheProxy.Configured && userBlockingCacheProxy.Object!.HideChatMessages && userBlockingCacheProxy.Object!.UserIsBlocked(walletAddress);
-
-        private bool IsMention(string chatMessage, string userName)
-        {
-            foreach (Match match in USERNAME_REGEX.Matches(chatMessage))
-            {
-                if (match.Value == userName)
-                    return true;
->>>>>>> c5ff03e1
-            }
-        }
 
         public void Send(ChatChannel channel, string message, string origin)
         {
