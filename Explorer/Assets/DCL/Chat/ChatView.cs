using Cysharp.Threading.Tasks;
using DCL.Audio;
using DCL.Clipboard;
using DCL.Emoji;
using DCL.Input;
using DCL.UI;
using MVC;
using DG.Tweening;
using SuperScrollView;
using System;
using System.Collections.Generic;
using System.Text.RegularExpressions;
using System.Threading;
using TMPro;
using UnityEngine;
using UnityEngine.EventSystems;
using UnityEngine.InputSystem;
using UnityEngine.Serialization;
using UnityEngine.UI;
using Utility;

namespace DCL.Chat
{
    // Note: The view never changes any data (chatMessages), that's done by the controller
    public class ChatView : ViewBase, IView, IViewWithGlobalDependencies, IPointerEnterHandler, IPointerExitHandler, IDisposable
    {
        /// <summary>
        /// The prefab to use when instantiating a new item.
        /// </summary>
        private enum ChatItemPrefabIndex // It must match the list in the LoopListView.
        {
            ChatEntry,
            ChatEntryOwn,
            Padding,
            SystemChatEntry
        }

        public delegate Color CalculateUsernameColorDelegate(ChatMessage chatMessage);
        public delegate void InputBoxFocusChangedDelegate(bool hasFocus);
        public delegate void EmojiSelectionVisibilityChangedDelegate(bool isVisible);
<<<<<<< HEAD
        public delegate void InputSubmittedDelegate(ChatChannel channel, string message, string origin);
        public delegate void ChatMessageCreatedDelegate(int itemIndex);
=======
        public delegate void InputSubmittedDelegate(string message, string origin);
>>>>>>> 729305d9

        [Header("Settings")]
        [Tooltip("The time it takes, in seconds, for the background of the chat window to fade-in/out when hovering with the mouse.")]
        [SerializeField]
        private float BackgroundFadeTime = 0.2f;

        [Tooltip("The time it takes, in seconds, for a new chat entry to fade-in.")]
        [SerializeField]
        private float ChatEntriesFadeTime = 3f;

        [Tooltip("The time it takes, in milliseconds, without focus before the entire chat window starts fading out.")]
        [SerializeField]
        private int ChatEntriesWaitBeforeFading = 10000;

        [Tooltip("The maximum amount of character allowed in the input box.")]
        [SerializeField]
        private int MaxMessageLength = 250;

        [Header("UI elements")]
        [FormerlySerializedAs("ChatBubblesToggle")]
        [SerializeField]
        private ToggleView chatBubblesToggle;

        [FormerlySerializedAs("EmojiPanel")]
        [SerializeField]
        private EmojiPanelView emojiPanel;

        [FormerlySerializedAs("EmojiSuggestionPanel")]
        [SerializeField]
        private EmojiSuggestionPanelView emojiSuggestionPanel;

        [FormerlySerializedAs("InputField")]
        [SerializeField]
        private TMP_InputField inputField;

        [FormerlySerializedAs("CharacterCounter")]
        [SerializeField]
        private CharacterCounterView characterCounter;

        [FormerlySerializedAs("PanelBackgroundCanvasGroup")]
        [SerializeField]
        private CanvasGroup panelBackgroundCanvasGroup;

        [FormerlySerializedAs("ScrollbarCanvasGroup")]
        [SerializeField]
        private CanvasGroup scrollbarCanvasGroup;

        [FormerlySerializedAs("ChatEntriesCanvasGroup")]
        [SerializeField]
        private CanvasGroup chatEntriesCanvasGroup;

        [FormerlySerializedAs("LoopList")]
        [SerializeField]
        private LoopListView2 loopList;

        [FormerlySerializedAs("EmojiPanelButton")]
        [SerializeField]
        private EmojiButtonView emojiPanelButton;

        [FormerlySerializedAs("CloseChatButton")]
        [SerializeField]
        private Button closeChatButton;

        [Header("Dependencies")]
        [SerializeField]
        private EmojiPanelConfigurationSO emojiPanelConfiguration;

        [SerializeField]
        private TextAsset emojiMappingJson;

        [SerializeField]
        private EmojiSectionView emojiSectionViewPrefab;

        [SerializeField]
        private EmojiButton emojiButtonPrefab;

        [SerializeField]
        private EmojiSuggestionView emojiSuggestionViewPrefab;

        [SerializeField]
        private RectTransform pastePopupPosition;

        [Header("Audio")]
        [SerializeField]
        private AudioClipConfig addEmojiAudio;

        [SerializeField]
        private AudioClipConfig openEmojiPanelAudio;

        [SerializeField]
        private AudioClipConfig chatSendMessageAudio;

        [SerializeField]
        private AudioClipConfig chatReceiveMessageAudio;

        [SerializeField]
        private AudioClipConfig chatInputTextAudio;

        [SerializeField]
        private AudioClipConfig enterInputAudio;

        /// <summary>
        /// Raised when the mouse pointer hovers any part of the chat window.
        /// </summary>
        public event Action PointerEnter;

        /// <summary>
        /// Raised when the mouse pointer stops hovering the chat window.
        /// </summary>
        public event Action PointerExit;

        /// <summary>
        /// Raised when either the input box gains the focus or loses it.
        /// </summary>
        public event InputBoxFocusChangedDelegate InputBoxFocusChanged;

        /// <summary>
        /// Raised when either the emoji selection panel opens or closes.
        /// </summary>
        public event EmojiSelectionVisibilityChangedDelegate EmojiSelectionVisibilityChanged;

        /// <summary>
        /// Raised whenever the user attempts to send the content of the input box as a chat message.
        /// </summary>
        public event InputSubmittedDelegate InputSubmitted;

        /// <summary>
        /// Raised when the option to change the visibility of the chat bubbles over the avatar changes its value.
        /// </summary>
        public event Action<bool>? ChatBubbleVisibilityChanged;

        /// <summary>
        /// An external function that provides a way to calculate the color to be used to display a user name.
        /// </summary>
        public CalculateUsernameColorDelegate CalculateUsernameColor;

        private const string EMOJI_SUGGESTION_PATTERN = @":\w+";
        private const string EMOJI_TAG = "[emoji]";
        private const string ORIGIN = "chat";
        private static readonly Regex EMOJI_PATTERN_REGEX = new (EMOJI_SUGGESTION_PATTERN, RegexOptions.Compiled);

        private ViewDependencies viewDependencies;

        private EmojiPanelController? emojiPanelController;
        private EmojiSuggestionPanel? emojiSuggestionPanelController;
        private readonly List<EmojiData> keysWithPrefix = new ();

        private CancellationTokenSource emojiSearchCts;
        private CancellationTokenSource emojiPanelCts;
        private CancellationTokenSource fadeoutCts;
        private UniTaskCompletionSource closePopupTask;

        private Mouse device;

        private bool isChatClosed;
        private bool isInputSelected;
<<<<<<< HEAD
        private IReadOnlyDictionary<ChatChannel.ChannelId, ChatChannel>? channels;
        private ChatChannel? currentChannel;
=======
        private IReadOnlyList<ChatMessage> chatMessages;
        // The latest amount of messages added to the chat that must be animated yet
        private int entriesPendingToAnimate;
>>>>>>> 729305d9

        /// <summary>
        /// Gets whether the scroll view is showing the bottom of the content, and it can't scroll down anymore.
        /// </summary>
        public bool IsScrollAtBottom => loopList.ScrollRect.normalizedPosition.y <= 0.0f;

        /// <summary>
        /// Gets whether the scroll view is showing the top of the content, and it can't scroll up anymore.
        /// </summary>
        public bool IsScrollAtTop => loopList.ScrollRect.normalizedPosition.y >= 1.0f;

        /// <summary>
        /// Get or sets the current content of the input box.
        /// </summary>
        public string InputBoxText
        {
            get => inputField.text;
            set => inputField.text = value;
        }

        /// <summary>
        /// Gets or sets whether the field that allows changing the visibility of the chat bubbles is enabled or not.
        /// </summary>
        public bool EnableChatBubblesVisibilityField
        {
            get
            {
                return chatBubblesToggle.Toggle.interactable;
            }

            set
            {
                if (chatBubblesToggle.Toggle.interactable != value)
                {
                    chatBubblesToggle.Toggle.interactable = value;

                    chatBubblesToggle.IsSoundEnabled = false;
                    chatBubblesToggle.Toggle.isOn = chatBubblesToggle.Toggle.interactable;
                    chatBubblesToggle.IsSoundEnabled = true;
                }
            }
        }

<<<<<<< HEAD
        public void Initialize(IReadOnlyDictionary<ChatChannel.ChannelId, ChatChannel> chatChannels, ChatChannel.ChannelId defaultChannelId,
            IEventSystem eventSystem, DCLInput dclInput,
            IMVCManager mvcManager, IClipboardManager clipboardManager, bool areChatBubblesVisible)
        {
            this.eventSystem = eventSystem;
            this.dclInput = dclInput;
            this.mvcManager = mvcManager;
            this.clipboardManager = clipboardManager;
            this.device = InputSystem.GetDevice<Mouse>();
            this.channels = chatChannels;
=======
        public void InjectDependencies(ViewDependencies dependencies)
        {
            viewDependencies = dependencies;
        }

        public void Initialize(IReadOnlyList<ChatMessage> chatMessages, bool areChatBubblesVisible)
        {
            device = InputSystem.GetDevice<Mouse>();
>>>>>>> 729305d9

            characterCounter.SetMaximumLength(inputField.characterLimit);
            characterCounter.gameObject.SetActive(false);

            inputField.onValueChanged.AddListener(OnInputChanged);
            inputField.onSelect.AddListener(OnInputSelected);
            inputField.onDeselect.AddListener(OnInputDeselected);
            closeChatButton.onClick.AddListener(CloseChat);
            loopList.InitListView(0, OnGetItemByIndex);

            chatBubblesToggle.IsSoundEnabled = false;
            chatBubblesToggle.Toggle.isOn = areChatBubblesVisible;
            chatBubblesToggle.Toggle.onValueChanged.AddListener(OnToggleChatBubblesValueChanged);
            chatBubblesToggle.IsSoundEnabled = true;

            InitializeEmojiController();

            viewDependencies.DclInput.UI.RightClick.performed += OnRightClickRegistered;
            closePopupTask = new UniTaskCompletionSource();

            CurrentChannel = defaultChannelId;
        }

        public ChatChannel.ChannelId CurrentChannel
        {
<<<<<<< HEAD
            get => currentChannel.Id;

            set
            {
                if (currentChannel == null || !currentChannel.Id.Equals(value))
                {
                    currentChannel = channels[value];

                    // Replaces the chat items (it uses pools to store item instances so they will be reused)
                    loopList.SetListItemCount(0);
                    loopList.SetListItemCount(currentChannel.Messages.Count);
                }
            }
=======
            chatMessages = messages;
>>>>>>> 729305d9
        }

        /// <summary>
        /// Opens or closes the chat window.
        /// </summary>
        /// <param name="show">Whether to open or close it.</param>
        public void ToggleChat(bool show)
        {
            panelBackgroundCanvasGroup.gameObject.SetActive(show);
            loopList.gameObject.SetActive(show);

            if (!show) // Note: This is necessary to avoid items animating when re-opening the chat window
                entriesPendingToAnimate = 0;
        }

        /// <summary>
        /// Makes the input box stop receiving user inputs.
        /// </summary>
        public void DisableInputBoxSubmissions()
        {
            viewDependencies.ClipboardManager.OnPaste -= PasteClipboardText;
            inputField.onSubmit.RemoveAllListeners();
            inputField.DeactivateInputField();
        }

        /// <summary>
        /// Makes the input box start receiving user inputs.
        /// </summary>
        public void EnableInputBoxSubmissions()
        {
            inputField.onSubmit.AddListener(OnSubmit);
        }

        /// <summary>
        /// Moves the chat so it shows the last created message.
        /// </summary>
        public void ShowLastMessage()
        {
            loopList.MovePanelToItemIndex(0, 0);
        }

        /// <summary>
        /// Makes sure the chat window is showing all the messages stored in the data.
        /// </summary>
        public void RefreshMessages()
        {
            ResetChatEntriesFadeout();
<<<<<<< HEAD
            loopList.SetListItemCount(currentChannel.Messages.Count);
=======

            entriesPendingToAnimate = chatMessages.Count - loopList.ItemTotalCount;

            if (entriesPendingToAnimate < 0)
                entriesPendingToAnimate = 0;

            loopList.SetListItemCount(chatMessages.Count);
>>>>>>> 729305d9
            ShowLastMessage();

// DISABLED UNTIL UNREAD MESSAGES FEATURE IS MERGED

            // Scroll view adjustment
//            if (IsScrollAtBottom)
//            {
//                loopList.MovePanelToItemIndex(0, 0);
//            }
//            else
//            {
//                loopList.RefreshAllShownItem();

                // When the scroll view is not at the bottom, chat messages should not move if a new message is added
                // An offset has to be applied to the scroll view in order to prevent messages from moving
//                LoopListViewItem2 addedItem = loopList.GetShownItemByIndex(1);
//                float offsetToPreventScrollViewMovement = -addedItem.ItemSize - addedItem.Padding;
//                loopList.MovePanelByOffset(offsetToPreventScrollViewMovement);

                // Known issue: When the scroll view is at the top, the scroll view moves a bit downwards
//            }
        }

        /// <summary>
        /// Makes the input box gain the focus. It does not modify its content.
        /// </summary>
        public void FocusInputBox()
        {
            if (emojiSuggestionPanelController is { IsActive: true }) return;
            if (inputField.isFocused) return;

            inputField.OnSelect(null);
        }

        /// <summary>
        /// Makes the input box gain the focus and replaces its content.
        /// </summary>
        /// <param name="text">The new content of the input box.</param>
        public void FocusInputBoxWithText(string text)
        {
            if (gameObject.activeInHierarchy && inputField.isFocused == false)
            {
                inputField.text = text;
                inputField.ActivateInputField();
                inputField.caretPosition = inputField.text.Length;
            }
        }

        /// <summary>
        /// Makes the chat submit the current content of the input box.
        /// </summary>
        public void SubmitInput()
        {
            inputField.OnSubmit(new BaseEventData(null));
        }

        /// <summary>
        /// Performs a click event on the chat window.
        /// </summary>
        public void Click()
        {
            CheckIfClickedOnEmojiPanel();

            void CheckIfClickedOnEmojiPanel()
            {
                if (!(emojiPanel.gameObject.activeInHierarchy ||
                      emojiSuggestionPanel.gameObject.activeInHierarchy)) return;

                IReadOnlyList<RaycastResult> raycastResults = viewDependencies.EventSystem.RaycastAll(device.position.value);
                bool clickedOnPanel = false;

                foreach (RaycastResult result in raycastResults)
                    if (result.gameObject == emojiPanel.gameObject ||
                        result.gameObject == emojiSuggestionPanel.ScrollView.gameObject ||
                        result.gameObject == emojiPanelButton.gameObject)
                        clickedOnPanel = true;

                if (!clickedOnPanel)
                {
                    if (emojiPanel.gameObject.activeInHierarchy)
                    {
                        emojiPanelButton.SetState(false);
                        emojiPanel.gameObject.SetActive(false);
                        EmojiSelectionVisibilityChanged?.Invoke(false);
                    }

                    emojiSuggestionPanelController!.SetPanelVisibility(false);
                }
            }
        }

        /// <summary>
        /// Plays the sound FX of the chat receiving a new message.
        /// </summary>
        public void PlayMessageReceivedSfx()
        {
            UIAudioEventsBus.Instance.SendPlayAudioEvent(chatReceiveMessageAudio);
        }

        public void OnPointerEnter(PointerEventData eventData)
        {
            PointerEnter?.Invoke();
            panelBackgroundCanvasGroup.DOFade(1, BackgroundFadeTime);
            scrollbarCanvasGroup.DOFade(1, BackgroundFadeTime);
            StopChatEntriesFadeout();
        }

        public void OnPointerExit(PointerEventData eventData)
        {
            PointerExit?.Invoke();
            panelBackgroundCanvasGroup.DOFade(0, BackgroundFadeTime);
            scrollbarCanvasGroup.DOFade(0, BackgroundFadeTime);
            StartChatEntriesFadeout();
        }

        public void Dispose()
        {
            if (emojiPanelController != null)
            {
                emojiPanelController.EmojiSelected -= AddEmojiToInput;
                emojiPanelController.Dispose();
            }

            if (emojiSuggestionPanelController != null)
                emojiSuggestionPanelController.EmojiSelected -= AddEmojiFromSuggestion;

            fadeoutCts.SafeCancelAndDispose();
            emojiPanelCts.SafeCancelAndDispose();
            emojiSearchCts.SafeCancelAndDispose();

            viewDependencies.DclInput.UI.RightClick.performed -= OnRightClickRegistered;
        }

        private void Start()
        {
            panelBackgroundCanvasGroup.alpha = 0;
            scrollbarCanvasGroup.alpha = 0;
        }

        // Called by the LoopListView when the number of items change, it uses out data (chatMessages)
        // to customize a new instance of the ChatEntryView (it uses pools internally).
        private LoopListViewItem2? OnGetItemByIndex(LoopListView2 listView, int index)
        {
            if (index < 0 || index >= currentChannel.Messages.Count)
                return null;

            ChatMessage itemData = currentChannel.Messages[index];
            LoopListViewItem2 item;

            if (itemData.IsPaddingElement)
                item = listView.NewListViewItem(listView.ItemPrefabDataList[(int)ChatItemPrefabIndex.Padding].mItemPrefab.name);
            else
            {
                item = listView.NewListViewItem(itemData.SystemMessage ? listView.ItemPrefabDataList[(int)ChatItemPrefabIndex.SystemChatEntry].mItemPrefab.name :
                    itemData.SentByOwnUser ? listView.ItemPrefabDataList[(int)ChatItemPrefabIndex.ChatEntryOwn].mItemPrefab.name
                                            : listView.ItemPrefabDataList[(int)ChatItemPrefabIndex.ChatEntry].mItemPrefab.name);

                ChatEntryView itemScript = item!.GetComponent<ChatEntryView>()!;
                SetItemData(index, itemData, itemScript);

                Button? messageOptionsButton = itemScript.messageBubbleElement.messageOptionsButton;
                messageOptionsButton?.onClick.RemoveAllListeners();

                messageOptionsButton?.onClick.AddListener(() =>
                    OnChatMessageOptionsButtonClicked(itemData.Message, itemScript));
            }

            return item;
        }

        private void SetItemData(int index, ChatMessage itemData, ChatEntryView itemView)
        {
            //temporary approach to extract the username without the walledId, will be refactored
            //once we have the proper integration of the profile retrieval
            Color playerNameColor = CalculateUsernameColor(itemData);

            itemView.usernameElement.userName.color = playerNameColor;

            if (!itemData.SystemMessage)
            {
                itemView.ProfileBackground!.color = playerNameColor;
                playerNameColor.r += 0.3f;
                playerNameColor.g += 0.3f;
                playerNameColor.b += 0.3f;
                itemView.ProfileOutline!.color = playerNameColor;
            }

            itemView.SetItemData(itemData);

            // Views that correspond to new added items have to be animated
            if (index - 1 < entriesPendingToAnimate) // Note: -1 because the first real message starts at 1, which is the latest messaged added
                itemView.AnimateChatEntry();
        }

        private void StopChatEntriesFadeout()
        {
            fadeoutCts.SafeCancelAndDispose();
            chatEntriesCanvasGroup.alpha = 1;
        }

        private void StartChatEntriesFadeout()
        {
            fadeoutCts.SafeCancelAndDispose();
            fadeoutCts = new CancellationTokenSource();

            AwaitAndFadeChatEntriesAsync(fadeoutCts.Token).Forget();
        }

        private void ResetChatEntriesFadeout()
        {
            StopChatEntriesFadeout();
            StartChatEntriesFadeout();
        }

        private async UniTaskVoid AwaitAndFadeChatEntriesAsync(CancellationToken ct)
        {
            fadeoutCts.Token.ThrowIfCancellationRequested();
            chatEntriesCanvasGroup.alpha = 1;
            await UniTask.Delay(ChatEntriesWaitBeforeFading, cancellationToken: ct);
            await chatEntriesCanvasGroup.DOFade(0.4f, ChatEntriesFadeTime).ToUniTask(cancellationToken: ct);
        }

        private void CloseChat()
        {
            isChatClosed = true;
            ToggleChat(false);
        }

        private void ToggleEmojiPanel()
        {
            UIAudioEventsBus.Instance.SendPlayAudioEvent(openEmojiPanelAudio);

            emojiPanelCts = emojiPanelCts.SafeRestart();
            bool toggle = !emojiPanel.gameObject.activeInHierarchy;
            emojiPanel.gameObject.SetActive(toggle);
            emojiPanelButton.SetState(toggle);
            emojiSuggestionPanelController!.SetPanelVisibility(false);
            emojiPanel.EmojiContainer.gameObject.SetActive(toggle);
            inputField.ActivateInputField();

            EmojiSelectionVisibilityChanged?.Invoke(toggle);
        }

        private void PasteClipboardText(object sender, string pastedText)
        {
            if (!inputField.isActiveAndEnabled) return;

            int remainingSpace = inputField.characterLimit - inputField.text.Length;

            if (remainingSpace <= 0) return;

            int caretPosition = inputField.stringPosition;
            string textToInsert = pastedText.Length > remainingSpace ? pastedText[..remainingSpace] : pastedText;

            inputField.text = inputField.text.Insert(caretPosition, textToInsert);
            inputField.stringPosition += textToInsert.Length;
            inputField.ActivateInputField();
            characterCounter.SetCharacterCount(inputField.text.Length);
            StopChatEntriesFadeout();
        }

        public override UniTask HideAsync(CancellationToken ct, bool isInstant = false)
        {
            closePopupTask.TrySetResult();
            return base.HideAsync(ct, isInstant);
        }

        private void OnInputDeselected(string inputText)
        {
            isInputSelected = false;
            emojiPanelButton.SetColor(false);
            characterCounter.gameObject.SetActive(false);
            StartChatEntriesFadeout();
            InputBoxFocusChanged?.Invoke(false);
        }

        private void OnInputSelected(string inputText)
        {
            if (isChatClosed)
            {
                isChatClosed = false;
                ToggleChat(true);
                ShowLastMessage();
            }

            UIAudioEventsBus.Instance.SendPlayAudioEvent(enterInputAudio);

            if (isInputSelected) return;

            isInputSelected = true;
            emojiPanelButton.SetColor(true);
            characterCounter.gameObject.SetActive(true);
            StopChatEntriesFadeout();
            InputBoxFocusChanged?.Invoke(true);
        }

        private void OnInputChanged(string inputText)
        {
            HandleEmojiSearch(inputText);
            UIAudioEventsBus.Instance.SendPlayAudioEvent(chatInputTextAudio);
            closePopupTask.TrySetResult();
            characterCounter.SetCharacterCount(inputText.Length);
            StopChatEntriesFadeout();
        }

        private void OnSubmit(string _)
        {
            if (emojiSuggestionPanelController is { IsActive: true })
            {
                emojiSuggestionPanelController!.SetPanelVisibility(false);
                return;
            }

            if (emojiPanel.gameObject.activeInHierarchy)
            {
                emojiPanelButton.SetState(false);
                emojiPanelController!.SetPanelVisibility(false);
                EmojiSelectionVisibilityChanged?.Invoke(false);
            }

            if (string.IsNullOrWhiteSpace(inputField.text))
            {
                inputField.DeactivateInputField();
                inputField.OnDeselect(null);
                return;
            }

            UIAudioEventsBus.Instance.SendPlayAudioEvent(chatSendMessageAudio);
            string messageToSend = inputField.text;

            inputField.text = string.Empty;
            inputField.ActivateInputField();

            InputSubmitted?.Invoke(currentChannel, messageToSend, ORIGIN);
        }

        private void OnToggleChatBubblesValueChanged(bool isToggled)
        {
            ChatBubbleVisibilityChanged?.Invoke(isToggled);
        }

        private void OnRightClickRegistered(InputAction.CallbackContext _)
        {
            if (isInputSelected && viewDependencies.ClipboardManager.HasValue())
            {
                viewDependencies.ClipboardManager.OnPaste -= PasteClipboardText;
                viewDependencies.ClipboardManager.OnPaste += PasteClipboardText;
                closePopupTask.TrySetResult();
                closePopupTask = new UniTaskCompletionSource();

                var data = new PastePopupToastData(
                    pastePopupPosition.position,
                    closePopupTask.Task);

                viewDependencies.GlobalUIViews.ShowPastePopupToastAsync(data);
                inputField.ActivateInputField();
            }
        }

        private void OnChatMessageOptionsButtonClicked(string messageText, ChatEntryView chatEntryView)
        {
            closePopupTask.TrySetResult();
            closePopupTask = new UniTaskCompletionSource();

            ChatEntryMenuPopupData data = new ChatEntryMenuPopupData(
                chatEntryView.messageBubbleElement.popupPosition.position,
                messageText,
                closePopupTask.Task);

            viewDependencies.GlobalUIViews.ShowChatEntryMenuPopupAsync(data);
        }

        private bool IsWithinCharacterLimit() =>
            inputField.text.Length < inputField.characterLimit;

        #region Emojis

        private void InitializeEmojiController()
        {
            emojiPanelController = new EmojiPanelController(emojiPanel, emojiPanelConfiguration, emojiMappingJson, emojiSectionViewPrefab, emojiButtonPrefab);
            emojiPanelController.EmojiSelected += AddEmojiToInput;

            emojiSuggestionPanelController = new EmojiSuggestionPanel(emojiSuggestionPanel, emojiSuggestionViewPrefab);
            emojiSuggestionPanelController.InjectDependencies(viewDependencies);
            emojiSuggestionPanelController.EmojiSelected += AddEmojiFromSuggestion;

            emojiPanelButton.Button.onClick.AddListener(ToggleEmojiPanel);
        }

        private void AddEmojiFromSuggestion(string emojiCode, bool shouldClose)
        {
            if (!IsWithinCharacterLimit()) return;

            UIAudioEventsBus.Instance.SendPlayAudioEvent(addEmojiAudio);
            inputField.SetTextWithoutNotify(inputField.text.Replace(EMOJI_PATTERN_REGEX.Match(inputField.text).Value, emojiCode));
            inputField.stringPosition += emojiCode.Length;
            inputField.ActivateInputField();

            if (shouldClose)
                emojiSuggestionPanelController!.SetPanelVisibility(false);
        }

        private void AddEmojiToInput(string emoji)
        {
            UIAudioEventsBus.Instance.SendPlayAudioEvent(addEmojiAudio);

            if (!IsWithinCharacterLimit()) return;

            int caretPosition = inputField.stringPosition;
            inputField.text = inputField.text.Insert(caretPosition, EMOJI_TAG);
            inputField.text = inputField.text.Replace(EMOJI_TAG, emoji);
            inputField.stringPosition += emoji.Length;

            inputField.ActivateInputField();
        }

        private void HandleEmojiSearch(string inputText)
        {
            Match match = EMOJI_PATTERN_REGEX.Match(inputText);

            if (match.Success)
            {
                if (match.Value.Length < 2)
                {
                    emojiSuggestionPanelController!.SetPanelVisibility(false);
                    return;
                }

                emojiSearchCts.SafeCancelAndDispose();
                emojiSearchCts = new CancellationTokenSource();

                SearchAndSetEmojiSuggestionsAsync(match.Value, emojiSearchCts.Token).Forget();
            }
            else
            {
                if (emojiSuggestionPanelController is { IsActive: true })
                    emojiSuggestionPanelController!.SetPanelVisibility(false);
            }
        }

        private async UniTaskVoid SearchAndSetEmojiSuggestionsAsync(string value, CancellationToken ct)
        {
            await DictionaryUtils.GetKeysWithPrefixAsync(emojiPanelController!.EmojiNameMapping, value, keysWithPrefix, ct);

            emojiSuggestionPanelController!.SetValues(keysWithPrefix);
            emojiSuggestionPanelController!.SetPanelVisibility(true);
        }

        #endregion
    }
}<|MERGE_RESOLUTION|>--- conflicted
+++ resolved
@@ -38,12 +38,8 @@
         public delegate Color CalculateUsernameColorDelegate(ChatMessage chatMessage);
         public delegate void InputBoxFocusChangedDelegate(bool hasFocus);
         public delegate void EmojiSelectionVisibilityChangedDelegate(bool isVisible);
-<<<<<<< HEAD
         public delegate void InputSubmittedDelegate(ChatChannel channel, string message, string origin);
         public delegate void ChatMessageCreatedDelegate(int itemIndex);
-=======
-        public delegate void InputSubmittedDelegate(string message, string origin);
->>>>>>> 729305d9
 
         [Header("Settings")]
         [Tooltip("The time it takes, in seconds, for the background of the chat window to fade-in/out when hovering with the mouse.")]
@@ -200,14 +196,11 @@
 
         private bool isChatClosed;
         private bool isInputSelected;
-<<<<<<< HEAD
         private IReadOnlyDictionary<ChatChannel.ChannelId, ChatChannel>? channels;
         private ChatChannel? currentChannel;
-=======
-        private IReadOnlyList<ChatMessage> chatMessages;
+
         // The latest amount of messages added to the chat that must be animated yet
         private int entriesPendingToAnimate;
->>>>>>> 729305d9
 
         /// <summary>
         /// Gets whether the scroll view is showing the bottom of the content, and it can't scroll down anymore.
@@ -251,27 +244,17 @@
             }
         }
 
-<<<<<<< HEAD
+        public void InjectDependencies(ViewDependencies dependencies)
+        {
+            viewDependencies = dependencies;
+        }
+
         public void Initialize(IReadOnlyDictionary<ChatChannel.ChannelId, ChatChannel> chatChannels, ChatChannel.ChannelId defaultChannelId,
             IEventSystem eventSystem, DCLInput dclInput,
             IMVCManager mvcManager, IClipboardManager clipboardManager, bool areChatBubblesVisible)
         {
-            this.eventSystem = eventSystem;
-            this.dclInput = dclInput;
-            this.mvcManager = mvcManager;
-            this.clipboardManager = clipboardManager;
-            this.device = InputSystem.GetDevice<Mouse>();
+            device = InputSystem.GetDevice<Mouse>();
             this.channels = chatChannels;
-=======
-        public void InjectDependencies(ViewDependencies dependencies)
-        {
-            viewDependencies = dependencies;
-        }
-
-        public void Initialize(IReadOnlyList<ChatMessage> chatMessages, bool areChatBubblesVisible)
-        {
-            device = InputSystem.GetDevice<Mouse>();
->>>>>>> 729305d9
 
             characterCounter.SetMaximumLength(inputField.characterLimit);
             characterCounter.gameObject.SetActive(false);
@@ -297,7 +280,6 @@
 
         public ChatChannel.ChannelId CurrentChannel
         {
-<<<<<<< HEAD
             get => currentChannel.Id;
 
             set
@@ -311,9 +293,6 @@
                     loopList.SetListItemCount(currentChannel.Messages.Count);
                 }
             }
-=======
-            chatMessages = messages;
->>>>>>> 729305d9
         }
 
         /// <summary>
@@ -361,17 +340,14 @@
         public void RefreshMessages()
         {
             ResetChatEntriesFadeout();
-<<<<<<< HEAD
             loopList.SetListItemCount(currentChannel.Messages.Count);
-=======
-
-            entriesPendingToAnimate = chatMessages.Count - loopList.ItemTotalCount;
+
+            entriesPendingToAnimate = currentChannel.Messages.Count - loopList.ItemTotalCount;
 
             if (entriesPendingToAnimate < 0)
                 entriesPendingToAnimate = 0;
 
-            loopList.SetListItemCount(chatMessages.Count);
->>>>>>> 729305d9
+            loopList.SetListItemCount(currentChannel.Messages.Count);
             ShowLastMessage();
 
 // DISABLED UNTIL UNREAD MESSAGES FEATURE IS MERGED
