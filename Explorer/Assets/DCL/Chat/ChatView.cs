using Cysharp.Threading.Tasks;
using DCL.Audio;
using DCL.Settings.Settings;
using DCL.Chat.History;
using DCL.Communities;
using DCL.Profiles;
using DCL.UI.Profiles.Helpers;
using DCL.RealmNavigation;
using DCL.UI;
using DCL.UI.Communities;
using DCL.Web3;
using MVC;
using DG.Tweening;
using System;
using System.Collections.Generic;
using System.Threading;
using DCL.Diagnostics;
using TMPro;
using UnityEngine;
using UnityEngine.EventSystems;
using UnityEngine.InputSystem;
using UnityEngine.Serialization;
using UnityEngine.UI;
using Utility;

namespace DCL.Chat
{
    public delegate UniTask GetChannelMembersDelegate(List<ChatUserData> outProfiles, CancellationToken ct);

    // Note: The view never changes any data (chatMessages), that's done by the controller
    public class ChatView : ViewBase, IView, IPointerEnterHandler, IPointerExitHandler, IDisposable
    {
        public delegate void EmojiSelectionVisibilityChangedDelegate(bool isVisible);
        public delegate void FoldingChangedDelegate(bool isUnfolded);
        public delegate void FocusChangedDelegate(bool isFocused);
        public delegate void InputSubmittedDelegate(ChatChannel channel, string s, string origin);
        public delegate void MemberListVisibilityChangedDelegate(bool isVisible);
        public delegate void PointerEventDelegate();
        public delegate void ScrollBottomReachedDelegate();
        public delegate void UnreadMessagesSeparatorViewedDelegate();
        public delegate void CurrentChannelChangedDelegate();
        public delegate void ChannelRemovalRequestedDelegate(ChatChannel.ChannelId channelId);
        public delegate void ConversationSelectedDelegate(ChatChannel.ChannelId channelId);
        public delegate void DeleteChatHistoryRequestedDelegate();
        public delegate void ViewCommunityRequestedDelegate(string communityId);

        [Header("Settings")]
        [Tooltip("The time it takes, in seconds, for the background of the chat window to fade-in/out when hovering with the mouse.")]
        [SerializeField]
        private float BackgroundFadeTime = 0.2f;

        [Tooltip("The time it waits, in seconds, since the scroll view reaches the bottom until the scroll-to-bottom button starts hiding.")]
        [SerializeField]
        private float scrollToBottomButtonTimeBeforeHiding = 2.0f;

        [Tooltip("The time it takes, in seconds, for the scroll-to-bottom button to fade out.")]
        [SerializeField]
        private float scrollToBottomButtonFadeOutDuration = 0.5f;

        [Tooltip("The icon to use for the Nearby conversation.")]
        [SerializeField]
        private Sprite nearbyConversationIcon;

        [Header("UI elements")]
        [SerializeField]
        private ChatInputBoxElement chatInputBox;

        [SerializeField]
        private ChatInputBoxMaskElement inputBoxMask;

        [SerializeField]
        private Image unfoldedPanelInteractableArea;

        [Header("Messages")]

        [SerializeField]
        private ChatMessageViewerElement chatMessageViewer;

        [SerializeField]
        private CanvasGroup messagesPanelBackgroundCanvasGroup;

        [SerializeField]
        private GameObject messagesPanel;

        [SerializeField]
        private GameObject chatAndConversationsPanel;

        [SerializeField]
        private ChatMemberListView memberListView;

        [Header("Title bar")]

        [SerializeField]
        private ChatTitleBarView chatTitleBar;

        [SerializeField]
        private CanvasGroup titlebarCanvasGroup;

        [Header("Scroll to bottom")]

        [SerializeField]
        private Button scrollToBottomButton;

        [SerializeField]
        private TMP_Text scrollToBottomNumberText;

        [SerializeField]
        private CanvasGroup scrollToBottomCanvasGroup;

        [Header("Conversations toolbar")]

        [SerializeField]
        private ChatConversationsToolbarView conversationsToolbar;

        [SerializeField]
        private CanvasGroup conversationsToolbarCanvasGroup;

        [field: Header("Audio")]
        [field: SerializeField] public AudioClipConfig ChatReceiveMessageAudio { get; private set; }
        [field: SerializeField] public AudioClipConfig ChatReceiveMentionMessageAudio {get; private set;}

        /// <summary>
        /// Raised when the mouse pointer hovers any part of the chat window.
        /// </summary>
        public event PointerEventDelegate PointerEnter;

        /// <summary>
        /// Raised when the mouse pointer stops hovering the chat window.
        /// </summary>
        public event PointerEventDelegate PointerExit;

        /// <summary>
        /// Raised when either the input box gains the focus or loses it.
        /// </summary>
        public event FocusChangedDelegate FocusChanged;

        /// <summary>
        /// Raised when either the emoji selection panel opens or closes.
        /// </summary>
        public event EmojiSelectionVisibilityChangedDelegate EmojiSelectionVisibilityChanged;

        /// <summary>
        /// Raised whenever the user attempts to send the content of the input box as a chat message.
        /// </summary>
        public event InputSubmittedDelegate InputSubmitted;

        /// <summary>
        /// Raised when the user scrolls down the list to the bottom.
        /// </summary>
        public event ScrollBottomReachedDelegate ScrollBottomReached;

        /// <summary>
        /// Raised when the UI is folded or unfolded.
        /// </summary>
        public event FoldingChangedDelegate FoldingChanged;

        /// <summary>
        /// Raised when the Unread messages separator is visible for the user.
        /// </summary>
        public event UnreadMessagesSeparatorViewedDelegate UnreadMessagesSeparatorViewed;

        /// <summary>
        /// Raised when the Member list panel changes its visibility (which implies that the message list may appear or hide).
        /// </summary>
        public event MemberListVisibilityChangedDelegate MemberListVisibilityChanged;

        /// <summary>
        /// Raised when a different conversation is displayed and all messages are replaced.
        /// </summary>
        public event CurrentChannelChangedDelegate CurrentChannelChanged;

        /// <summary>
        /// Raised when the user requests the removal of a channel. Data has not been modified yet and UI has not reacted either.
        /// </summary>
        public event ChannelRemovalRequestedDelegate ChannelRemovalRequested;

        /// <summary>
        /// Raised when trying to open an existing conversation.
        /// </summary>
        public event ConversationSelectedDelegate ConversationSelected;

        /// <summary>
        /// Raised when the user wants to delete the chat history of the current conversation.
        /// </summary>
        public event DeleteChatHistoryRequestedDelegate? DeleteChatHistoryRequested;

        /// <summary>
        /// Raised when the user wants to see the community card for the current conversation.
        /// </summary>
        public event ViewCommunityRequestedDelegate ViewCommunityRequested;

        private ProfileRepositoryWrapper profileRepositoryWrapper;
        private readonly List<ChatUserData> sortedMemberData = new ();

        private IReadOnlyDictionary<ChatChannel.ChannelId, ChatChannel>? channels;
        private UniTaskCompletionSource closePopupTask;
        private ChatChannel? currentChannel;

        // The latest amount of messages added to the chat that must be animated yet
        private int entriesPendingToAnimate;
        private CancellationTokenSource fadeoutCts;

        private bool isMemberListCountDirty;
        private bool isMemberListDirty; // These flags are necessary in order to allow the UI respond to state changes that happen in other threads
        private int memberListCount;
        private bool isChatContextMenuOpen;
        private bool isChatViewerMessageContextMenuOpen;
        private CancellationTokenSource popupCts;
        private bool pointerExit;
        private ILoadingStatus loadingStatus;
        private GameObject chatInputBoxGameObject;
        private GameObject inputMaskGameObject;
        private bool isChatFocused;
        private bool isChatUnfolded;
        private bool isPointerOverChat;
<<<<<<< HEAD
        private CancellationTokenSource privateConversationItemCts = new CancellationTokenSource();
        private CancellationTokenSource communityConversationItemCts = new CancellationTokenSource();
        private CancellationTokenSource communityTitleCts;

        private ISpriteCache thumbnailCache;
        private CommunityTitleView.OpenContextMenuDelegate openContextMenuAction;
        private Dictionary<ChatChannel.ChannelId, GetUserCommunitiesData.CommunityData> communitiesData = new ();
=======
        private bool isSubmitHooked;
>>>>>>> fc787246

        public event Action OnCloseButtonClicked = () => { };
        public event Action OnInputButtonClicked = () => { };

        /// <summary>
        /// Get or sets the current content of the input box.
        /// </summary>
        public string InputBoxText
        {
            //TODO FRAN: This should not exist at all ever
            get => chatInputBox.InputBoxText;
            set => chatInputBox.InputBoxText = value;
        }

        /// <summary>
        /// Gets whether the scroll view is showing the bottom of the content, and it can't scroll down anymore.
        /// </summary>
        public bool IsScrollAtBottom => chatMessageViewer.IsScrollAtBottom;

        /// <summary>
        /// Gets or sets the amount of participants in the current channel.
        /// The UI will be refreshed in the next Update.
        /// </summary>
        public int MemberCount
        {
            get => memberListCount;

            set
            {
                if (memberListCount != value)
                {
                    isMemberListCountDirty = true;
                    memberListCount = value;
                }
            }
        }

        /// <summary>
        /// Gets whether the message list panel is visible or not (if the chat is folded, it is considered not visible).
        /// </summary>
        public bool IsMessageListVisible => chatMessageViewer.IsVisible && IsUnfolded;

        /// <summary>
        /// Gets or sets the chat channel to be displayed, using its Id.
        /// </summary>
        public ChatChannel.ChannelId CurrentChannelId
        {
            get => currentChannel!.Id;

            set
            {
                if (currentChannel == null || !currentChannel.Id.Equals(value))
                {
                    currentChannel = channels![value];
                    chatMessageViewer.SetData(currentChannel.Messages);
                    ShowNewMessages();
                    conversationsToolbar.SelectConversation(value);
                    chatInputBox.InputBoxText = string.Empty;
                    memberListView.IsVisible = false;

                    switch (currentChannel.ChannelType)
                    {
                        case ChatChannel.ChatChannelType.NEARBY:
                            SetInputWithUserState(ChatUserStateUpdater.ChatUserState.CONNECTED);
                            chatTitleBar.SetNearbyChannelImage();
                            break;
                        case ChatChannel.ChatChannelType.USER:
                            chatTitleBar.SetupProfileView(new Web3Address(currentChannel.Id.Id), profileRepositoryWrapper);
                            break;
                        case ChatChannel.ChatChannelType.COMMUNITY:
                            SetInputWithUserState(ChatUserStateUpdater.ChatUserState.CONNECTED);
                            GetUserCommunitiesData.CommunityData communityData = communitiesData[currentChannel.Id];
                            communityTitleCts = communityTitleCts.SafeRestart();
                            chatTitleBar.SetupCommunityView(thumbnailCache, currentChannel.Id.Id, communityData.name, communityData.thumbnails != null ? communityData.thumbnails.Value.raw : null, openContextMenuAction, communityTitleCts.Token);
                            break;
                    }

                    CurrentChannelChanged?.Invoke();
                }
            }
        }

        /// <summary>
        /// Gets whether the member list panel is visible or not (if the chat is unfolded, it is considered not visible):
        /// </summary>
        public bool IsMemberListVisible => memberListView.IsVisible && IsUnfolded;

        [FormerlySerializedAs("isMaskActive")] public bool IsMaskActive;

        /// <summary>
        /// Gets or sets whether the chat panel is open or close (the input box is visible in any case).
        /// But the chat messages will be hidden when folded
        /// </summary>
        public bool IsUnfolded
        {
            get => isChatUnfolded;

            set
            {
                if (value == isChatUnfolded)
                    return;

                memberListView.IsVisible = false;

                unfoldedPanelInteractableArea.enabled = value;
                chatMessageViewer.IsVisible = value;
                SetChatVisibility(value);
                SetBackgroundVisibility(value, false);

                isChatUnfolded = value;

                if (value)
                {
                    ShowNewMessages();
                }
                else
                {
                    Blur();
                    chatMessageViewer.HideSeparator();
                    SetScrollToBottomVisibility(false);
                }

                FoldingChanged?.Invoke(value);
            }
        }

        public void UpdateConversationStatusIconForUser(string userId, OnlineStatus status)
        {
            UpdateStatusIconForChannelAsync(new ChatChannel.ChannelId(userId), status).Forget();
        }

        private async UniTaskVoid UpdateStatusIconForChannelAsync(ChatChannel.ChannelId channelId, OnlineStatus status)
        {
            await UniTask.SwitchToMainThread();
            
            conversationsToolbar.SetConnectionStatus(channelId, status);
            
            if(currentChannel != null 
               && currentChannel.ChannelType == ChatChannel.ChatChannelType.USER 
               && currentChannel.Id.Id == channelId.Id)
                SetTitleBarUserConnectionStatus(status);
        }

        public void SetupInitialConversationToolbarStatusIconForUsers(HashSet<string> userIds)
        {
            foreach (var channelPair in channels)
            {
                if (channelPair.Value.ChannelType == ChatChannel.ChatChannelType.USER)
                {
                    conversationsToolbar.SetConnectionStatus(channelPair.Value.Id,
                        userIds.Contains(channelPair.Value.Id.Id) ?
                        OnlineStatus.ONLINE :
                        OnlineStatus.OFFLINE);
                }

            }

            if (currentChannel!.ChannelType == ChatChannel.ChatChannelType.USER)
            {
                SetTitleBarUserConnectionStatus(userIds.Contains(currentChannel.Id.Id) ?
                    OnlineStatus.ONLINE :
                    OnlineStatus.OFFLINE);
            }
        }

        public void SetProfileDataPovider(ProfileRepositoryWrapper profileDataProvider)
        {
            conversationsToolbar.SetProfileDataProvider(profileDataProvider);
            memberListView.SetProfileDataProvider(profileDataProvider);
            chatMessageViewer.SetProfileDataProvider(profileDataProvider);
            chatInputBox.SetProfileDataProvider(profileDataProvider);
            this.profileRepositoryWrapper = profileDataProvider;
        }

        private void Start()
        {
            IsUnfolded = true;
            SetBackgroundVisibility(false, false);
        }

        private void Awake()
        {
            inputMaskGameObject = inputBoxMask.gameObject;
            chatInputBoxGameObject = chatInputBox.gameObject;
        }

        private void Update()
        {
            // Applies to the UI the data changes performed previously
            if (isMemberListDirty && IsMemberListVisible)
            {
                // In the nearby channel, members are presented alphabetically
                sortedMemberData.Sort((a, b) => string.Compare(a.Name, b.Name, StringComparison.OrdinalIgnoreCase));
                memberListView.SetData(sortedMemberData);
                memberListCount = sortedMemberData.Count; // The amount of members must match the amount of items in the list
            }

            if (isMemberListDirty || (isMemberListCountDirty && !IsMemberListVisible)) // Once the member list is visible, the number does not change
            {
                chatTitleBar.SetMemberListNumberText(memberListCount.ToString());
            }

            isMemberListDirty = false;
            isMemberListCountDirty = false;
        }


        public void Dispose()
        {
            chatInputBox.Dispose();
            fadeoutCts.SafeCancelAndDispose();
            popupCts.SafeCancelAndDispose();
            privateConversationItemCts.SafeCancelAndDispose();
            communityTitleCts.SafeCancelAndDispose();
        }

        public void OnPointerEnter(PointerEventData eventData)
        {
            PointerEnter?.Invoke();

            isPointerOverChat = true;

            if (IsUnfolded)
                SetChatVisibility(true);
        }

        public void OnPointerExit(PointerEventData eventData)
        {
            // When hovering a context menu, it considers that the mouse is not on the chat, it's a false positive
            if(isChatContextMenuOpen || isChatViewerMessageContextMenuOpen || chatInputBox.IsPasteMenuOpen || chatInputBox.IsEmojiPanelVisible)
                return;

            isPointerOverChat = false;

            PointerExit?.Invoke();

            if (IsUnfolded && !isChatFocused)
                SetChatVisibility(false);
        }

        public override UniTask HideAsync(CancellationToken ct, bool isInstant = false)
        {
            closePopupTask.TrySetResult();
            chatInputBox.ClosePopups();

            chatTitleBar.CloseChatButtonClicked -= OnCloseChatButtonClicked;
            chatTitleBar.CloseMemberListButtonClicked -= OnCloseChatButtonClicked;
            chatTitleBar.ShowMemberListButtonClicked -= OnMemberListOpeningButtonClicked;
            chatTitleBar.HideMemberListButtonClicked -= OnMemberListClosingButtonClicked;
            chatTitleBar.ContextMenuVisibilityChanged -= OnChatContextMenuVisibilityChanged;
            chatTitleBar.DeleteChatHistoryRequested -= OnDeleteChatHistoryRequested;
            chatTitleBar.ViewCommunityRequested -= OnTitleBarViewCommunityRequested;

            chatMessageViewer.ChatMessageOptionsButtonClicked -= OnChatMessageOptionsButtonClickedAsync;
            chatMessageViewer.ChatMessageViewerScrollPositionChanged -= OnChatMessageViewerScrollPositionChanged;
            scrollToBottomButton.onClick.RemoveListener(OnScrollToEndButtonClicked);

            conversationsToolbar.ConversationSelected -= OnConversationsToolbarConversationSelected;
            conversationsToolbar.ConversationRemovalRequested -= OnConversationsToolbarConversationRemovalRequested;

            loadingStatus.CurrentStage.OnUpdate -= SetInputFieldInteractable;
            memberListView.VisibilityChanged -= OnMemberListViewVisibilityChanged;
            chatInputBox.InputBoxFocusChanged -= OnInputBoxSelectionChanged;
            chatInputBox.EmojiSelectionVisibilityChanged -= OnEmojiSelectionVisibilityChanged;
            chatInputBox.InputChanged -= OnInputChanged;
            chatInputBox.InputSubmitted -= OnInputSubmitted;

            DCLInput.Instance.UI.Click.performed -= OnClickUIInputPerformed;
            DCLInput.Instance.UI.Close.performed -= OnCloseUIInputPerformed;
            return base.HideAsync(ct, isInstant);
        }

        /// <summary>
        /// Provides the view a reference to the data it needs to draw the information in the UI, before the community conversations are added.
        /// </summary>
        /// <param name="communities">The data of the communities.</param>
        public void SetCommunitiesData(Dictionary<ChatChannel.ChannelId, GetUserCommunitiesData.CommunityData> communities)
        {
            communitiesData = communities;
        }

        public void Initialize(IReadOnlyDictionary<ChatChannel.ChannelId, ChatChannel> chatChannels,
            ChatSettingsAsset chatSettings,
            GetChannelMembersDelegate getParticipantProfilesDelegate,
            ILoadingStatus loadingStatus,
            IProfileCache profileCache,
            ISpriteCache thumbnailCache,
            CommunityTitleView.OpenContextMenuDelegate openContextMenuAction)
        {
            this.thumbnailCache = thumbnailCache;
            this.openContextMenuAction = openContextMenuAction;
            channels = chatChannels;

            chatTitleBar.Initialize();
            chatTitleBar.CloseChatButtonClicked += OnCloseChatButtonClicked;
            chatTitleBar.CloseMemberListButtonClicked += OnCloseChatButtonClicked;
            chatTitleBar.ShowMemberListButtonClicked += OnMemberListOpeningButtonClicked;
            chatTitleBar.HideMemberListButtonClicked += OnMemberListClosingButtonClicked;
            chatTitleBar.ContextMenuVisibilityChanged += OnChatContextMenuVisibilityChanged;
            chatTitleBar.DeleteChatHistoryRequested += OnDeleteChatHistoryRequested;
            chatTitleBar.ViewCommunityRequested += OnTitleBarViewCommunityRequested;

            this.loadingStatus = loadingStatus;
            loadingStatus.CurrentStage.OnUpdate += SetInputFieldInteractable;

            chatMessageViewer.Initialize();
            chatMessageViewer.ChatMessageOptionsButtonClicked += OnChatMessageOptionsButtonClickedAsync;
            chatMessageViewer.ChatMessageViewerScrollPositionChanged += OnChatMessageViewerScrollPositionChanged;
            scrollToBottomButton.onClick.AddListener(OnScrollToEndButtonClicked);
            memberListView.VisibilityChanged += OnMemberListViewVisibilityChanged;

            chatInputBox.Initialize(chatSettings, getParticipantProfilesDelegate, profileCache);
            chatInputBox.InputBoxFocusChanged += OnInputBoxSelectionChanged;
            chatInputBox.EmojiSelectionVisibilityChanged += OnEmojiSelectionVisibilityChanged;
            chatInputBox.InputChanged += OnInputChanged;
            chatInputBox.InputSubmitted += OnInputSubmitted;

            DCLInput.Instance.UI.Close.performed += OnCloseUIInputPerformed;
            DCLInput.Instance.UI.Click.performed += OnClickUIInputPerformed;
            SubscribeToSubmitEvent();

            closePopupTask = new UniTaskCompletionSource();

            conversationsToolbar.ConversationSelected += OnConversationsToolbarConversationSelected;
            conversationsToolbar.ConversationRemovalRequested += OnConversationsToolbarConversationRemovalRequested;

            // Initializes the conversations toolbar
            foreach (KeyValuePair<ChatChannel.ChannelId, ChatChannel> channelPair in channels)
            {
                if(channelPair.Value.ChannelType == ChatChannel.ChatChannelType.NEARBY)
                    AddNearbyConversation(channelPair.Value);
                else if(channelPair.Value.ChannelType == ChatChannel.ChatChannelType.USER)
                    AddPrivateConversation(channelPair.Value);
            }
        }

        private void OnTitleBarViewCommunityRequested()
        {
            ViewCommunityRequested?.Invoke(communitiesData[CurrentChannelId].id);
        }

        private void OnDeleteChatHistoryRequested()
        {
            DeleteChatHistoryRequested?.Invoke();
        }

        private void SetInputFieldInteractable(LoadingStatus.LoadingStage status)
        {
            if(status == LoadingStatus.LoadingStage.Completed)
                chatInputBox.EnableInputBoxSubmissions();
            else
                chatInputBox.DisableInputBoxSubmissions();
        }

        private void OnScrollToEndButtonClicked()
        {
            chatMessageViewer.ShowLastMessage(true);
        }

        /// <summary>
        /// Makes the chat panel gain the focus so the entire panel will be visible. If there is no mask in the input box, it will be focused.
        /// </summary>
        /// <param name="newText">Optional. It replaces the content of the input box.</param>
        public void Focus(string? newText = null)
        {
            if (!isChatFocused)
            {
                isChatFocused = true;

                chatInputBox.LockSelectedState = true; // This prevents the input box from flickering when clicking on the panel

                if (!memberListView.IsVisible)
                {
                    SetChatVisibility(true);
                    chatInputBox.EnableInputBoxSubmissions();

                    if (IsMaskActive)
                    {
                        inputBoxMask.gameObject.SetActive(true);
                        chatInputBox.gameObject.SetActive(false);
                    }
                    else
                        chatInputBox.Focus(newText);
                }

                FocusChanged?.Invoke(true);
            }
        }

        public void Blur()
        {
            if (isChatFocused)
            {
                isChatFocused = false;

                if(IsMemberListVisible)
                    memberListView.IsVisible = false;

                chatInputBox.LockSelectedState = false;

                if(!isPointerOverChat)
                    SetBackgroundVisibility(false, true);

                inputBoxMask.gameObject.SetActive(false);
                chatInputBox.gameObject.SetActive(true);

                chatInputBox.Blur();
                chatInputBox.DisableInputBoxSubmissions();

                FocusChanged?.Invoke(false);
            }
        }

        /// <summary>
        /// Makes the chat submit the current content of the input box.
        /// </summary>
        public void SubmitInput()
        {
            chatInputBox.SubmitInput();
        }

        /// <summary>
        /// Inserts the sent text at the caret position
        /// </summary>
        /// <param name="text"> the text to be inserted </param>
        public void InsertTextInInputBox(string text)
        {
            chatInputBox.InsertTextAtCaretPosition(text);
        }

#region Messages

        /// <summary>
        /// Makes sure the chat window is showing all the messages stored in the data for the current channel.
        /// </summary>
        public void RefreshMessages()
        {
            int pendingMessages = currentChannel!.Messages.Count - currentChannel.ReadMessages;

            if (pendingMessages > 0)
                chatMessageViewer.ShowSeparator(pendingMessages + 1);

            chatMessageViewer.RefreshMessages();

            SetScrollToBottomVisibility(IsUnfolded && !IsScrollAtBottom && pendingMessages != 0, true);

            if (pendingMessages > 0)
                scrollToBottomNumberText.text = pendingMessages > 9 ? "+9" : pendingMessages.ToString();

            RefreshUnreadMessages(CurrentChannelId);
        }

        /// <summary>
        /// Empties the current conversation removing all messages and hiding associated UI elements.
        /// </summary>
        public void ClearCurrentConversation()
        {
            chatMessageViewer.ClearMessages();
            SetScrollToBottomVisibility(false,false);
            chatMessageViewer.HideSeparator();
        }

        /// <summary>
        /// Moves the chat so it shows the last created message.
        /// </summary>
        public void ShowLastMessage() =>
            chatMessageViewer.ShowLastMessage();

        /// <summary>
        /// Refreshes the list of messages (adds the unread messages elements if needed) and scrolls the list so the first of
        /// the unread messages, if any, is visible.
        /// </summary>
        public void ShowNewMessages()
        {
            if (currentChannel == null) return;

            if (currentChannel!.Messages.Count == 0) return;

            // If there are unread messages...
            if (currentChannel.ReadMessages < currentChannel.Messages.Count)
            {
                // Trick: This is necessary in order to properly refresh the scroll view position
                chatMessageViewer.ShowItem(currentChannel.Messages.Count - 1);

                RefreshMessages();

                chatMessageViewer.ShowItem(chatMessageViewer.CurrentSeparatorIndex - 1); // It shows the first of the unread messages at least

                // Corner case: The new line is visible without doing scroll, and is positioned at the top of the message list
                if(IsScrollAtBottom && chatMessageViewer.CurrentSeparatorIndex >= currentChannel.Messages.Count - 2) // -2: There is a padding message at the top of the list, the separator will be beneath it
                    chatMessageViewer.HideSeparator();

                SetScrollToBottomVisibility(!IsScrollAtBottom);

                if (chatMessageViewer.IsScrollAtBottom)
                    ScrollBottomReached?.Invoke();

                // The separator will always be visible when this occurs
                UnreadMessagesSeparatorViewed?.Invoke();
            }
            else
                RefreshMessages();
        }

        /// <summary>
        /// Replaces the number of unread messages in an item of the conversations toolbar.
        /// </summary>
        /// <param name="destinationChannel">The Id of the conversation.</param>
        public void RefreshUnreadMessages(ChatChannel.ChannelId destinationChannel)
        {
            conversationsToolbar.SetUnreadMessages(destinationChannel, channels[destinationChannel].Messages.Count - channels[destinationChannel].ReadMessages);
        }
#endregion

        /// <summary>
        /// Replaces the data of the participants in the current channel.
        /// The list will be refreshed during the next Update.
        /// </summary>
        /// <param name="memberData">The data of the members to be displayed in the member list.</param>
        public void SetMemberData(List<ChatUserData> memberData)
        {
            sortedMemberData.Clear();
            sortedMemberData.AddRange(memberData);

            isMemberListDirty = true;
        }

        /// <summary>
        /// Changes the visibility of the scroll-to-bottom button.
        /// </summary>
        /// <param name="isVisible">Whether to make it visible or invisible.</param>
        /// <param name="useAnimation">Whether to use a fading animation or change its visual state immediately.</param>
        public void SetScrollToBottomVisibility(bool isVisible, bool useAnimation = false)
        {
            // Resets animation
            scrollToBottomCanvasGroup.DOKill();

            if (isVisible)
            {
                scrollToBottomCanvasGroup.alpha = 1.0f;
                scrollToBottomButton.gameObject.SetActive(true);
            }
            else
            {
                if (useAnimation)
                    scrollToBottomCanvasGroup.DOFade(0.0f, scrollToBottomButtonFadeOutDuration).SetDelay(scrollToBottomButtonTimeBeforeHiding).OnComplete(() => { scrollToBottomButton.gameObject.SetActive(false); });
                else
                {
                    scrollToBottomCanvasGroup.alpha = 0.0f;
                    scrollToBottomButton.gameObject.SetActive(false);
                }
            }
        }

#region Conversations

        /// <summary>
        /// Creates a new item in the conversation toolbar.
        /// </summary>
        /// <param name="channelToAdd">The channel for which the item will be created.</param>
        public void AddNearbyConversation(ChatChannel channelToAdd)
        {
            conversationsToolbar.AddConversation(channelToAdd);
            conversationsToolbar.SetNearbyConversationData(nearbyConversationIcon);
        }

        /// <summary>
        /// Creates a new item in the conversation toolbar.
        /// </summary>
        /// <param name="channelToAdd">The channel for which the item will be created.</param>
        public void AddPrivateConversation(ChatChannel channelToAdd)
        {
            conversationsToolbar.AddConversation(channelToAdd);
            conversationsToolbar.SetPrivateConversationData(channelToAdd.Id, privateConversationItemCts.Token);
        }

        /// <summary>
        /// Creates a new item in the conversation toolbar.
        /// </summary>
        /// <param name="channelToAdd">The channel for which the item will be created.</param>
        /// <param name="thumbnailCache">A reference to the thumbnail cache to get the icon of the toolbar.</param>
        public void AddCommunityConversation(ChatChannel channelToAdd, ISpriteCache thumbnailCache)
        {
            conversationsToolbar.AddConversation(channelToAdd);
            GetUserCommunitiesData.CommunityData communityData = communitiesData[channelToAdd.Id];
            conversationsToolbar.SetCommunityConversationData(channelToAdd.Id, thumbnailCache, communityData, communityConversationItemCts.Token);
        }

        /// <summary>
        /// Removes an item from the conversations toolbar.
        /// </summary>
        /// <param name="channelToRemove">The Id of the conversation.</param>
        public void RemoveConversation(ChatChannel.ChannelId channelToRemove)
        {
            conversationsToolbar.RemoveConversation(channelToRemove);

            if (currentChannel != null && currentChannel.Id.Equals(channelToRemove))
            {
                CurrentChannelId = ChatChannel.NEARBY_CHANNEL.Id;
            }
        }

        /// <summary>
        /// Removes all items from the conversations toolbar.
        /// </summary>
        public void RemoveAllConversations()
        {
            conversationsToolbar.RemoveAllConversations();
            currentChannel = null;
        }

#endregion

        public void SetInputWithUserState(ChatUserStateUpdater.ChatUserState userState)
        {
            bool isOtherUserConnected = userState == ChatUserStateUpdater.ChatUserState.CONNECTED;
            IsMaskActive = !isOtherUserConnected;
            SetInputWithUserStateAsync(userState, isOtherUserConnected).Forget();
        }

        private async UniTaskVoid SetInputWithUserStateAsync(ChatUserStateUpdater.ChatUserState userState, bool isOtherUserConnected)
        {
            await UniTask.SwitchToMainThread();

            chatInputBoxGameObject.SetActive(isOtherUserConnected);
            inputMaskGameObject.SetActive(!isOtherUserConnected);

            if (!isOtherUserConnected)
                inputBoxMask.SetUpWithUserState(userState);
            else if(isChatFocused)
                chatInputBox.Focus();
        }

        private void SetChatVisibility(bool isVisible)
        {
            SetBackgroundVisibility(isVisible, true);

            if(!isVisible)
                isPointerOverChat = false;

            if (isVisible)
                chatMessageViewer.StopChatEntriesFadeout();
            else
                chatMessageViewer.StartChatEntriesFadeout();
        }

        private void SetTitleBarUserConnectionStatus(OnlineStatus status)
        {
            chatTitleBar.SetConnectionStatus(status);
        }

        private void OnSubmitUIInputPerformed(InputAction.CallbackContext obj)
        {
            if (isChatFocused)
            {
                chatInputBox.SubmitInputField();
                chatInputBox.Focus(); // Necessary in order not to hide the caret
            }
            else
            {
                // If the Enter key is pressed while the member list is visible, it is hidden and the chat appears
                if (memberListView.IsVisible)
                    memberListView.IsVisible = false;

                Focus();
            }
        }

        private void OnClickUIInputPerformed(InputAction.CallbackContext callbackContext)
        {
            if(!IsUnfolded)
                return;

            IReadOnlyList<RaycastResult> raycastResults = ViewDependencies.EventSystem.RaycastAll(InputSystem.GetDevice<Mouse>().position.value);
            bool hasClickedOnPanel = false;
            bool hasClickedOnCloseButton = false;
            bool hasClickedOnEmojiPanel = false;

            foreach (RaycastResult result in raycastResults)
            {
                if (result.gameObject == unfoldedPanelInteractableArea.gameObject)
                    hasClickedOnPanel = true;
                else if(result.gameObject == chatTitleBar.CurrentTitleBarCloseButton.gameObject)
                    hasClickedOnCloseButton = true;
                else if(result.gameObject == chatInputBox.EmojiSelectionPanel)
                    hasClickedOnEmojiPanel = true;
            }

            if (!hasClickedOnCloseButton)
            {
                if (hasClickedOnPanel && isPointerOverChat)
                {
                    if (!hasClickedOnEmojiPanel)
                    {
                        Focus();
                        chatInputBox.LockSelectedState = true;
                        chatInputBox.Focus();
                    }

                    chatInputBox.OnClicked(raycastResults);
                }
                else if (chatInputBox.IsEmojiPanelVisible && !hasClickedOnEmojiPanel)
                {
                    Blur();
                    chatInputBox.LockSelectedState = false;
                    SetBackgroundVisibility(false, true);
                }
                else if (!isPointerOverChat && !memberListView.IsContextMenuOpen) // This is necessary to avoid blurring while a context menu is open
                {
                    Blur();
                    SetBackgroundVisibility(false, true);
                }
            }
        }

        private void OnChatContextMenuVisibilityChanged(bool isVisible)
        {
            isChatContextMenuOpen = isVisible;
        }

        private void OnInputBoxSelectionChanged(bool inputBoxSelected)
        {
            // When the input box is selected, the chat must unfold and if there is no mask, the input should be selected
            // the chat itself will be considered focused as well until a click outside the chat is registered
            // If the chat was already unfolded, it will just select the input box if possible
            // While the chat is focused, all unwanted inputs will be blocked
            if (inputBoxSelected)
            {
                if (!IsUnfolded)
                {
                    // NOTE: notify controller to handle opening the chat
                    // NOTE: instead of handling it here in the view
                    OnInputButtonClicked();
                    chatMessageViewer.ShowLastMessage();
                }
            }
        }

        private async void OnChatMessageOptionsButtonClickedAsync(string messageText, ChatEntryView chatEntryView)
        {
            isChatViewerMessageContextMenuOpen = true;

            closePopupTask.TrySetResult();
            closePopupTask = new UniTaskCompletionSource();

            var data = new ChatEntryMenuPopupData(
                chatEntryView.messageBubbleElement.PopupPosition,
                messageText,
                () => chatEntryView.messageBubbleElement.HideOptionsButton(),
                closePopupTask.Task);

            popupCts = popupCts.SafeRestart();
            await ViewDependencies.GlobalUIViews.ShowChatEntryMenuPopupAsync(data, popupCts.Token);

            isChatViewerMessageContextMenuOpen = false;
        }

        private void OnCloseChatButtonClicked()
        {
            popupCts.SafeCancelAndDispose();

            // NOTE: notify controller to handle closing the chat
            // NOTE: instead of handling it here in the view
            OnCloseButtonClicked();
        }

        private void OnInputChanged(string inputText)
        {
            closePopupTask.TrySetResult();
            chatMessageViewer.StopChatEntriesFadeout();
        }

        private void OnEmojiSelectionVisibilityChanged(bool isVisible)
        {
            if(isVisible)
                chatInputBox.LockSelectedState = false;
        }

        private void OnInputSubmitted(string messageToSend, string origin)
        {
            InputSubmitted?.Invoke(currentChannel!, messageToSend, origin);
        }

        private void OnChatMessageViewerScrollPositionChanged(Vector2 scrollPosition)
        {
            if (chatMessageViewer.IsScrollAtBottom && currentChannel!.Messages.Count != 0)
            {
                if (scrollToBottomButton.gameObject.activeInHierarchy)
                    SetScrollToBottomVisibility(false, true);

                ScrollBottomReached?.Invoke();
            }

            if (chatMessageViewer.IsSeparatorVisible && chatMessageViewer.IsItemVisible(chatMessageViewer.CurrentSeparatorIndex))
                UnreadMessagesSeparatorViewed?.Invoke();
        }

        private void OnMemberListClosingButtonClicked()
        {
            memberListView.IsVisible = false;
            chatInputBox.Focus();
        }

        private void OnMemberListOpeningButtonClicked()
        {
            memberListView.IsVisible = true;
        }

        private void OnMemberListViewVisibilityChanged(bool isVisible)
        {
            chatTitleBar.ChangeTitleBarVisibility(isVisible, currentChannel.ChannelType);
            chatInputBox.gameObject.SetActive(!isVisible);
            chatAndConversationsPanel.gameObject.SetActive(!isVisible);
            unfoldedPanelInteractableArea.enabled = !isVisible;

            if (currentChannel.ChannelType == ChatChannel.ChatChannelType.COMMUNITY)
            {
                chatTitleBar.SetChannelNameText(communitiesData[CurrentChannelId].name);
            }

            MemberListVisibilityChanged?.Invoke(isVisible);
        }

        private void SetBackgroundVisibility(bool isVisible, bool useAnimation)
        {
            if(memberListView.IsVisible)
                return;

            chatMessageViewer.SetScrollbarVisibility(isVisible, BackgroundFadeTime);
            messagesPanelBackgroundCanvasGroup.DOKill();
            conversationsToolbarCanvasGroup.DOKill();
            titlebarCanvasGroup.DOKill();

            if (useAnimation)
            {
                if (isVisible)
                {
                    messagesPanelBackgroundCanvasGroup.gameObject.SetActive(true);
                    conversationsToolbarCanvasGroup.gameObject.SetActive(true);
                    titlebarCanvasGroup.gameObject.SetActive(true);
                    messagesPanelBackgroundCanvasGroup.DOFade(1, BackgroundFadeTime);
                    conversationsToolbarCanvasGroup.DOFade(1, BackgroundFadeTime);
                    titlebarCanvasGroup.DOFade(1, BackgroundFadeTime);
                }
                else
                {
                    messagesPanelBackgroundCanvasGroup.DOFade(0, BackgroundFadeTime).OnComplete(() => { SetBackgroundVisibility(false, false); });
                    conversationsToolbarCanvasGroup.DOFade(0, BackgroundFadeTime);
                    titlebarCanvasGroup.DOFade(0, BackgroundFadeTime);
                }
            }
            else
            {
                messagesPanelBackgroundCanvasGroup.alpha = isVisible ? 1.0f : 0.0f;
                messagesPanelBackgroundCanvasGroup.gameObject.SetActive(isVisible);
                conversationsToolbarCanvasGroup.alpha = isVisible ? 1.0f : 0.0f;
                conversationsToolbarCanvasGroup.gameObject.SetActive(isVisible);
                titlebarCanvasGroup.alpha = isVisible ? 1.0f : 0.0f;
                titlebarCanvasGroup.gameObject.SetActive(isVisible);
            }
        }

        private void OnCloseUIInputPerformed(InputAction.CallbackContext callbackContext)
        {
            if (memberListView.IsVisible)
                OnMemberListClosingButtonClicked();

            Blur();
        }

        private void OnConversationsToolbarConversationSelected(ChatChannel.ChannelId channelId)
        {
            if (currentChannel == null || !CurrentChannelId.Equals(channelId))
                ConversationSelected?.Invoke(channelId);
        }

        private void OnConversationsToolbarConversationRemovalRequested(ChatChannel.ChannelId channelId)
        {
            ChannelRemovalRequested?.Invoke(channelId);
        }

        public void SubscribeToSubmitEvent()
        {
            if (isSubmitHooked)
            {
                ReportHub.Log(ReportCategory.UNSPECIFIED, "Trying to subscribe to submit event when it was already hooked");
                return;
            }

            DCLInput.Instance.UI.Submit.performed += OnSubmitUIInputPerformed;
            isSubmitHooked = true;
        }

        public void UnsubscribeToSubmitEvent()
        {
            if (!isSubmitHooked)
            {
                ReportHub.Log(ReportCategory.UNSPECIFIED, "Trying to unsubscribe from submit event when it was not hooked");
                return;
            }

            DCLInput.Instance.UI.Submit.performed -= OnSubmitUIInputPerformed;
            isSubmitHooked = false;
        }

        /// <summary>
        /// In the conversation toolbar, the channel is moved to the top beneath the nearby channel.
        /// </summary>
        /// <param name="channelToMove">The channel to be moved.</param>
        public void MoveChannelToTop(ChatChannel.ChannelId channelToMove)
        {
            conversationsToolbar.MoveConversationToPosition(channelToMove, 1);
        }
    }
}<|MERGE_RESOLUTION|>--- conflicted
+++ resolved
@@ -213,7 +213,7 @@
         private bool isChatFocused;
         private bool isChatUnfolded;
         private bool isPointerOverChat;
-<<<<<<< HEAD
+        private bool isSubmitHooked;
         private CancellationTokenSource privateConversationItemCts = new CancellationTokenSource();
         private CancellationTokenSource communityConversationItemCts = new CancellationTokenSource();
         private CancellationTokenSource communityTitleCts;
@@ -221,9 +221,6 @@
         private ISpriteCache thumbnailCache;
         private CommunityTitleView.OpenContextMenuDelegate openContextMenuAction;
         private Dictionary<ChatChannel.ChannelId, GetUserCommunitiesData.CommunityData> communitiesData = new ();
-=======
-        private bool isSubmitHooked;
->>>>>>> fc787246
 
         public event Action OnCloseButtonClicked = () => { };
         public event Action OnInputButtonClicked = () => { };
@@ -358,11 +355,11 @@
         private async UniTaskVoid UpdateStatusIconForChannelAsync(ChatChannel.ChannelId channelId, OnlineStatus status)
         {
             await UniTask.SwitchToMainThread();
-            
+
             conversationsToolbar.SetConnectionStatus(channelId, status);
-            
-            if(currentChannel != null 
-               && currentChannel.ChannelType == ChatChannel.ChatChannelType.USER 
+
+            if(currentChannel != null
+               && currentChannel.ChannelType == ChatChannel.ChatChannelType.USER
                && currentChannel.Id.Id == channelId.Id)
                 SetTitleBarUserConnectionStatus(status);
         }
