using Cysharp.Threading.Tasks;
using DCL.Audio;
using DCL.Settings.Settings;
using DCL.Chat.History;
using DCL.UI;
using MVC;
using DG.Tweening;
using System;
using System.Collections.Generic;
using System.Threading;
using TMPro;
using UnityEngine;
using UnityEngine.EventSystems;
using UnityEngine.Serialization;
using UnityEngine.UI;
using Utility;

namespace DCL.Chat
{
    // Note: The view never changes any data (chatMessages), that's done by the controller
    public class ChatView : ViewBase, IView, IViewWithGlobalDependencies, IPointerEnterHandler, IPointerExitHandler, IDisposable
    {
        public delegate void FoldingChangedDelegate(bool isUnfolded);
        public delegate void InputBoxFocusChangedDelegate(bool hasFocus);
        public delegate void InputSubmittedDelegate(ChatChannel channel, string message, string origin);
        public delegate void EmojiSelectionVisibilityChangedDelegate(bool isVisible);
<<<<<<< HEAD
        public delegate void MemberListVisibilityChangedDelegate(bool isVisible);
=======
        public delegate void ScrollBottomReachedDelegate();
        public delegate void PointerEventDelegate();
        public delegate void ChatBubbleVisibilityChangedDelegate(bool isVisible);
        public delegate void UnreadMessagesSeparatorViewedDelegate();
>>>>>>> e4b96ffc

        [Header("Settings")]
        [Tooltip("The time it takes, in seconds, for the background of the chat window to fade-in/out when hovering with the mouse.")]
        [SerializeField]
        private float BackgroundFadeTime = 0.2f;

        [Tooltip("The time it waits, in seconds, since the scroll view reaches the bottom until the scroll-to-bottom button starts hiding.")]
        [SerializeField]
        private float scrollToBottomButtonTimeBeforeHiding = 2.0f;

        [Tooltip("The time it takes, in seconds, for the scroll-to-bottom button to fade out.")]
        [SerializeField]
        private float scrollToBottomButtonFadeOutDuration = 0.5f;

        [Header("UI elements")]
        [FormerlySerializedAs("ChatBubblesToggle")]
        [SerializeField]
        private ToggleView chatBubblesToggle;

        [SerializeField]
        private ChatInputBoxElement chatInputBox;

        [FormerlySerializedAs("PanelBackgroundCanvasGroup")]
        [SerializeField]
        private CanvasGroup panelBackgroundCanvasGroup;

        [FormerlySerializedAs("CloseChatButton")]
        [SerializeField]
        private Button closeChatButton;

        [SerializeField]
        private ChatMessageViewerElement chatMessageViewer;

<<<<<<< HEAD
        [SerializeField]
        private Button memberListButton;

        [SerializeField]
        private TMP_Text memberListNumberText;

        [SerializeField]
        private TMP_Text memberListNumberText2;

        [SerializeField]
        private ChatMemberListView memberListView;

        [SerializeField]
        private Button memberListOpeningButton;

        [SerializeField]
        private Button memberListClosingButton;

        [SerializeField]
        private GameObject defaultChatTitlebar;

        [SerializeField]
        private GameObject memberListTitlebar;

        [SerializeField]
        private GameObject chatPanel;

        [Header("Audio")]
=======
>>>>>>> e4b96ffc
        [SerializeField]
        private Button scrollToBottomButton;

        [SerializeField]
        private TMP_Text scrollToBottomNumberText;

        [SerializeField]
        private CanvasGroup scrollToBottomCanvasGroup;

        [Header("Audio")]
        [SerializeField]private AudioClipConfig chatReceiveMessageAudio;
        [SerializeField] private AudioClipConfig chatReceiveMentionMessageAudio;

        /// <summary>
        /// Raised when the mouse pointer hovers any part of the chat window.
        /// </summary>
        public event PointerEventDelegate PointerEnter;

        /// <summary>
        /// Raised when the mouse pointer stops hovering the chat window.
        /// </summary>
        public event PointerEventDelegate PointerExit;

        /// <summary>
        /// Raised when either the input box gains the focus or loses it.
        /// </summary>
        public event InputBoxFocusChangedDelegate InputBoxFocusChanged;

        /// <summary>
        /// Raised when either the emoji selection panel opens or closes.
        /// </summary>
        public event EmojiSelectionVisibilityChangedDelegate EmojiSelectionVisibilityChanged;

        /// <summary>
        /// Raised whenever the user attempts to send the content of the input box as a chat message.
        /// </summary>
        public event InputSubmittedDelegate InputSubmitted;

        /// <summary>
        /// Raised when the option to change the visibility of the chat bubbles over the avatar changes its value.
        /// </summary>
        public event ChatBubbleVisibilityChangedDelegate? ChatBubbleVisibilityChanged;

        /// <summary>
        /// Raised when the user scrolls down the list to the bottom.
        /// </summary>
        public event ScrollBottomReachedDelegate ScrollBottomReached;

        /// <summary>
        /// Raised when the UI is folded or unfolded.
        /// </summary>
        public event FoldingChangedDelegate FoldingChanged;

        /// <summary>
        /// Raised when the Unread messages separator is visible for the user.
        /// </summary>
        public event UnreadMessagesSeparatorViewedDelegate UnreadMessagesSeparatorViewed;

        public event MemberListVisibilityChangedDelegate MemberListVisibilityChanged;

        private ViewDependencies viewDependencies;
        private UniTaskCompletionSource closePopupTask;

        // The latest amount of messages added to the chat that must be animated yet
        private int entriesPendingToAnimate;
        private CancellationTokenSource fadeoutCts;
        private CancellationTokenSource popupCts;

        private bool isInputSelected;

        private IReadOnlyDictionary<ChatChannel.ChannelId, ChatChannel>? channels;
        private ChatChannel? currentChannel;

        private readonly List<ChatMemberListView.MemberData> sortedMemberData = new();
        private bool isMemberListDirty; // These flags are necessary in order to allow the UI respond to state changes that happen in other threads
        private bool isMemberListCountDirty;
        private int memberListCount;

        /// <summary>
        /// Get or sets the current content of the input box.
        /// </summary>
        public string InputBoxText
        {
            get => chatInputBox.InputBoxText;
            set => chatInputBox.InputBoxText = value;
        }

        /// <summary>
        /// Gets whether the scroll view is showing the bottom of the content, and it can't scroll down anymore.
        /// </summary>
        public bool IsScrollAtBottom => chatMessageViewer.IsScrollAtBottom;

        /// <summary>
        /// Gets or sets whether the field that allows changing the visibility of the chat bubbles is enabled or not.
        /// </summary>
        public bool EnableChatBubblesVisibilityField
        {
            get => chatBubblesToggle.Toggle.interactable;

            set
            {
                if (chatBubblesToggle.Toggle.interactable != value)
                {
                    chatBubblesToggle.Toggle.interactable = value;

                    chatBubblesToggle.IsSoundEnabled = false;
                    chatBubblesToggle.Toggle.isOn = chatBubblesToggle.Toggle.interactable;
                    chatBubblesToggle.IsSoundEnabled = true;
                }
            }
        }

        /// <summary>
        /// Gets whether the Unread messages count (AKA scroll-to-bottom button) is visible or not.
        /// </summary>
        public bool IsScrollToBottomButtonVisible => scrollToBottomButton.gameObject.activeInHierarchy;

        private void Start()
        {
            panelBackgroundCanvasGroup.alpha = 0;
        }

        private void Update()
        {
            // Applies to the UI the data changes performed previously
            if (isMemberListDirty && IsMemberListVisible)
            {
                // In the nearby channel, members are presented alphabetically
                sortedMemberData.Sort((a, b) => string.Compare(a.Name, b.Name, StringComparison.OrdinalIgnoreCase));
                memberListView.SetData(sortedMemberData);
                memberListCount = sortedMemberData.Count; // The amount of members must match the amount of items in the list
            }

            if (isMemberListDirty || (isMemberListCountDirty && !IsMemberListVisible)) // Once the member list is visible, the number does not change
            {
                memberListNumberText.text = memberListCount.ToString();
                memberListNumberText2.text = memberListNumberText.text;
            }

            isMemberListDirty = false;
            isMemberListCountDirty = false;
        }

        public void Dispose()
        {
            chatInputBox.Dispose();
            fadeoutCts.SafeCancelAndDispose();
            popupCts.SafeCancelAndDispose();
        }

        public void Initialize(IReadOnlyDictionary<ChatChannel.ChannelId, ChatChannel> chatChannels,
            ChatChannel.ChannelId defaultChannelId,
            bool areChatBubblesVisible,
            ChatAudioSettingsAsset chatAudioSettings
        )
        {
            this.channels = chatChannels;
<<<<<<< HEAD
            this.chatEntryConfiguration = chatEntryConfiguration;
            closeChatButton.onClick.AddListener(CloseChat);
            memberListOpeningButton.onClick.AddListener(OnMemberListOpeningButtonClicked);
            memberListClosingButton.onClick.AddListener(OnMemberListClosingButtonClicked);
            chatMessageViewer.Initialize(CalculateUsernameColor);
            chatMessageViewer.ChatMessageOptionsButtonClicked += OnChatMessageOptionsButtonClicked;
            memberListView.VisibilityChanged += OnMemberListViewVisibilityChanged;
=======
            closeChatButton.onClick.AddListener(OnCloseChatButtonClicked);
            chatMessageViewer.Initialize(CalculateUsernameColor);
            chatMessageViewer.ChatMessageOptionsButtonClicked += OnChatMessageOptionsButtonClicked;
            chatMessageViewer.ChatMessageViewerScrollPositionChanged += OnChatMessageViewerScrollPositionChanged;
            scrollToBottomButton.onClick.AddListener(OnScrollToEndButtonClicked);
>>>>>>> e4b96ffc

            chatBubblesToggle.IsSoundEnabled = false;
            chatBubblesToggle.Toggle.isOn = areChatBubblesVisible;
            chatBubblesToggle.Toggle.onValueChanged.AddListener(OnToggleChatBubblesValueChanged);
            chatBubblesToggle.IsSoundEnabled = true;

            chatInputBox.Initialize(chatAudioSettings);
            chatInputBox.InputBoxSelectionChanged += OnInputBoxSelectionChanged;
            chatInputBox.EmojiSelectionVisibilityChanged += OnEmojiSelectionVisibilityChanged;
            chatInputBox.InputChanged += OnInputChanged;
            chatInputBox.InputSubmitted += OnInputSubmitted;

            closePopupTask = new UniTaskCompletionSource();

            CurrentChannel = defaultChannelId;
        }

        private void OnScrollToEndButtonClicked()
        {
            chatMessageViewer.ShowLastMessage(true);
        }

        /// <summary>
        /// Gets or sets the chat channel to be displayed, using its Id.
        /// </summary>
        public ChatChannel.ChannelId CurrentChannel
        {
            get => currentChannel!.Id;

            set
            {
                if (currentChannel == null || !currentChannel.Id.Equals(value))
                {
                    currentChannel = channels![value];

                    chatMessageViewer.SetData(currentChannel.Messages);
                }
            }
        }

        public bool IsMemberListVisible => memberListView.IsVisible;

        /// <summary>
        /// Gets or sets whether the chat panel is open or close (the input box is visible in any case).
        /// </summary>
        public bool IsUnfolded
        {
<<<<<<< HEAD
            panelBackgroundCanvasGroup.gameObject.SetActive(show);
            chatMessageViewer.SetVisibility(show);

            if (show)
                memberListView.IsVisible = false;
=======
            get => panelBackgroundCanvasGroup.gameObject.activeInHierarchy;

            set
            {
                if(value == panelBackgroundCanvasGroup.gameObject.activeInHierarchy)
                    return;

                panelBackgroundCanvasGroup.gameObject.SetActive(value);
                chatMessageViewer.SetVisibility(value);

                if (!value)
                {
                    chatMessageViewer.HideSeparator();
                    SetScrollToBottomVisibility(false);
                }

                FoldingChanged?.Invoke(value);
            }
>>>>>>> e4b96ffc
        }

        /// <summary>
        /// Makes the input box stop receiving user inputs.
        /// </summary>
        public void DisableInputBoxSubmissions()
        {
            chatInputBox.DisableInputBoxSubmissions();
        }

        /// <summary>
        /// Makes the input box start receiving user inputs.
        /// </summary>
        public void EnableInputBoxSubmissions()
        {
            chatInputBox.EnableInputBoxSubmissions();
        }

        /// <summary>
        /// Makes the input box gain the focus. It does not modify its content.
        /// </summary>
        public void FocusInputBox()
        {
            memberListView.IsVisible = false; // Pressing enter while member list is visible shows the chat again
            chatInputBox.FocusInputBox();
        }

        /// <summary>
        /// Makes the input box gain the focus and replaces its content.
        /// </summary>
        /// <param name="text">The new content of the input box.</param>
        public void FocusInputBoxWithText(string text)
        {
            if (gameObject.activeInHierarchy)
                chatInputBox.FocusInputBoxWithText(text);
        }

        /// <summary>
        /// Makes the chat submit the current content of the input box.
        /// </summary>
        public void SubmitInput()
        {
            chatInputBox.SubmitInput();
        }

        /// <summary>
        /// Makes sure the chat window is showing all the messages stored in the data for the current channel.
        /// </summary>
        public void RefreshMessages()
        {
            int pendingMessages = currentChannel!.Messages.Count - currentChannel.ReadMessages;

            if (pendingMessages > 0)
            {
                chatMessageViewer.ShowSeparator(pendingMessages + 1);
            }

            chatMessageViewer.RefreshMessages();

            SetScrollToBottomVisibility(IsUnfolded && !IsScrollAtBottom && pendingMessages != 0, true);

            if (pendingMessages > 0)
                scrollToBottomNumberText.text = pendingMessages > 9 ? "+9" : pendingMessages.ToString();
        }

        /// <summary>
        /// Performs a click event on the chat window.
        /// </summary>
        public void Click()
        {
            chatInputBox.Click();
        }

        /// <summary>
        /// Plays the sound FX of the chat receiving a new message.
        /// </summary>
        public void PlayMessageReceivedSfx(bool isMention)
        {
            UIAudioEventsBus.Instance.SendPlayAudioEvent(isMention? chatReceiveMentionMessageAudio : chatReceiveMessageAudio);
        }

        /// <summary>
        /// Moves the chat so it shows the last created message.
        /// </summary>
        public void ShowLastMessage()
            => chatMessageViewer.ShowLastMessage();

        public void OnPointerEnter(PointerEventData eventData)
        {
            PointerEnter?.Invoke();
            panelBackgroundCanvasGroup.DOFade(1, BackgroundFadeTime);
            chatMessageViewer.SetScrollbarVisibility(true, BackgroundFadeTime);
            chatMessageViewer.StopChatEntriesFadeout();
        }

        public void OnPointerExit(PointerEventData eventData)
        {
            PointerExit?.Invoke();
            chatMessageViewer.SetScrollbarVisibility(false, BackgroundFadeTime);
            chatMessageViewer.StartChatEntriesFadeout();
        }

        public override UniTask HideAsync(CancellationToken ct, bool isInstant = false)
        {
            closePopupTask.TrySetResult();
            chatInputBox.ClosePopups();
            return base.HideAsync(ct, isInstant);
        }

        public void InjectDependencies(ViewDependencies dependencies)
        {
            viewDependencies = dependencies;
            chatInputBox.InjectDependencies(dependencies);
            chatMessageViewer.InjectDependencies(dependencies);
            memberListView.InjectDependencies(dependencies);
        }

        /// <summary>
        /// Replaces the data of the participants in the current channel.
        /// The list will be refreshed during the next Update.
        /// </summary>
        /// <param name="memberData">The data of the members to be displayed in the member list.</param>
        public void SetMemberData(Dictionary<string, ChatMemberListView.MemberData> memberData)
        {
            sortedMemberData.Clear();

            if(memberData.Count > sortedMemberData.Capacity)
                sortedMemberData.Capacity = memberData.Count;

            foreach (KeyValuePair<string, ChatMemberListView.MemberData> keyValuePair in memberData)
                sortedMemberData.Add(keyValuePair.Value);

            isMemberListDirty = true;
        }

        /// <summary>
        /// Gets or sets the amount of participants in the current channel.
        /// The UI will be refreshed in the next Update.
        /// </summary>
        public int MemberCount
        {
            get => memberListCount;

            set
            {
                if (memberListCount != value)
                {
                    isMemberListCountDirty = true;
                    memberListCount = value;
                }
            }
        }

        /// <summary>
        /// Refreshes the list of messages (adds the unread messages elements if needed) and scrolls the list so the first of
        /// the unread messages, if any, is visible.
        /// </summary>
        public void ShowNewMessages()
        {
            if(currentChannel!.Messages.Count == 0)
                return;

            // If there are unread messages...
            if (currentChannel.ReadMessages < currentChannel.Messages.Count)
            {
                // Trick: This is necessary in order to properly refresh the scroll view position
                chatMessageViewer.ShowItem(currentChannel.Messages.Count - 1);

                RefreshMessages();

                chatMessageViewer.ShowItem(chatMessageViewer.CurrentSeparatorIndex - 1); // It shows the first of the unread messages at least
                SetScrollToBottomVisibility(!IsScrollAtBottom);

                // The separator will always be visible when this occurs
                UnreadMessagesSeparatorViewed?.Invoke();
            }
            else
                RefreshMessages();
        }

        /// <summary>
        /// Changes the visibility of the scroll-to-bottom button.
        /// </summary>
        /// <param name="isVisible">Whether to make it visible or invisible.</param>
        /// <param name="useAnimation">Whether to use a fading animation or change its visual state immediately.</param>
        public void SetScrollToBottomVisibility(bool isVisible, bool useAnimation = false)
        {
            // Resets animation
            scrollToBottomCanvasGroup.DOKill();

            if (isVisible)
            {
                scrollToBottomCanvasGroup.alpha = 1.0f;
                scrollToBottomButton.gameObject.SetActive(true);
            }
            else
            {
                if(useAnimation)
                    scrollToBottomCanvasGroup.DOFade(0.0f, scrollToBottomButtonFadeOutDuration).
                                              SetDelay(scrollToBottomButtonTimeBeforeHiding).
                                              OnComplete(() => { scrollToBottomButton.gameObject.SetActive(false); });
                else
                {
                    scrollToBottomCanvasGroup.alpha = 0.0f;
                    scrollToBottomButton.gameObject.SetActive(false);
                }
            }
        }

        private void OnInputBoxSelectionChanged(bool isSelected)
        {
            if (isSelected)
            {
                if (!IsUnfolded)
                {
                    IsUnfolded = true;
                    chatMessageViewer.ShowLastMessage();
                }

                if (isInputSelected) return;

                isInputSelected = true;
                chatMessageViewer.StopChatEntriesFadeout();
                InputBoxFocusChanged?.Invoke(true);
            }
            else
            {
                isInputSelected = false;
                chatMessageViewer.StartChatEntriesFadeout();
                InputBoxFocusChanged?.Invoke(false);
            }
        }

        private void OnChatMessageOptionsButtonClicked(string messageText, ChatEntryView chatEntryView)
        {
            closePopupTask.TrySetResult();
            closePopupTask = new UniTaskCompletionSource();

            ChatEntryMenuPopupData data = new ChatEntryMenuPopupData(
                chatEntryView.messageBubbleElement.popupPosition.position,
                messageText,
                closePopupTask.Task);

            popupCts = popupCts.SafeRestart();
            viewDependencies.GlobalUIViews.ShowChatEntryMenuPopupAsync(data, popupCts.Token).Forget();
        }

        private void OnCloseChatButtonClicked()
        {
            popupCts.SafeCancelAndDispose();
            IsUnfolded = false;
        }

        private void OnInputChanged(string inputText)
        {
            closePopupTask.TrySetResult();
            chatMessageViewer.StopChatEntriesFadeout();
        }

        private void OnEmojiSelectionVisibilityChanged(bool isVisible)
        {
            EmojiSelectionVisibilityChanged?.Invoke(isVisible);
        }

        private void OnInputSubmitted(string messageToSend, string origin)
        {
            InputSubmitted?.Invoke(currentChannel!, messageToSend, origin);
        }

        private void OnToggleChatBubblesValueChanged(bool isToggled)
        {
            ChatBubbleVisibilityChanged?.Invoke(isToggled);
        }

        private Color CalculateUsernameColor(ChatMessage chatMessage) =>
            viewDependencies.ProfileNameColorHelper.GetNameColor(chatMessage.SenderValidatedName);

        private void OnChatMessageViewerScrollPositionChanged(Vector2 scrollPosition)
        {
            if (chatMessageViewer.IsScrollAtBottom && currentChannel!.Messages.Count != 0)
            {
                if (IsScrollToBottomButtonVisible)
                    SetScrollToBottomVisibility(false, true);

<<<<<<< HEAD
        private void OnMemberListClosingButtonClicked()
        {
            memberListView.IsVisible = false;
        }

        private void OnMemberListOpeningButtonClicked()
        {
            memberListView.IsVisible = true;
        }

        private void OnMemberListViewVisibilityChanged(bool isVisible)
        {
            memberListTitlebar.gameObject.SetActive(isVisible);
            defaultChatTitlebar.gameObject.SetActive(!isVisible);
            chatPanel.SetActive(!isVisible);

            MemberListVisibilityChanged?.Invoke(isVisible);
=======
                ScrollBottomReached?.Invoke();
            }

            if (chatMessageViewer.IsSeparatorVisible && chatMessageViewer.IsItemVisible(chatMessageViewer.CurrentSeparatorIndex))
                UnreadMessagesSeparatorViewed?.Invoke();
>>>>>>> e4b96ffc
        }
    }
}<|MERGE_RESOLUTION|>--- conflicted
+++ resolved
@@ -24,14 +24,11 @@
         public delegate void InputBoxFocusChangedDelegate(bool hasFocus);
         public delegate void InputSubmittedDelegate(ChatChannel channel, string message, string origin);
         public delegate void EmojiSelectionVisibilityChangedDelegate(bool isVisible);
-<<<<<<< HEAD
         public delegate void MemberListVisibilityChangedDelegate(bool isVisible);
-=======
         public delegate void ScrollBottomReachedDelegate();
         public delegate void PointerEventDelegate();
         public delegate void ChatBubbleVisibilityChangedDelegate(bool isVisible);
         public delegate void UnreadMessagesSeparatorViewedDelegate();
->>>>>>> e4b96ffc
 
         [Header("Settings")]
         [Tooltip("The time it takes, in seconds, for the background of the chat window to fade-in/out when hovering with the mouse.")]
@@ -65,7 +62,6 @@
         [SerializeField]
         private ChatMessageViewerElement chatMessageViewer;
 
-<<<<<<< HEAD
         [SerializeField]
         private Button memberListButton;
 
@@ -93,9 +89,6 @@
         [SerializeField]
         private GameObject chatPanel;
 
-        [Header("Audio")]
-=======
->>>>>>> e4b96ffc
         [SerializeField]
         private Button scrollToBottomButton;
 
@@ -253,21 +246,15 @@
         )
         {
             this.channels = chatChannels;
-<<<<<<< HEAD
             this.chatEntryConfiguration = chatEntryConfiguration;
-            closeChatButton.onClick.AddListener(CloseChat);
+            closeChatButton.onClick.AddListener(OnCloseChatButtonClicked);
             memberListOpeningButton.onClick.AddListener(OnMemberListOpeningButtonClicked);
             memberListClosingButton.onClick.AddListener(OnMemberListClosingButtonClicked);
             chatMessageViewer.Initialize(CalculateUsernameColor);
             chatMessageViewer.ChatMessageOptionsButtonClicked += OnChatMessageOptionsButtonClicked;
-            memberListView.VisibilityChanged += OnMemberListViewVisibilityChanged;
-=======
-            closeChatButton.onClick.AddListener(OnCloseChatButtonClicked);
-            chatMessageViewer.Initialize(CalculateUsernameColor);
-            chatMessageViewer.ChatMessageOptionsButtonClicked += OnChatMessageOptionsButtonClicked;
             chatMessageViewer.ChatMessageViewerScrollPositionChanged += OnChatMessageViewerScrollPositionChanged;
             scrollToBottomButton.onClick.AddListener(OnScrollToEndButtonClicked);
->>>>>>> e4b96ffc
+            memberListView.VisibilityChanged += OnMemberListViewVisibilityChanged;
 
             chatBubblesToggle.IsSoundEnabled = false;
             chatBubblesToggle.Toggle.isOn = areChatBubblesVisible;
@@ -315,13 +302,6 @@
         /// </summary>
         public bool IsUnfolded
         {
-<<<<<<< HEAD
-            panelBackgroundCanvasGroup.gameObject.SetActive(show);
-            chatMessageViewer.SetVisibility(show);
-
-            if (show)
-                memberListView.IsVisible = false;
-=======
             get => panelBackgroundCanvasGroup.gameObject.activeInHierarchy;
 
             set
@@ -338,9 +318,11 @@
                     SetScrollToBottomVisibility(false);
                 }
 
+                if (value)
+                    memberListView.IsVisible = false;
+
                 FoldingChanged?.Invoke(value);
             }
->>>>>>> e4b96ffc
         }
 
         /// <summary>
@@ -625,7 +607,13 @@
                 if (IsScrollToBottomButtonVisible)
                     SetScrollToBottomVisibility(false, true);
 
-<<<<<<< HEAD
+                ScrollBottomReached?.Invoke();
+            }
+
+            if (chatMessageViewer.IsSeparatorVisible && chatMessageViewer.IsItemVisible(chatMessageViewer.CurrentSeparatorIndex))
+                UnreadMessagesSeparatorViewed?.Invoke();
+        }
+
         private void OnMemberListClosingButtonClicked()
         {
             memberListView.IsVisible = false;
@@ -643,13 +631,6 @@
             chatPanel.SetActive(!isVisible);
 
             MemberListVisibilityChanged?.Invoke(isVisible);
-=======
-                ScrollBottomReached?.Invoke();
-            }
-
-            if (chatMessageViewer.IsSeparatorVisible && chatMessageViewer.IsItemVisible(chatMessageViewer.CurrentSeparatorIndex))
-                UnreadMessagesSeparatorViewed?.Invoke();
->>>>>>> e4b96ffc
         }
     }
 }