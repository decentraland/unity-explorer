--- conflicted
+++ resolved
@@ -184,15 +184,11 @@
         /// </summary>
         public event DeleteChatHistoryRequestedDelegate? DeleteChatHistoryRequested;
 
-<<<<<<< HEAD
         /// <summary>
         /// Raised when the user wants to see the community card for the current conversation.
         /// </summary>
         public event ViewCommunityRequestedDelegate ViewCommunityRequested;
 
-        private ViewDependencies viewDependencies;
-=======
->>>>>>> 705edb6b
         private ProfileRepositoryWrapper profileRepositoryWrapper;
         private readonly List<ChatUserData> sortedMemberData = new ();
 
@@ -226,7 +222,7 @@
 
         public event Action OnCloseButtonClicked = () => { };
         public event Action OnInputButtonClicked = () => { };
-        
+
         /// <summary>
         /// Get or sets the current content of the input box.
         /// </summary>
@@ -482,27 +478,15 @@
             return base.HideAsync(ct, isInstant);
         }
 
-<<<<<<< HEAD
-        public void InjectDependencies(ViewDependencies dependencies)
-        {
-            viewDependencies = dependencies;
-            chatInputBox.InjectDependencies(dependencies);
-            chatMessageViewer.InjectDependencies(dependencies);
-            memberListView.InjectDependencies(dependencies);
-            chatTitleBar.InjectDependencies(dependencies);
-        }
-
-        /// <summary>
-        ///
-        /// </summary>
-        /// <param name="communities"></param>
+        /// <summary>
+        /// Provides the view a reference to the data it needs to draw the information in the UI, before the community conversations are added.
+        /// </summary>
+        /// <param name="communities">The data of the communities.</param>
         public void SetCommunitiesData(Dictionary<ChatChannel.ChannelId, GetUserCommunitiesData.CommunityData> communities)
         {
             communitiesData = communities;
         }
 
-=======
->>>>>>> 705edb6b
         public void Initialize(IReadOnlyDictionary<ChatChannel.ChannelId, ChatChannel> chatChannels,
             ChatSettingsAsset chatSettings,
             GetChannelMembersDelegate getParticipantProfilesDelegate,
@@ -977,7 +961,7 @@
         private void OnCloseChatButtonClicked()
         {
             popupCts.SafeCancelAndDispose();
-            
+
             // NOTE: notify controller to handle closing the chat
             // NOTE: instead of handling it here in the view
             OnCloseButtonClicked();
