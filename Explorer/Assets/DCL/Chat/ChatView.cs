--- conflicted
+++ resolved
@@ -321,12 +321,8 @@
         public void Initialize(IReadOnlyDictionary<ChatChannel.ChannelId, ChatChannel> chatChannels,
             ChatChannel.ChannelId defaultChannelId,
             bool areChatBubblesVisible,
-<<<<<<< HEAD
             ChatAudioSettingsAsset chatAudioSettings,
             GetParticipantProfilesDelegate getParticipantProfilesDelegate
-=======
-            ChatAudioSettingsAsset chatAudioSettings, IProfileCache profileCache
->>>>>>> 78bff24e
         )
         {
             this.channels = chatChannels;
@@ -344,11 +340,7 @@
             chatBubblesToggle.Toggle.onValueChanged.AddListener(OnToggleChatBubblesValueChanged);
             chatBubblesToggle.IsSoundEnabled = true;
 
-<<<<<<< HEAD
             chatInputBox.Initialize(chatAudioSettings, getParticipantProfilesDelegate);
-=======
-            chatInputBox.Initialize(chatAudioSettings, profileCache);
->>>>>>> 78bff24e
             chatInputBox.InputBoxSelectionChanged += OnInputBoxSelectionChanged;
             chatInputBox.EmojiSelectionVisibilityChanged += OnEmojiSelectionVisibilityChanged;
             chatInputBox.InputChanged += OnInputChanged;
