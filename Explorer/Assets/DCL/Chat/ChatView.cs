using Cysharp.Threading.Tasks;
using DCL.Audio;
using DCL.Settings.Settings;
using DCL.Chat.History;
using DCL.Profiles;
using DCL.RealmNavigation;
using DCL.UI;
using DCL.Web3;
using MVC;
using DG.Tweening;
using System;
using System.Collections.Generic;
using System.Threading;
using TMPro;
using UnityEngine;
using UnityEngine.EventSystems;
using UnityEngine.InputSystem;
using UnityEngine.UI;
using Utility;

namespace DCL.Chat
{
    public delegate void GetParticipantProfilesDelegate(List<Profile> outProfiles);

    // Note: The view never changes any data (chatMessages), that's done by the controller
    public class ChatView : ViewBase, IView, IViewWithGlobalDependencies, IPointerEnterHandler, IPointerExitHandler, IDisposable
    {
        public delegate void ChatBubbleVisibilityChangedDelegate(bool isVisible);
        public delegate void EmojiSelectionVisibilityChangedDelegate(bool isVisible);
        public delegate void FoldingChangedDelegate(bool isUnfolded);
        public delegate void InputBoxFocusChangedDelegate(bool hasFocus);
        public delegate void InputSubmittedDelegate(ChatChannel channel, string message, string origin);
        public delegate void MemberListVisibilityChangedDelegate(bool isVisible);
        public delegate void PointerEventDelegate();
        public delegate void ScrollBottomReachedDelegate();
        public delegate void UnreadMessagesSeparatorViewedDelegate();
        public delegate void CurrentChannelChangedDelegate();
        public delegate void ChannelRemovalRequestedDelegate(ChatChannel.ChannelId channelId);

        [Header("Settings")]
        [Tooltip("The time it takes, in seconds, for the background of the chat window to fade-in/out when hovering with the mouse.")]
        [SerializeField]
        private float BackgroundFadeTime = 0.2f;

        [Tooltip("The time it waits, in seconds, since the scroll view reaches the bottom until the scroll-to-bottom button starts hiding.")]
        [SerializeField]
        private float scrollToBottomButtonTimeBeforeHiding = 2.0f;

        [Tooltip("The time it takes, in seconds, for the scroll-to-bottom button to fade out.")]
        [SerializeField]
        private float scrollToBottomButtonFadeOutDuration = 0.5f;

        [Tooltip("The icon to use for the Nearby conversation.")]
        [SerializeField]
        private Sprite nearbyConversationIcon;

        [Header("UI elements")]
        [SerializeField]
        private ChatInputBoxElement chatInputBox;

        [SerializeField]
        private Image unfoldedPanelInteractableArea;

        [Header("Messages")]

        [SerializeField]
        private ChatMessageViewerElement chatMessageViewer;

        [SerializeField]
        private CanvasGroup messagesPanelBackgroundCanvasGroup;

        [SerializeField]
        private GameObject messagesPanel;

        [SerializeField]
        private GameObject chatAndConversationsPanel;

        [SerializeField]
        private ChatMemberListView memberListView;

        [Header("Title bar")]

        [SerializeField]
        private ChatTitleBarView chatTitleBar;

        [SerializeField]
        private CanvasGroup titlebarCanvasGroup;

        [Header("Scroll to bottom")]

        [SerializeField]
        private Button scrollToBottomButton;

        [SerializeField]
        private TMP_Text scrollToBottomNumberText;

        [SerializeField]
        private CanvasGroup scrollToBottomCanvasGroup;

        [Header("Conversations toolbar")]

        [SerializeField]
        private ChatConversationsToolbarView conversationsToolbar;

        [SerializeField]
        private CanvasGroup conversationsToolbarCanvasGroup;

        [Header("Audio")]
        [SerializeField] private AudioClipConfig chatReceiveMessageAudio;
        [SerializeField] private AudioClipConfig chatReceiveMentionMessageAudio;

        /// <summary>
        /// Raised when the mouse pointer hovers any part of the chat window.
        /// </summary>
        public event PointerEventDelegate PointerEnter;

        /// <summary>
        /// Raised when the mouse pointer stops hovering the chat window.
        /// </summary>
        public event PointerEventDelegate PointerExit;

        /// <summary>
        /// Raised when either the input box gains the focus or loses it.
        /// </summary>
        public event InputBoxFocusChangedDelegate InputBoxFocusChanged;

        /// <summary>
        /// Raised when either the emoji selection panel opens or closes.
        /// </summary>
        public event EmojiSelectionVisibilityChangedDelegate EmojiSelectionVisibilityChanged;

        /// <summary>
        /// Raised whenever the user attempts to send the content of the input box as a chat message.
        /// </summary>
        public event InputSubmittedDelegate InputSubmitted;

        /// <summary>
        /// Raised when the option to change the visibility of the chat bubbles over the avatar changes its value.
        /// </summary>
        public event ChatBubbleVisibilityChangedDelegate? ChatBubbleVisibilityChanged;

        /// <summary>
        /// Raised when the user scrolls down the list to the bottom.
        /// </summary>
        public event ScrollBottomReachedDelegate ScrollBottomReached;

        /// <summary>
        /// Raised when the UI is folded or unfolded.
        /// </summary>
        public event FoldingChangedDelegate FoldingChanged;

        /// <summary>
        /// Raised when the Unread messages separator is visible for the user.
        /// </summary>
        public event UnreadMessagesSeparatorViewedDelegate UnreadMessagesSeparatorViewed;

        /// <summary>
        /// Raised when the Member list panel changes its visibility (which implies that the message list may appear or hide).
        /// </summary>
        public event MemberListVisibilityChangedDelegate MemberListVisibilityChanged;

        /// <summary>
        /// Raised when a different conversation is displayed and all messages are replaced.
        /// </summary>
        public event CurrentChannelChangedDelegate CurrentChannelChanged;

        /// <summary>
        /// Raised when the user requests the removal of a channel. Data has not been modified yet and UI has not reacted either.
        /// </summary>
        public event ChannelRemovalRequestedDelegate ChannelRemovalRequested;

        private ViewDependencies viewDependencies;
        private readonly List<ChatMemberListView.MemberData> sortedMemberData = new ();

        private IReadOnlyDictionary<ChatChannel.ChannelId, ChatChannel>? channels;
        private UniTaskCompletionSource closePopupTask;
        private ChatChannel? currentChannel;

        // The latest amount of messages added to the chat that must be animated yet
        private int entriesPendingToAnimate;
        private CancellationTokenSource fadeoutCts;

        private bool isInputSelected;
        private bool isMemberListCountDirty;
        private bool isMemberListDirty; // These flags are necessary in order to allow the UI respond to state changes that happen in other threads
        private int memberListCount;
<<<<<<< HEAD
        private bool isUnfolded;
        private bool isChatContextMenuOpen;
        private CancellationTokenSource popupCts;
        private bool pointerExit;
=======
        private ILoadingStatus loadingStatus;
>>>>>>> 833e1faf

        /// <summary>
        /// Get or sets the current content of the input box.
        /// </summary>
        public string InputBoxText
        {
            get => chatInputBox.InputBoxText;
            set => chatInputBox.InputBoxText = value;
        }

        /// <summary>
        /// Gets whether the scroll view is showing the bottom of the content, and it can't scroll down anymore.
        /// </summary>
        public bool IsScrollAtBottom => chatMessageViewer.IsScrollAtBottom;

        /// <summary>
        /// Gets or sets whether the field that allows changing the visibility of the chat bubbles is enabled or not.
        /// </summary>
        public bool EnableChatBubblesVisibilityField
        {
            set => chatTitleBar.SetToggleChatBubblesValue(value);
        }

        /// <summary>
        /// Gets whether the Unread messages count (AKA scroll-to-bottom button) is visible or not.
        /// </summary>
        public bool IsScrollToBottomButtonVisible => scrollToBottomButton.gameObject.activeInHierarchy;

        /// <summary>
        /// Gets or sets the amount of participants in the current channel.
        /// The UI will be refreshed in the next Update.
        /// </summary>
        public int MemberCount
        {
            get => memberListCount;

            set
            {
                if (memberListCount != value)
                {
                    isMemberListCountDirty = true;
                    memberListCount = value;
                }
            }
        }

        /// <summary>
        /// Gets whether the message list panel is visible or not (if the chat is folded, it is considered not visible).
        /// </summary>
        public bool IsMessageListVisible => chatMessageViewer.IsVisible && IsUnfolded;

        /// <summary>
        /// Gets or sets the chat channel to be displayed, using its Id.
        /// </summary>
        public ChatChannel.ChannelId CurrentChannelId
        {
            get => currentChannel!.Id;

            set
            {
                if (currentChannel == null || !currentChannel.Id.Equals(value))
                {
                    currentChannel = channels![value];
                    chatMessageViewer.SetData(currentChannel.Messages);
                    ShowNewMessages();
                    conversationsToolbar.SelectConversation(value);

                    switch (currentChannel.ChannelType)
                    {
                        case ChatChannel.ChatChannelType.Nearby:
                            chatTitleBar.SetNearbyChannelImage();
                            break;
                        case ChatChannel.ChatChannelType.User:
                            chatTitleBar.SetupProfileView(new Web3Address(currentChannel.Id.Id));
                            break;
                        default:
                            break;
                    }

                    CurrentChannelChanged?.Invoke();
                }
            }
        }

        /// <summary>
        /// Gets whether the member list panel is visible or not (if the chat is unfolded, it is considered not visible):
        /// </summary>
        public bool IsMemberListVisible => memberListView.IsVisible && IsUnfolded;

        /// <summary>
        /// Gets or sets whether the chat panel is open or close (the input box is visible in any case).
        /// </summary>
        public bool IsUnfolded
        {
            get => isUnfolded;

            set
            {
                if(value == isUnfolded)
                    return;

                isUnfolded = value;
                unfoldedPanelInteractableArea.enabled = value;
                memberListView.IsVisible = false;
                SetBackgroundVisibility(value, false);

                chatMessageViewer.IsVisible = value;

                if (!value)
                {
                    chatMessageViewer.HideSeparator();
                    SetScrollToBottomVisibility(false);
                }

                FoldingChanged?.Invoke(value);
            }
        }

        public bool IsFocused { get; private set; }

        private void Start()
        {
            IsUnfolded = true;
            SetBackgroundVisibility(false, false);
        }

        private void Update()
        {
            // Applies to the UI the data changes performed previously
            if (isMemberListDirty && IsMemberListVisible)
            {
                // In the nearby channel, members are presented alphabetically
                sortedMemberData.Sort((a, b) => string.Compare(a.Name, b.Name, StringComparison.OrdinalIgnoreCase));
                memberListView.SetData(sortedMemberData);
                memberListCount = sortedMemberData.Count; // The amount of members must match the amount of items in the list
            }

            if (isMemberListDirty || (isMemberListCountDirty && !IsMemberListVisible)) // Once the member list is visible, the number does not change
            {
                chatTitleBar.SetMemberListNumberText(memberListCount.ToString());
            }

            isMemberListDirty = false;
            isMemberListCountDirty = false;
        }


        public void Dispose()
        {
            chatInputBox.Dispose();
            fadeoutCts.SafeCancelAndDispose();
            popupCts.SafeCancelAndDispose();

            loadingStatus.CurrentStage.OnUpdate -= SetInputFieldInteractable;
            memberListView.VisibilityChanged -= OnMemberListViewVisibilityChanged;
            chatInputBox.InputBoxSelectionChanged -= OnInputBoxSelectionChanged;
            chatInputBox.EmojiSelectionVisibilityChanged -= OnEmojiSelectionVisibilityChanged;
            chatInputBox.InputChanged -= OnInputChanged;
            chatInputBox.InputSubmitted -= OnInputSubmitted;

            viewDependencies.DclInput.UI.Close.performed -= OnUIClosePerformed;
        }

        public void OnPointerEnter(PointerEventData eventData)
        {
            PointerEnter?.Invoke();

            if (IsUnfolded)
            {
                SetBackgroundVisibility(true, true);
                chatMessageViewer.SetScrollbarVisibility(true, BackgroundFadeTime);
                chatMessageViewer.StopChatEntriesFadeout();
            }
        }

        public void OnPointerExit(PointerEventData eventData)
        {
            if(isChatContextMenuOpen)
                return;

            PointerExit?.Invoke();

            if (IsUnfolded)
            {
                SetBackgroundVisibility(false, true);
                chatMessageViewer.SetScrollbarVisibility(false, BackgroundFadeTime);
                chatMessageViewer.StartChatEntriesFadeout();
            }
        }

        public override UniTask HideAsync(CancellationToken ct, bool isInstant = false)
        {
            closePopupTask.TrySetResult();
            chatInputBox.ClosePopups();
            return base.HideAsync(ct, isInstant);
        }

        public void InjectDependencies(ViewDependencies dependencies)
        {
            viewDependencies = dependencies;
            chatInputBox.InjectDependencies(dependencies);
            chatMessageViewer.InjectDependencies(dependencies);
            memberListView.InjectDependencies(dependencies);
            chatTitleBar.InjectDependencies(dependencies);
            conversationsToolbar.InjectDependencies(dependencies);
        }

        public void Initialize(IReadOnlyDictionary<ChatChannel.ChannelId, ChatChannel> chatChannels,
            bool areChatBubblesVisible,
            ChatAudioSettingsAsset chatAudioSettings,
            GetParticipantProfilesDelegate getParticipantProfilesDelegate,
            ILoadingStatus loadingStatus
        )
        {
<<<<<<< HEAD
            channels = chatChannels;
            chatTitleBar.Initialize(areChatBubblesVisible);
            chatTitleBar.CloseChatButtonClicked += OnCloseChatButtonClicked;
            chatTitleBar.CloseMemberListButtonClicked += OnCloseChatButtonClicked;
            chatTitleBar.ShowMemberListButtonClicked += OnMemberListOpeningButtonClicked;
            chatTitleBar.HideMemberListButtonClicked += OnMemberListClosingButtonClicked;
            chatTitleBar.ChatBubblesVisibilityChanged += OnToggleChatBubblesValueChanged;
            chatTitleBar.ContextMenuVisibilityChanged += OnChatContextMenuVisibilityChanged;

=======
            this.loadingStatus = loadingStatus;
            loadingStatus.CurrentStage.OnUpdate += SetInputFieldInteractable;

            this.channels = chatChannels;
            closeChatButton.onClick.AddListener(OnCloseChatButtonClicked);
            closeMemberListButton.onClick.AddListener(OnCloseChatButtonClicked);
            memberListOpeningButton.onClick.AddListener(OnMemberListOpeningButtonClicked);
            memberListClosingButton.onClick.AddListener(OnMemberListClosingButtonClicked);
>>>>>>> 833e1faf
            chatMessageViewer.Initialize();
            chatMessageViewer.ChatMessageOptionsButtonClicked += OnChatMessageOptionsButtonClicked;
            chatMessageViewer.ChatMessageViewerScrollPositionChanged += OnChatMessageViewerScrollPositionChanged;
            scrollToBottomButton.onClick.AddListener(OnScrollToEndButtonClicked);
            memberListView.VisibilityChanged += OnMemberListViewVisibilityChanged;

            chatInputBox.Initialize(chatAudioSettings, getParticipantProfilesDelegate);
            chatInputBox.InputBoxSelectionChanged += OnInputBoxSelectionChanged;
            chatInputBox.EmojiSelectionVisibilityChanged += OnEmojiSelectionVisibilityChanged;
            chatInputBox.InputChanged += OnInputChanged;
            chatInputBox.InputSubmitted += OnInputSubmitted;

            viewDependencies.DclInput.UI.Close.performed += OnUIClosePerformed;
            closePopupTask = new UniTaskCompletionSource();

            conversationsToolbar.ConversationSelected += OnConversationsToolbarConversationSelected;
            conversationsToolbar.ConversationRemovalRequested += OnConversationsToolbarConversationRemovalRequested;

<<<<<<< HEAD
            // Initializes the conversations toolbar
            foreach (KeyValuePair<ChatChannel.ChannelId, ChatChannel> channelPair in channels)
                AddConversation(channelPair.Value);
=======
        private void SetInputFieldInteractable(LoadingStatus.LoadingStage status)
        {
            if(status == LoadingStatus.LoadingStage.Completed)
                chatInputBox.EnableInputBoxSubmissions();
            else
                chatInputBox.DisableInputBoxSubmissions();
        }

        private void OnUIClosePerformed(InputAction.CallbackContext callbackContext)
        {
            if (memberListView.IsVisible)
                OnMemberListClosingButtonClicked();
        }

        private void OnScrollToEndButtonClicked()
        {
            chatMessageViewer.ShowLastMessage(true);
>>>>>>> 833e1faf
        }

        /// <summary>
        /// Makes the input box stop receiving user inputs.
        /// </summary>
        public void DisableInputBoxSubmissions()
        {
            IsFocused = false;
            chatInputBox.DisableInputBoxSubmissions();
        }

        /// <summary>
        /// Makes the input box start receiving user inputs.
        /// </summary>
        public void EnableInputBoxSubmissions()
        {
            IsFocused = true;
            chatInputBox.EnableInputBoxSubmissions();
        }

        /// <summary>
        /// Makes the input box gain the focus. It does not modify its content.
        /// </summary>
        public void FocusInputBox()
        {
            memberListView.IsVisible = false; // Pressing enter while member list is visible shows the chat again
            chatInputBox.FocusInputBox();
        }

        /// <summary>
        /// Makes the input box gain the focus and replaces its content.
        /// </summary>
        /// <param name="text">The new content of the input box.</param>
        public void FocusInputBoxWithText(string text)
        {
            if (gameObject.activeInHierarchy)
                chatInputBox.FocusInputBoxWithText(text);
        }

        /// <summary>
        /// Makes the chat submit the current content of the input box.
        /// </summary>
        public void SubmitInput()
        {
            chatInputBox.SubmitInput();
        }

        /// <summary>
        /// Inserts the sent text at the caret position
        /// </summary>
        /// <param name="text"> the text to be inserted </param>
        public void InsertTextInInputBox(string text)
        {
            chatInputBox.InsertTextAtCaretPosition(text);
        }

        /// <summary>
        /// Makes sure the chat window is showing all the messages stored in the data for the current channel.
        /// </summary>
        public void RefreshMessages()
        {
            int pendingMessages = currentChannel!.Messages.Count - currentChannel.ReadMessages;

            if (pendingMessages > 0) { chatMessageViewer.ShowSeparator(pendingMessages + 1); }

            chatMessageViewer.RefreshMessages();

            SetScrollToBottomVisibility(IsUnfolded && !IsScrollAtBottom && pendingMessages != 0, true);

            if (pendingMessages > 0)
                scrollToBottomNumberText.text = pendingMessages > 9 ? "+9" : pendingMessages.ToString();

            RefreshUnreadMessages(CurrentChannelId);
        }

        /// <summary>
        /// Performs a click event on the chat window.
        /// </summary>
        public void Click()
        {
            chatInputBox.Click();
        }

        /// <summary>
        /// Plays the sound FX of the chat receiving a new message.
        /// </summary>
        public void PlayMessageReceivedSfx(bool isMention)
        {
            UIAudioEventsBus.Instance.SendPlayAudioEvent(isMention ? chatReceiveMentionMessageAudio : chatReceiveMessageAudio);
        }

        /// <summary>
        /// Moves the chat so it shows the last created message.
        /// </summary>
        public void ShowLastMessage() =>
            chatMessageViewer.ShowLastMessage();

        /// <summary>
        /// Replaces the data of the participants in the current channel.
        /// The list will be refreshed during the next Update.
        /// </summary>
        /// <param name="memberData">The data of the members to be displayed in the member list.</param>
        public void SetMemberData(List<ChatMemberListView.MemberData> memberData)
        {
            sortedMemberData.Clear();
            sortedMemberData.AddRange(memberData);

            isMemberListDirty = true;
        }

        /// <summary>
        /// Refreshes the list of messages (adds the unread messages elements if needed) and scrolls the list so the first of
        /// the unread messages, if any, is visible.
        /// </summary>
        public void ShowNewMessages()
        {
            if (currentChannel!.Messages.Count == 0)
                return;

            // If there are unread messages...
            if (currentChannel.ReadMessages < currentChannel.Messages.Count)
            {
                // Trick: This is necessary in order to properly refresh the scroll view position
                chatMessageViewer.ShowItem(currentChannel.Messages.Count - 1);

                RefreshMessages();

                chatMessageViewer.ShowItem(chatMessageViewer.CurrentSeparatorIndex - 1); // It shows the first of the unread messages at least

                // Corner case: The new line is visible without doing scroll, and is positioned at the top of the message list
                if(IsScrollAtBottom && chatMessageViewer.CurrentSeparatorIndex >= currentChannel.Messages.Count - 2) // -2: There is a padding message at the top of the list, the separator will be beneath it
                    chatMessageViewer.HideSeparator();

                SetScrollToBottomVisibility(!IsScrollAtBottom);

                if (chatMessageViewer.IsScrollAtBottom)
                    ScrollBottomReached?.Invoke();

                // The separator will always be visible when this occurs
                UnreadMessagesSeparatorViewed?.Invoke();
            }
            else
                RefreshMessages();
        }

        /// <summary>
        /// Changes the visibility of the scroll-to-bottom button.
        /// </summary>
        /// <param name="isVisible">Whether to make it visible or invisible.</param>
        /// <param name="useAnimation">Whether to use a fading animation or change its visual state immediately.</param>
        public void SetScrollToBottomVisibility(bool isVisible, bool useAnimation = false)
        {
            // Resets animation
            scrollToBottomCanvasGroup.DOKill();

            if (isVisible)
            {
                scrollToBottomCanvasGroup.alpha = 1.0f;
                scrollToBottomButton.gameObject.SetActive(true);
            }
            else
            {
                if (useAnimation)
                    scrollToBottomCanvasGroup.DOFade(0.0f, scrollToBottomButtonFadeOutDuration).SetDelay(scrollToBottomButtonTimeBeforeHiding).OnComplete(() => { scrollToBottomButton.gameObject.SetActive(false); });
                else
                {
                    scrollToBottomCanvasGroup.alpha = 0.0f;
                    scrollToBottomButton.gameObject.SetActive(false);
                }
            }
        }

        /// <summary>
        /// Creates a new item in the conversation toolbar.
        /// </summary>
        /// <param name="channelToAdd">The channel for which the item will be created.</param>
        public void AddConversation(ChatChannel channelToAdd)
        {
            if (channelToAdd.Id.Equals(ChatChannel.NEARBY_CHANNEL.Id))
                conversationsToolbar.AddConversation(channelToAdd, nearbyConversationIcon);
            else
                conversationsToolbar.AddConversation(channelToAdd);
        }

        /// <summary>
        /// Removes an item from the conversations toolbar.
        /// </summary>
        /// <param name="channelToRemove">The Id of the conversation.</param>
        public void RemoveConversation(ChatChannel.ChannelId channelToRemove)
        {
            conversationsToolbar.RemoveConversation(channelToRemove);
        }

        /// <summary>
        /// Removes all items from the conversations toolbar.
        /// </summary>
        public void RemoveAllConversations()
        {
            conversationsToolbar.RemoveAllConversations();
        }

        /// <summary>
        /// Replaces the number of unread messages in an item of the conversations toolbar.
        /// </summary>
        /// <param name="destinationChannel">The Id of the conversation.</param>
        public void RefreshUnreadMessages(ChatChannel.ChannelId destinationChannel)
        {
            conversationsToolbar.SetUnreadMessages(destinationChannel, channels[destinationChannel].Messages.Count - channels[destinationChannel].ReadMessages);
        }

        private void OnChatContextMenuVisibilityChanged(bool isVisible)
        {
            isChatContextMenuOpen = isVisible;

            if (!isChatContextMenuOpen)
                OnPointerExit(null);
        }

        private void OnInputBoxSelectionChanged(bool isSelected)
        {
            if (isSelected)
            {
                if (!IsUnfolded)
                {
                    IsUnfolded = true;
                    chatMessageViewer.ShowLastMessage();
                }

                if (isInputSelected) return;

                isInputSelected = true;
                chatMessageViewer.StopChatEntriesFadeout();
                InputBoxFocusChanged?.Invoke(true);
            }
            else
            {
                isInputSelected = false;
                chatMessageViewer.StartChatEntriesFadeout();
                InputBoxFocusChanged?.Invoke(false);
            }
        }

        private void OnChatMessageOptionsButtonClicked(string messageText, ChatEntryView chatEntryView)
        {
            closePopupTask.TrySetResult();
            closePopupTask = new UniTaskCompletionSource();

            var data = new ChatEntryMenuPopupData(
                chatEntryView.messageBubbleElement.PopupPosition,
                messageText,
                () => chatEntryView.messageBubbleElement.HideOptionsButton(),
                closePopupTask.Task);

            popupCts = popupCts.SafeRestart();
            viewDependencies.GlobalUIViews.ShowChatEntryMenuPopupAsync(data, popupCts.Token).Forget();
        }

        private void OnCloseChatButtonClicked()
        {
            popupCts.SafeCancelAndDispose();
            IsUnfolded = false;
        }

        private void OnInputChanged(string inputText)
        {
            closePopupTask.TrySetResult();
            chatMessageViewer.StopChatEntriesFadeout();
        }

        private void OnEmojiSelectionVisibilityChanged(bool isVisible)
        {
            EmojiSelectionVisibilityChanged?.Invoke(isVisible);
        }

        private void OnInputSubmitted(string messageToSend, string origin)
        {
            InputSubmitted?.Invoke(currentChannel!, messageToSend, origin);
        }

        private void OnToggleChatBubblesValueChanged(bool isToggled)
        {
            ChatBubbleVisibilityChanged?.Invoke(isToggled);
        }

        private void OnChatMessageViewerScrollPositionChanged(Vector2 scrollPosition)
        {
            if (chatMessageViewer.IsScrollAtBottom && currentChannel!.Messages.Count != 0)
            {
                if (IsScrollToBottomButtonVisible)
                    SetScrollToBottomVisibility(false, true);

                ScrollBottomReached?.Invoke();
            }

            if (chatMessageViewer.IsSeparatorVisible && chatMessageViewer.IsItemVisible(chatMessageViewer.CurrentSeparatorIndex))
                UnreadMessagesSeparatorViewed?.Invoke();
        }

        private void OnMemberListClosingButtonClicked()
        {
            memberListView.IsVisible = false;
        }

        private void OnMemberListOpeningButtonClicked()
        {
            memberListView.IsVisible = true;
        }

        private void OnMemberListViewVisibilityChanged(bool isVisible)
        {
            chatTitleBar.ChangeTitleBarVisibility(isVisible);
            chatInputBox.gameObject.SetActive(!isVisible);
            chatAndConversationsPanel.gameObject.SetActive(!isVisible);
            unfoldedPanelInteractableArea.enabled = !isVisible;

            MemberListVisibilityChanged?.Invoke(isVisible);
        }

        private void SetBackgroundVisibility(bool isVisible, bool useAnimation)
        {
            if(memberListView.IsVisible)
                return;

            messagesPanelBackgroundCanvasGroup.DOKill();
            conversationsToolbarCanvasGroup.DOKill();
            titlebarCanvasGroup.DOKill();

            if (useAnimation)
            {
                if (isVisible)
                {
                    messagesPanelBackgroundCanvasGroup.gameObject.SetActive(true);
                    conversationsToolbarCanvasGroup.gameObject.SetActive(true);
                    titlebarCanvasGroup.gameObject.SetActive(true);
                    messagesPanelBackgroundCanvasGroup.DOFade(1, BackgroundFadeTime);
                    conversationsToolbarCanvasGroup.DOFade(1, BackgroundFadeTime);
                    titlebarCanvasGroup.DOFade(1, BackgroundFadeTime);
                }
                else
                {
                    messagesPanelBackgroundCanvasGroup.DOFade(0, BackgroundFadeTime).OnComplete(() => { SetBackgroundVisibility(false, false); });
                    conversationsToolbarCanvasGroup.DOFade(0, BackgroundFadeTime);
                    titlebarCanvasGroup.DOFade(0, BackgroundFadeTime);
                }
            }
            else
            {
                messagesPanelBackgroundCanvasGroup.alpha = isVisible ? 1.0f : 0.0f;
                messagesPanelBackgroundCanvasGroup.gameObject.SetActive(isVisible);
                conversationsToolbarCanvasGroup.alpha = isVisible ? 1.0f : 0.0f;
                conversationsToolbarCanvasGroup.gameObject.SetActive(isVisible);
                titlebarCanvasGroup.alpha = isVisible ? 1.0f : 0.0f;
                titlebarCanvasGroup.gameObject.SetActive(isVisible);
            }
        }

        private void OnUIClosePerformed(InputAction.CallbackContext callbackContext)
        {
            if (memberListView.IsVisible)
                OnMemberListClosingButtonClicked();
        }

        private void OnScrollToEndButtonClicked()
        {
            chatMessageViewer.ShowLastMessage(true);
        }

        private void OnConversationsToolbarConversationSelected(ChatChannel.ChannelId channelId)
        {
            if(currentChannel == null || !CurrentChannelId.Equals(channelId))
                CurrentChannelId = channelId;
        }

        private void OnConversationsToolbarConversationRemovalRequested(ChatChannel.ChannelId channelId)
        {
            ChannelRemovalRequested?.Invoke(channelId);
        }
    }
}<|MERGE_RESOLUTION|>--- conflicted
+++ resolved
@@ -184,14 +184,11 @@
         private bool isMemberListCountDirty;
         private bool isMemberListDirty; // These flags are necessary in order to allow the UI respond to state changes that happen in other threads
         private int memberListCount;
-<<<<<<< HEAD
         private bool isUnfolded;
         private bool isChatContextMenuOpen;
         private CancellationTokenSource popupCts;
         private bool pointerExit;
-=======
         private ILoadingStatus loadingStatus;
->>>>>>> 833e1faf
 
         /// <summary>
         /// Get or sets the current content of the input box.
@@ -403,11 +400,10 @@
             bool areChatBubblesVisible,
             ChatAudioSettingsAsset chatAudioSettings,
             GetParticipantProfilesDelegate getParticipantProfilesDelegate,
-            ILoadingStatus loadingStatus
-        )
-        {
-<<<<<<< HEAD
+            ILoadingStatus loadingStatus)
+        {
             channels = chatChannels;
+
             chatTitleBar.Initialize(areChatBubblesVisible);
             chatTitleBar.CloseChatButtonClicked += OnCloseChatButtonClicked;
             chatTitleBar.CloseMemberListButtonClicked += OnCloseChatButtonClicked;
@@ -416,16 +412,9 @@
             chatTitleBar.ChatBubblesVisibilityChanged += OnToggleChatBubblesValueChanged;
             chatTitleBar.ContextMenuVisibilityChanged += OnChatContextMenuVisibilityChanged;
 
-=======
             this.loadingStatus = loadingStatus;
             loadingStatus.CurrentStage.OnUpdate += SetInputFieldInteractable;
 
-            this.channels = chatChannels;
-            closeChatButton.onClick.AddListener(OnCloseChatButtonClicked);
-            closeMemberListButton.onClick.AddListener(OnCloseChatButtonClicked);
-            memberListOpeningButton.onClick.AddListener(OnMemberListOpeningButtonClicked);
-            memberListClosingButton.onClick.AddListener(OnMemberListClosingButtonClicked);
->>>>>>> 833e1faf
             chatMessageViewer.Initialize();
             chatMessageViewer.ChatMessageOptionsButtonClicked += OnChatMessageOptionsButtonClicked;
             chatMessageViewer.ChatMessageViewerScrollPositionChanged += OnChatMessageViewerScrollPositionChanged;
@@ -444,11 +433,11 @@
             conversationsToolbar.ConversationSelected += OnConversationsToolbarConversationSelected;
             conversationsToolbar.ConversationRemovalRequested += OnConversationsToolbarConversationRemovalRequested;
 
-<<<<<<< HEAD
             // Initializes the conversations toolbar
             foreach (KeyValuePair<ChatChannel.ChannelId, ChatChannel> channelPair in channels)
                 AddConversation(channelPair.Value);
-=======
+        }
+
         private void SetInputFieldInteractable(LoadingStatus.LoadingStage status)
         {
             if(status == LoadingStatus.LoadingStage.Completed)
@@ -466,7 +455,6 @@
         private void OnScrollToEndButtonClicked()
         {
             chatMessageViewer.ShowLastMessage(true);
->>>>>>> 833e1faf
         }
 
         /// <summary>
