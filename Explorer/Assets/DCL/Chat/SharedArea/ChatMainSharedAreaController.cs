--- conflicted
+++ resolved
@@ -112,35 +112,6 @@
             chatSharedAreaEventBus.RaisePointerExit();
         }
 
-<<<<<<< HEAD
-=======
-        private void HandleGlobalClick(InputAction.CallbackContext context)
-        {
-            if (EventSystem.current == null || !context.control.IsPressed()) return;
-
-            var eventData = new PointerEventData(EventSystem.current)
-            {
-                position = GetPointerPosition(context)
-            };
-
-            using PooledObject<List<RaycastResult>> _ = ListPool<RaycastResult>.Get(out List<RaycastResult>? results);
-
-            EventSystem.current.RaycastAll(eventData, results);
-
-            chatSharedAreaEventBus.RaiseGlobalClickEvent(results);
-        }
-
-        private static Vector2 GetPointerPosition(InputAction.CallbackContext ctx)
-        {
-            if (ctx.control is Pointer pointer) return pointer.position.ReadValue();
-            if (Pointer.current != null) return Pointer.current.position.ReadValue();
-            if (Mouse.current != null) return Mouse.current.position.ReadValue();
-            if (Touchscreen.current?.primaryTouch != null)
-                return Touchscreen.current.primaryTouch.position.ReadValue();
-            return Vector2.zero;
-        }
-
->>>>>>> d96fd74b
         public override void Dispose()
         {
             if (viewInstance != null)
