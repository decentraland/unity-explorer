﻿using Cysharp.Threading.Tasks;
using DCL.Diagnostics;
using DCL.Translation.Models;
using DCL.Translation.Service.Models;
using System;
using System.Threading;
using DCL.Multiplayer.Connections.DecentralandUrls;
using DCL.WebRequests;
using UnityEngine;
using DCL.Translation.Settings;
using CommunicationData.URLHelpers;
<<<<<<< HEAD
using DCL.Utilities;
=======
using DCL.Translation.Service.Debug;
>>>>>>> a28be640

namespace DCL.Translation.Service.Provider
{
    public class DclTranslationProvider : ITranslationProvider, IBatchTranslationProvider
    {
        private readonly IWebRequestController webRequestController;
        private readonly IDecentralandUrlsSource urlsSource;
        private readonly ITranslationSettings settings;

        private string translateUrl => urlsSource.Url(DecentralandUrl.ChatTranslate);

        public DclTranslationProvider(
            IWebRequestController webRequestController,
            IDecentralandUrlsSource urlsSource,
            ITranslationSettings settings)
        {
            this.webRequestController = webRequestController;
            this.urlsSource = urlsSource;
            this.settings = settings;
        }

        public async UniTask<TranslationResult> TranslateAsync(string text, LanguageCode target, CancellationToken ct)
        {
            string targetCode = target.ToString().ToLower();

            var response = await GetTranslationFromApiAsync(text, "auto", targetCode, ct);

            return new TranslationResult(
                response.translatedText,
                ParseLanguageCode(response.detectedLanguage.language),
                false
            );
        }

        public async UniTask<TranslationApiResponseBatch> TranslateBatchAsync(string[] texts, LanguageCode target, CancellationToken ct)
        {
            if (texts == null || texts.Length == 0)
                return new TranslationApiResponseBatch
                {
                    translatedText = Array.Empty<string>(), detectedLanguage = Array.Empty<DetectedLanguageDto>()
                };

            string targetCode = target.ToString().ToLower();
            var resp = await GetTranslationFromApiBatchAsync(texts, "auto", targetCode, ct);

            // Ignore languages completely, just return translations
            if (resp == null || resp.translatedText == null || resp.translatedText.Length != texts.Length)
                throw new Exception("Batch translation response size mismatch or null translatedTexts.");

            return resp;
        }

        private async UniTask<TranslationApiResponseBatch> GetTranslationFromApiBatchAsync(
            string[] texts, string source, string target, CancellationToken ct)
        {
            var requestBody = new TranslationRequestBodyBatch
            {
                q = texts, source = source, target = target, format = "text"
            };

            TranslationDebug.LogRequest(translateUrl, "application/json;", requestBody);

            try
            {
                var response =  await webRequestController
                    .PostAsync(translateUrl, GenericPostArguments.CreateJson(JsonUtility.ToJson(requestBody)), ct, ReportCategory.CHAT_TRANSLATE)
                    .CreateFromJson<TranslationApiResponseBatch>(WRJsonParser.Newtonsoft);

                TranslationDebug.LogResponse(translateUrl, response);

                return response;
            }
            catch (Exception e)
            {
                ReportHub.LogException(e, ReportCategory.CHAT_TRANSLATE);
                throw;
            }
        }

        private async UniTask<TranslationApiResponse> GetTranslationFromApiAsync(string text,
            string source,
            string target,
            CancellationToken ct)
        {
            var requestBody = new TranslationRequestBody
            {
                q = text, source = source, target = target, format = "text"
            };

            TranslationDebug.LogRequest(translateUrl, "application/json;", requestBody);
            
            try
            {
                var commonArgs = new CommonArguments(
                    url: URLAddress.FromString(translateUrl),
                    retryPolicy: RetryPolicy.WithRetries(settings.MaxRetries),
                    timeout: (int)settings.TranslationTimeoutSeconds
                );

                var response = await webRequestController
                    .PostAsync(commonArgs, GenericPostArguments.CreateJson(JsonUtility.ToJson(requestBody)), ct, ReportCategory.CHAT_TRANSLATE)
                    .CreateFromJson<TranslationApiResponse>(WRJsonParser.Newtonsoft);

                TranslationDebug.LogResponse(translateUrl, response);
                
                return response;
            }
            catch (Exception e)
            {
                ReportHub.LogException(e, ReportCategory.CHAT_TRANSLATE);
                throw;
            }
        }

        private LanguageCode ParseLanguageCode(string code)
        {
            if (Enum.TryParse<LanguageCode>(code, true, out var languageCode))
                return languageCode;

            return LanguageCode.EN;
        }

        private LanguageCode ParseLanguageCodeSafe(string code, LanguageCode fallback)
        {
            if (Enum.TryParse<LanguageCode>(code, true, out var languageCode))
                return languageCode;

            return fallback;
        }
    }
}<|MERGE_RESOLUTION|>--- conflicted
+++ resolved
@@ -9,11 +9,8 @@
 using UnityEngine;
 using DCL.Translation.Settings;
 using CommunicationData.URLHelpers;
-<<<<<<< HEAD
 using DCL.Utilities;
-=======
 using DCL.Translation.Service.Debug;
->>>>>>> a28be640
 
 namespace DCL.Translation.Service.Provider
 {
@@ -104,7 +101,7 @@
             };
 
             TranslationDebug.LogRequest(translateUrl, "application/json;", requestBody);
-            
+
             try
             {
                 var commonArgs = new CommonArguments(
@@ -118,7 +115,7 @@
                     .CreateFromJson<TranslationApiResponse>(WRJsonParser.Newtonsoft);
 
                 TranslationDebug.LogResponse(translateUrl, response);
-                
+
                 return response;
             }
             catch (Exception e)
