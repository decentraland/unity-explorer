using System;
using System.Threading;
using Cysharp.Threading.Tasks;
using DCL.Chat.History;
using DCL.Chat;
using DCL.Chat.ChatUseCases;
using DCL.Chat.EventBus;
using DCL.Chat.Services;
using DG.Tweening;

using Utility;

public class ChatMessageFeedPresenter : IDisposable
{
    private readonly ChatMessageFeedView view;
    private readonly IEventBus eventBus;
    private readonly ICurrentChannelService currentChannelService;
    private readonly GetMessageHistoryCommand getMessageHistoryCommand;
    private readonly CreateMessageViewModelCommand createMessageViewModelCommand;
    private readonly MarkChannelAsReadCommand markChannelAsReadCommand;

    private readonly EventSubscriptionScope scope = new();
    private CancellationTokenSource loadChannelCts = new();

<<<<<<< HEAD
    public ChatMessageFeedPresenter(ChatMessageFeedView view,
=======
    public ChatMessageFeedPresenter(IChatMessageFeedView view,
>>>>>>> f21209f4
        IEventBus eventBus,
        ICurrentChannelService currentChannelService,
        GetMessageHistoryCommand getMessageHistoryCommand,
        CreateMessageViewModelCommand createMessageViewModelCommand,
        MarkChannelAsReadCommand markChannelAsReadCommand)
    {
        this.view = view;
        this.eventBus = eventBus;
        this.currentChannelService = currentChannelService;
        this.getMessageHistoryCommand = getMessageHistoryCommand;
        this.createMessageViewModelCommand = createMessageViewModelCommand;
        this.markChannelAsReadCommand = markChannelAsReadCommand;

        scope.Add(eventBus.Subscribe<ChatEvents.ChannelSelectedEvent>(OnChannelSelected));
        scope.Add(eventBus.Subscribe<ChatEvents.MessageReceivedEvent>(OnMessageReceived));
        scope.Add(eventBus.Subscribe<ChatEvents.ChatHistoryClearedEvent>(OnChatHistoryCleared));

        view.OnScrollToBottom += MarkCurrentChannelAsRead;
    }

    private void OnChannelSelected(ChatEvents.ChannelSelectedEvent evt)
    {
        loadChannelCts = loadChannelCts.SafeRestart();
        LoadChannelAsync(evt.Channel.Id, loadChannelCts.Token).Forget();
    }

    private void OnChatHistoryCleared(ChatEvents.ChatHistoryClearedEvent evt)
    {
        if (currentChannelService.CurrentChannelId.Equals(evt.ChannelId))
        {
            view.Clear();
        }
    }

<<<<<<< HEAD
=======
    public void Activate()
    {
        view.OnScrollToBottom += MarkCurrentChannelAsRead;
    }

    public void Deactivate()
    {
        view.OnScrollToBottom -= MarkCurrentChannelAsRead;
    }

>>>>>>> f21209f4
    public void Show()
    {
        view.Show();
    }

    public void Hide()
    {
        view.Hide();
    }

    public void SetFocusState(bool isFocused, bool animate, float duration, Ease easing)
    {
        view.SetFocusedState(isFocused, animate, duration,easing);
    }

    private async UniTask LoadChannelAsync(ChatChannel.ChannelId channelId, CancellationToken token)
    {
        var result = await getMessageHistoryCommand.ExecuteAsync(channelId, token);

        if (token.IsCancellationRequested) return;

        view.SetMessages(result.Messages);
    }

    private void OnMessageReceived(ChatEvents.MessageReceivedEvent evt)
    {
        if (!currentChannelService.CurrentChannelId.Equals(evt.ChannelId))
            return;

        var viewModel = createMessageViewModelCommand.Execute(evt.Message);
        view.AppendMessage(viewModel, true);

        if (view.IsAtBottom())
            MarkCurrentChannelAsRead();
    }

    private void MarkCurrentChannelAsRead()
    {
        markChannelAsReadCommand.Execute(currentChannelService.CurrentChannelId);
    }

    public void Dispose()
    {
        loadChannelCts.SafeCancelAndDispose();
        scope.Dispose();
        if (view != null)
            view.OnScrollToBottom -= MarkCurrentChannelAsRead;
    }
}<|MERGE_RESOLUTION|>--- conflicted
+++ resolved
@@ -22,11 +22,7 @@
     private readonly EventSubscriptionScope scope = new();
     private CancellationTokenSource loadChannelCts = new();
 
-<<<<<<< HEAD
     public ChatMessageFeedPresenter(ChatMessageFeedView view,
-=======
-    public ChatMessageFeedPresenter(IChatMessageFeedView view,
->>>>>>> f21209f4
         IEventBus eventBus,
         ICurrentChannelService currentChannelService,
         GetMessageHistoryCommand getMessageHistoryCommand,
@@ -61,8 +57,6 @@
         }
     }
 
-<<<<<<< HEAD
-=======
     public void Activate()
     {
         view.OnScrollToBottom += MarkCurrentChannelAsRead;
@@ -73,7 +67,6 @@
         view.OnScrollToBottom -= MarkCurrentChannelAsRead;
     }
 
->>>>>>> f21209f4
     public void Show()
     {
         view.Show();
@@ -96,6 +89,7 @@
         if (token.IsCancellationRequested) return;
 
         view.SetMessages(result.Messages);
+        view.ScrollToBottom();
     }
 
     private void OnMessageReceived(ChatEvents.MessageReceivedEvent evt)
@@ -118,6 +112,7 @@
     public void Dispose()
     {
         loadChannelCts.SafeCancelAndDispose();
+        Deactivate();
         scope.Dispose();
         if (view != null)
             view.OnScrollToBottom -= MarkCurrentChannelAsRead;
