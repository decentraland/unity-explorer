using Cysharp.Threading.Tasks;
using DCL.Chat.ChatCommands;
using DCL.Chat.ChatServices;
using DCL.Chat.ChatServices.ChatContextService;
using DCL.Chat.ChatViewModels;
using DCL.Chat.History;
using DCL.Diagnostics;
using DCL.Translation;
using DCL.Translation.Service;
using DCL.Web3;
using DG.Tweening;
using MVC;
using System;
using System.Collections.Generic;
using System.Linq;
using System.Threading;
using UnityEngine;
using Utility;
using DCL.UI;
using DCL.UI.Controls.Configs;

namespace DCL.Chat.ChatMessages
{
    public class ChatMessageFeedPresenter : IndependentMVCState, IDisposable
    {
        private readonly ChatMessageFeedView view;
        private readonly IEventBus eventBus;
        private readonly IChatHistory chatHistory;
        private readonly CurrentChannelService currentChannelService;
        private readonly ChatContextMenuService contextMenuService;
        private readonly GetMessageHistoryCommand getMessageHistoryCommand;
        private readonly CreateMessageViewModelCommand createMessageViewModelCommand;
        private readonly MarkMessagesAsReadCommand markMessagesAsReadCommand;
        private readonly ITranslationMemory translationMemory;
        private readonly ITranslationCache translationCache;
        private readonly ITranslationSettings translationSettings;
        private readonly TranslateMessageCommand translateMessageCommand;
        private readonly RevertToOriginalCommand revertToOriginalCommand;
        private readonly ChatScrollToBottomPresenter scrollToBottomPresenter;
        private readonly EventSubscriptionScope scope = new ();
        private readonly ChatConfig.ChatConfig chatConfig;

        private readonly List<ChatMessageViewModel> viewModels = new (500);
        private Dictionary<string, ChatMessageViewModel>? viewModelsMap;

        private readonly ChatMessageViewModel separatorViewModel;

        private IDisposable? onChannelSelectedSubscription;

        private CancellationTokenSource loadChannelCts = new ();

        // The index of the separator becomes fixed when
        // the new message arrives and the scroll is not at the bottom
        private int separatorFixedIndexFromBottom = -1;

        private int? messageCountWhenSeparatorViewed;

        // Ideally it should be a state,
        // especially if the state machine grows further
        private bool isFocused;

        private bool separatorIsVisible => separatorFixedIndexFromBottom > -1;

        public ChatMessageFeedPresenter(ChatMessageFeedView view,
            IEventBus eventBus,
            IChatHistory chatHistory,
            ChatConfig.ChatConfig chatConfig,
            CurrentChannelService currentChannelService,
            ChatContextMenuService contextMenuService,
            ITranslationMemory translationMemory,
            ITranslationCache translationCache,
            ITranslationSettings translationSettings,
            GetMessageHistoryCommand getMessageHistoryCommand,
            CreateMessageViewModelCommand createMessageViewModelCommand,
            MarkMessagesAsReadCommand markMessagesAsReadCommand,
            TranslateMessageCommand translateMessageCommand,
            RevertToOriginalCommand revertToOriginalCommand)
        {
            this.view = view;
            this.eventBus = eventBus;
            this.chatHistory = chatHistory;
            this.chatConfig = chatConfig;
            this.currentChannelService = currentChannelService;
            this.contextMenuService = contextMenuService;
            this.translationMemory = translationMemory;
            this.translationCache = translationCache;
            this.translationSettings = translationSettings;
            this.getMessageHistoryCommand = getMessageHistoryCommand;
            this.createMessageViewModelCommand = createMessageViewModelCommand;
            this.markMessagesAsReadCommand = markMessagesAsReadCommand;
            this.translateMessageCommand = translateMessageCommand;
            this.revertToOriginalCommand = revertToOriginalCommand;

            scrollToBottomPresenter = new ChatScrollToBottomPresenter(view.ChatScrollToBottomView,
                currentChannelService);

            separatorViewModel = createMessageViewModelCommand.ExecuteForSeparator();
            
            view.Initialize(viewModels,
                translationSettings.IsTranslationFeatureActive,
                IsAutoTranslationEnabled,
                IsTranslationMemoryForMessageAvailable);
            
            view.OnTranslateMessageRequested += OnTranslateMessage;
            view.OnRevertMessageRequested += OnRevertMessage;

            translationSettings.OnAutoTranslationSettingsChanged += OnAutoTranslationSettingsChanged;
        }

        private bool IsAutoTranslationEnabled()
        {
            return translationSettings
                .GetAutoTranslateForConversation(currentChannelService.CurrentChannelId.Id);
        }

        private bool IsTranslationMemoryForMessageAvailable(string messageId)
        {
            return translationMemory.TryGet(messageId, out _);
        }

        private void OnChatReset(ChatEvents.ChatResetEvent obj)
        {
            loadChannelCts.SafeCancelAndDispose();

            viewModels.ForEach(ChatMessageViewModel.RELEASE);

            viewModels.Clear();
            view.Clear();
            viewModelsMap = null;

            scrollToBottomPresenter.OnChannelChanged();
            separatorFixedIndexFromBottom = -1;
            messageCountWhenSeparatorViewed = null;
            isFocused = false;
        }

        public void Dispose()
        {
            scrollToBottomPresenter.Dispose();
            loadChannelCts.SafeCancelAndDispose();

            view.OnTranslateMessageRequested -= OnTranslateMessage;
            view.OnRevertMessageRequested -= OnRevertMessage;
            translationSettings.OnAutoTranslationSettingsChanged -= OnAutoTranslationSettingsChanged;
        }

        private void OnTranslateMessage(string messageId)
        {
            var viewModel = FindViewModelById(messageId);
            if (viewModel == null || viewModel.TranslationState == TranslationState.Pending) return;

            // No need to check state here, the view already determined this is the correct action
            translateMessageCommand.Execute(viewModel.Message.MessageId,
                viewModel.Message.SenderWalletId,
                viewModel.Message.Message,
                CancellationToken.None);
        }

        // NEW: Handler for the revert request
        private void OnRevertMessage(string messageId)
        {
            var viewModel = FindViewModelById(messageId);
            if (viewModel == null) return;

            // No need to check state here
            revertToOriginalCommand.Execute(viewModel.Message.MessageId);
        }
        
        private void OnScrollPositionChanged(Vector2 _)
        {
            if (!separatorIsVisible)
                return;

            if (!view.IsItemVisible(separatorFixedIndexFromBottom))
                return;

            // It is possible that the current channel is not yet set (initialization is in progress)
            if (currentChannelService.CurrentChannel == null) return;

            messageCountWhenSeparatorViewed = currentChannelService.CurrentChannel!.Messages.Count;
        }

        private void TryAddNewMessagesSeparatorAfterPendingMessages()
        {
            ChatChannel currentChannel = currentChannelService.CurrentChannel!;
            int unreadMessagesCount = currentChannel.Messages.Count - currentChannel.ReadMessages;

            if (unreadMessagesCount > 0)
            {
                separatorFixedIndexFromBottom = unreadMessagesCount; // After the read message from the bottom
                viewModels.Insert(separatorFixedIndexFromBottom, separatorViewModel);
            }
        }

        private void RemoveNewMessagesSeparator()
        {
            // Remove separator from the current position
            if (separatorIsVisible)
                viewModels.RemoveAt(separatorFixedIndexFromBottom);

            separatorFixedIndexFromBottom = -1;
        }

        private void OnMessageAddedToChatHistory(ChatChannel destinationChannel, ChatMessage addedMessage, int index)
        {
            if (currentChannelService.CurrentChannel != destinationChannel)
                return;

            // 1. Capture the state BEFORE making any changes
            bool wasAtBottom = view.IsAtBottom();

            bool isSentByOwnUser = addedMessage is { IsSystemMessage: false, IsSentByOwnUser: true };

            // 2. Perform the actions for the message feed itself (no button logic here)
            (bool isTopMostMessage, ChatMessage? previousMessage) = GetMessageHistoryCommand.GetTopMostAndPreviousMessage(destinationChannel.Messages, index);
            ChatMessageViewModel newMessageViewModel = createMessageViewModelCommand.Execute(addedMessage, previousMessage, isTopMostMessage);

            int previousNewMessagesSeparatorIndex = separatorFixedIndexFromBottom;
            bool separatorWasVisible = previousNewMessagesSeparatorIndex > -1;
            RemoveNewMessagesSeparator();

            newMessageViewModel.PendingToAnimate = true;
            if (translationMemory.TryGet(addedMessage.MessageId, out var translation))
            {
                newMessageViewModel.TranslationState = translation.State;
                newMessageViewModel.TranslatedText = translation.TranslatedBody;
            }
            
            viewModels.Insert(index, newMessageViewModel);
            if (viewModelsMap != null)
                viewModelsMap[newMessageViewModel.Message.MessageId] = newMessageViewModel;
            
            // Handle separator logic (this is unrelated to the button)
            bool qualifiedForAddingSeparator = !wasAtBottom && !isSentByOwnUser;

            if (qualifiedForAddingSeparator)
            {
                // Mark only those messages that were viewed
                if (messageCountWhenSeparatorViewed.HasValue)
                    markMessagesAsReadCommand.Execute(currentChannelService.CurrentChannel!, messageCountWhenSeparatorViewed.Value);

                TryAddNewMessagesSeparatorAfterPendingMessages();
            }
            else if (separatorWasVisible)
            {
                // If the separator was already visible increment its index to preserve its visual position
                separatorFixedIndexFromBottom = previousNewMessagesSeparatorIndex + 1;
                viewModels.Insert(separatorFixedIndexFromBottom, separatorViewModel);
            }

            messageCountWhenSeparatorViewed = null;

            // 3. Update the view and auto-scroll if necessary
            view.ReconstructScrollView(false);

            if (!qualifiedForAddingSeparator)
            {
                markMessagesAsReadCommand.Execute(currentChannelService.CurrentChannel!);
                view.ShowLastMessage();
            }

            // 4. Delegate the event to the specialized presenter. It will handle all the logic. It should be done after messages are marked as read
            scrollToBottomPresenter.OnMessageReceived(isSentByOwnUser, wasAtBottom);

            // 5. Handle the fade-out for unfocused chat
            if (!isFocused)
                view.RestartChatEntriesFadeout();
        }

        private void ScrollToNewMessagesSeparator()
        {
            if (separatorIsVisible)
                view.ShowItem(separatorFixedIndexFromBottom);
        }

        private void OnProfileContextMenuRequested(string userId, Vector2 position)
        {
            var request = new UserProfileMenuRequest
            {
                WalletAddress = new Web3Address(userId), Position = position, AnchorPoint = MenuAnchorPoint.TOP_RIGHT, Offset = Vector2.zero,
            };

            contextMenuService.ShowUserProfileMenuAsync(request).Forget();
        }

        private void OnChatContextMenuRequested(string messageId, ChatEntryView? chatEntry)
        {
            var viewModel = FindViewModelById(messageId);
            if (viewModel == null) return;

            var contextMenu = new GenericContextMenu(
                chatConfig.ContextMenuWidth,
                chatConfig.ContextMenuOffset,
                chatConfig.VerticalPadding,
                chatConfig.ElementsSpacing,
                anchorPoint: ContextMenuOpenDirection.TOP_LEFT);

            string textToCopy = viewModel.IsTranslated ? viewModel.TranslatedText : viewModel.Message.Message;
            contextMenu.AddControl(new ButtonContextMenuControlSettings(
                chatConfig.ChatContextMenuCopyText,
                chatConfig.CopyChatMessageContextMenuIcon,
                () =>
                {
                    ViewDependencies.ClipboardManager.CopyAndSanitize(this, textToCopy);
                }));

            if (translationSettings.IsTranslationFeatureActive())
            {
                if (viewModel.IsTranslated)
                {
                    contextMenu.AddControl(new ButtonContextMenuControlSettings(
                        chatConfig.ChatContextMenuSeeOriginalText,
                        chatConfig.SeeOriginalChatMessageContextMenuIcon,
                        () => revertToOriginalCommand.Execute(viewModel.Message.MessageId)
                    ));
                }
                else
                {
                    contextMenu.AddControl(new ButtonContextMenuControlSettings(
                        chatConfig.ChatContextMenuTranslateText,
                        chatConfig.TranslateChatMessageContextMenuIcon,
                        () => translateMessageCommand.Execute(viewModel.Message.MessageId,
                            viewModel.Message.SenderWalletId,
                            viewModel.Message.Message, CancellationToken.None)
                    ));
                }
            }
            else
            {
                //contextMenu.verticalLayoutPadding
            }

            var request = new ShowContextMenuRequest
            {
                MenuConfiguration = contextMenu, Position = chatEntry.messageBubbleElement.PopupPosition
            };

            contextMenuService
                .ShowCommunityContextMenuAsync(request)
                .Forget();
        }

        private void OnChannelSelected(ChatEvents.ChannelSelectedEvent evt)
        {
            scrollToBottomPresenter.OnChannelChanged();
            UpdateChannelMessages();
        }

        private void UpdateViewModelAndRefreshView(MessageTranslation? translation, string messageId)
        {
            var viewModel = FindViewModelById(messageId);
            if (viewModel == null) return;

            if (translation != null)
            {
                viewModel.TranslationState = translation.State;
                viewModel.TranslatedText = translation.TranslatedBody;    
            }
            
            // Find the index of the ViewModel in the list
            int itemIndex = viewModels.IndexOf(viewModel);
            if (itemIndex == -1) return;

            // Tell the view to refresh this specific item
            view.RefreshItem(itemIndex);
        }

        private void OnMessageTranslationRequested(TranslationEvents.MessageTranslationRequested evt)
        {
            UpdateViewModelAndRefreshView(evt.Translation, evt.MessageId);
        }

        private void OnMessageTranslated(TranslationEvents.MessageTranslated evt)
        {
            UpdateViewModelAndRefreshView(evt.Translation, evt.MessageId);
        }

        private void OnMessageTranslationFailed(TranslationEvents.MessageTranslationFailed evt)
        {
            UpdateViewModelAndRefreshView(evt.Translation, evt.MessageId);
        }

        private void OnMessageTranslationReverted(TranslationEvents.MessageTranslationReverted evt)
        {
            UpdateViewModelAndRefreshView(evt.Translation, evt.MessageId);
        }

        private void UpdateChannelMessages()
        {
<<<<<<< HEAD
            if (currentChannelService.CurrentChannel == null ||
                currentChannelService.UserStateService == null)
=======
            if (currentChannelService.UserStateService == null)
>>>>>>> 61091430
            {
                ReportHub.LogWarning(ReportCategory.CHAT_HISTORY, $"{nameof(UpdateChannelMessages)} called but User State Service is NOT set. Aborting.");
                return;
            }

            loadChannelCts = loadChannelCts.SafeRestart();

            RemoveNewMessagesSeparator();

            // When the history the state is not final so the events should be ignored
            Unsubscribe();

            LoadChannelHistoryAsync(loadChannelCts.Token).Forget();

            async UniTaskVoid LoadChannelHistoryAsync(CancellationToken ct)
            {
                try
                {
                    await getMessageHistoryCommand.ExecuteAsync(viewModels, currentChannelService.CurrentChannelId, ct);
                    TryAddNewMessagesSeparatorAfterPendingMessages();

                    RebuildFastIndexIfNeeded();
                    
                    Subscribe();

                    view.SetUserConnectivityProvider(currentChannelService.UserStateService!.OnlineParticipants);

                    view.ReconstructScrollView(true);
                    ScrollToNewMessagesSeparator();

                    ChatChannel currentChannel = currentChannelService.CurrentChannel!;
                    int unreadCount = currentChannel.Messages.Count - currentChannel.ReadMessages;

                    if (unreadCount > 0 && !view.IsAtBottom()) { view.SetScrollToBottomButtonVisibility(true, unreadCount, false); }
                }
                catch (OperationCanceledException) { }
                catch (Exception ex) { ReportHub.LogException(ex, ReportCategory.CHAT_HISTORY); }
            }
        }

        private void MarkCurrentChannelAsRead()
        {
            if (currentChannelService.CurrentChannel == null) return;

            markMessagesAsReadCommand.Execute(currentChannelService.CurrentChannel!);
            scrollToBottomPresenter.OnScrolledToBottom();
        }

        private void OnChatHistoryCleared(ChatEvents.ChatHistoryClearedEvent evt)
        {
            scrollToBottomPresenter.OnChannelChanged();

            if (currentChannelService.CurrentChannelId.Equals(evt.ChannelId))
            {
                ClearTranslationsForCurrentChannel();
                
                view.SetScrollToBottomButtonVisibility(false, 0, false);
                RemoveNewMessagesSeparator();
                viewModels.ForEach(ChatMessageViewModel.RELEASE);
                viewModels.Clear();
                view.Clear();
                viewModelsMap?.Clear();
            }
        }

        private void Subscribe()
        {
            view.OnChatContextMenuRequested += OnChatContextMenuRequested;
            view.OnProfileContextMenuRequested += OnProfileContextMenuRequested;
            view.OnScrolledToBottom += MarkCurrentChannelAsRead;
            view.OnScrollPositionChanged += OnScrollPositionChanged;
            view.OnScrollToBottomButtonClicked += OnScrollToBottomButtonClicked;

            scope.Add(eventBus.Subscribe<ChatEvents.ChatHistoryClearedEvent>(OnChatHistoryCleared));
            scope.Add(eventBus.Subscribe<ChatEvents.ChannelUsersStatusUpdated>(OnChannelUsersUpdated));
            scope.Add(eventBus.Subscribe<ChatEvents.UserStatusUpdatedEvent>(OnUserStatusUpdated));
            scope.Add(eventBus.Subscribe<TranslationEvents.MessageTranslationRequested>(OnMessageTranslationRequested));
            scope.Add(eventBus.Subscribe<TranslationEvents.MessageTranslated>(OnMessageTranslated));
            scope.Add(eventBus.Subscribe<TranslationEvents.MessageTranslationFailed>(OnMessageTranslationFailed));
            scope.Add(eventBus.Subscribe<TranslationEvents.MessageTranslationReverted>(OnMessageTranslationReverted));
            scope.Add(eventBus.Subscribe<ChatEvents.ChatResetEvent>(OnChatReset));
            
            scrollToBottomPresenter.RequestScrollAction += OnRequestScrollAction;
            chatHistory.MessageAdded += OnMessageAddedToChatHistory;
        }

        private void Unsubscribe()
        {
            view.OnChatContextMenuRequested -= OnChatContextMenuRequested;
            view.OnProfileContextMenuRequested -= OnProfileContextMenuRequested;
            view.OnScrolledToBottom -= MarkCurrentChannelAsRead;
            view.OnScrollPositionChanged -= OnScrollPositionChanged;
            view.OnScrollToBottomButtonClicked -= OnScrollToBottomButtonClicked;
            
            scope.Dispose();
            scrollToBottomPresenter.RequestScrollAction -= OnRequestScrollAction;
            chatHistory.MessageAdded -= OnMessageAddedToChatHistory;
        }

        private void OnUserStatusUpdated(ChatEvents.UserStatusUpdatedEvent upd)
        {
            if (upd.ChannelId.Equals(currentChannelService.CurrentChannelId))
                view.RefreshVisibleElements();
        }

        private void OnChannelUsersUpdated(ChatEvents.ChannelUsersStatusUpdated upd)
        {
            if (upd.Qualifies(currentChannelService.CurrentChannel))
                view.RefreshVisibleElements();
        }

        private void OnRequestScrollAction()
        {
            view.ShowLastMessage(useSmoothScroll: true);
        }

        private void OnScrollToBottomButtonClicked()
        {
            view.ShowLastMessage(useSmoothScroll: true);
        }

        protected override void Activate(ControllerNoData input)
        {
            view.Show();

            onChannelSelectedSubscription = eventBus.Subscribe<ChatEvents.ChannelSelectedEvent>(OnChannelSelected);

            UpdateChannelMessages();
        }

        protected override void Deactivate()
        {
            view.Hide();

            onChannelSelectedSubscription?.Dispose();
            Unsubscribe();

            RemoveNewMessagesSeparator();
            MarkCurrentChannelAsRead();
        }

        private void OnAutoTranslationSettingsChanged(string conversationId)
        {
            if (currentChannelService.CurrentChannelId.Id == conversationId)
                RebuildFastIndexIfNeeded();
            
            view.RefreshVisibleElements();
        }

        public void SetFocusState(bool isFocused, bool animate, float duration, Ease easing)
        {
            this.isFocused = isFocused;

            // Delegate logical state change to sub-presenter
            scrollToBottomPresenter.OnFocusChanged(isFocused);

            // Command its own view to update its visual state
            view.StopChatEntriesFadeout();

            if (!isFocused)
                view.StartChatEntriesFadeout();

            float targetAlpha = isFocused ? 1f : 0f;
            view.StartScrollBarFade(targetAlpha, animate ? duration : 0f, easing);
        }

        private bool UseFastIndexForCurrentConversation()
        {
            // Gate on per-conversation Auto-Translate setting (your requirement).
            // Keep this exactly in one place so policy changes are trivial.
            return IsAutoTranslationEnabled();
        }

        private void RebuildFastIndexIfNeeded()
        {
            if (!UseFastIndexForCurrentConversation())
            {
                viewModelsMap = null;
                return;
            }

            viewModelsMap ??= new Dictionary<string, ChatMessageViewModel>(Math.Max(16, viewModels.Count));

            viewModelsMap.Clear();
            for (int i = 0; i < viewModels.Count; i++)
            {
                var vm = viewModels[i];
                if (ReferenceEquals(vm, separatorViewModel))
                    continue;

                string id = vm.Message.MessageId;
                if (!string.IsNullOrEmpty(id))
                    viewModelsMap[id] = vm; // O(1) lookup
            }
        }

        private ChatMessageViewModel? LinearFindViewModelById(string messageId)
        {
            // Cheaper than LINQ; avoids delegate/iterator allocations.
            for (int i = 0; i < viewModels.Count; i++)
            {
                var vm = viewModels[i];
                if (vm.Message.MessageId == messageId)
                    return vm;
            }

            return null;
        }

        private ChatMessageViewModel? FindViewModelById(string messageId)
        {
            if (viewModelsMap != null && viewModelsMap.TryGetValue(messageId, out var vm))
                return vm;

            return LinearFindViewModelById(messageId); // safe fallback when index is disabled
        }

        private void ClearTranslationsForCurrentChannel()
        {
            // Bail if translation feature entirely disabled (optional; safe to clear anyway)
            // if (!translationSettings.IsTranslationFeatureActive()) return;

            // Gather all message IDs from the feed (skip the separator)
            var ids = new HashSet<string>(viewModels.Count);
            foreach (var vm in viewModels)
            {
                if (ReferenceEquals(vm, separatorViewModel)) continue;
                if (!string.IsNullOrEmpty(vm.Message.MessageId)) ids.Add(vm.Message.MessageId);
            }

            foreach (string? id in ids)
            {
                translationMemory.Remove(id);
                translationCache.RemoveAllForMessage(id);
            }
        }
    }
}<|MERGE_RESOLUTION|>--- conflicted
+++ resolved
@@ -387,12 +387,7 @@
 
         private void UpdateChannelMessages()
         {
-<<<<<<< HEAD
-            if (currentChannelService.CurrentChannel == null ||
-                currentChannelService.UserStateService == null)
-=======
             if (currentChannelService.UserStateService == null)
->>>>>>> 61091430
             {
                 ReportHub.LogWarning(ReportCategory.CHAT_HISTORY, $"{nameof(UpdateChannelMessages)} called but User State Service is NOT set. Aborting.");
                 return;
