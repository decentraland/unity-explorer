using System;
using Cysharp.Threading.Tasks;
using DCL.Chat.ControllerShowParams;
using DCL.UI.SharedSpaceManager;
using MVC;
using System.Threading;
using DCL.Chat.ChatCommands;
using DCL.Chat.ChatFriends;
using DCL.Chat.ChatInput;
using DCL.Chat.ChatMessages;
using DCL.Chat.ChatServices;
using DCL.Chat.ChatServices.ChatContextService;
using DCL.Chat.ChatStates;
using DCL.Chat.EventBus;
using DCL.Chat.History;
using DCL.Chat.MessageBus;
using DCL.Communities;
using DCL.Translation.Settings;
using DCL.UI.Profiles.Helpers;
using UnityEngine.InputSystem;
using Utility;

namespace DCL.Chat
{
    public class ChatMainController : ControllerBase<ChatMainView, ChatControllerShowParams>,
                                  IControllerInSharedSpace<ChatMainView, ChatControllerShowParams>
    {
        private readonly IEventBus eventBus;
        private readonly ChatInputBlockingService chatInputBlockingService;
        private readonly CommandRegistry commandRegistry;
        private readonly ProfileRepositoryWrapper profileRepositoryWrapper;
        private readonly ChatMemberListService chatMemberListService;
        private readonly CommunityDataService communityDataService;
        private readonly CurrentChannelService currentChannelService;
        private readonly ChatConfig.ChatConfig chatConfig;
        private readonly IChatHistory chatHistory;
        private readonly IChatEventBus chatEventBus;
        private readonly IChatMessagesBus chatMessagesBus;
        private readonly IMVCManager mvcManager;
        private ChatStateMachine? chatStateMachine;
        private EventSubscriptionScope uiScope;
        private readonly ChatContextMenuService chatContextMenuService;
        private readonly ITranslationSettings translationSettings;
        private readonly ChatClickDetectionService chatClickDetectionService;
        public event IPanelInSharedSpace.ViewShowingCompleteDelegate? ViewShowingComplete;

        public event Action? PointerEntered;
        public event Action? PointerExited;

        public bool IsVisibleInSharedSpace => chatStateMachine != null &&
                                              !chatStateMachine.IsMinimized &&
                                              !chatStateMachine.IsHidden;

        public bool IsFocused => chatStateMachine != null && chatStateMachine.IsFocused;

        public ChatMainController(ViewFactoryMethod viewFactory,
            ChatConfig.ChatConfig chatConfig,
            IEventBus eventBus,
            IMVCManager mvcManager,
            IChatMessagesBus chatMessagesBus,
            IChatEventBus chatEventBus,
            CurrentChannelService currentChannelService,
            ChatInputBlockingService chatInputBlockingService,
            CommandRegistry commandRegistry,
            IChatHistory chatHistory,
            ProfileRepositoryWrapper profileRepositoryWrapper,
            ChatMemberListService chatMemberListService,
            ChatContextMenuService chatContextMenuService,
            ITranslationSettings translationSettings,
            CommunityDataService communityDataService,
            ChatClickDetectionService chatClickDetectionService) : base(viewFactory)
        {
            this.chatConfig = chatConfig;
            this.eventBus = eventBus;
            this.mvcManager = mvcManager;
            this.chatMessagesBus = chatMessagesBus;
            this.chatEventBus = chatEventBus;
            this.currentChannelService = currentChannelService;
            this.chatInputBlockingService = chatInputBlockingService;
            this.commandRegistry = commandRegistry;
            this.chatHistory = chatHistory;
            this.profileRepositoryWrapper = profileRepositoryWrapper;
            this.chatMemberListService = chatMemberListService;
            this.chatContextMenuService = chatContextMenuService;
            this.translationSettings = translationSettings;
            this.communityDataService = communityDataService;
            this.chatClickDetectionService = chatClickDetectionService;
        }

        public override CanvasOrdering.SortingLayer Layer => CanvasOrdering.SortingLayer.Persistent;

        private CancellationTokenSource initCts;
        protected override void OnViewInstantiated()
        {
            base.OnViewInstantiated();

            uiScope = new EventSubscriptionScope();

            mvcManager.OnViewShowed += OnMvcViewShowed;
            mvcManager.OnViewClosed += OnMvcViewClosed;
            viewInstance!.OnPointerEnterEvent += HandlePointerEnter;
            viewInstance.OnPointerExitEvent += HandlePointerExit;
            DCLInput.Instance.Shortcuts.OpenChatCommandLine.performed += OnOpenChatCommandLineShortcutPerformed;
            DCLInput.Instance.UI.Close.performed += OnUIClose;

            var titleBarPresenter = new ChatTitlebarPresenter(viewInstance.TitlebarView,
                chatConfig,
                eventBus,
                communityDataService,
                currentChannelService,
                chatMemberListService,
                chatContextMenuService,
                translationSettings,
                commandRegistry.GetTitlebarViewModel,
<<<<<<< HEAD
                commandRegistry.DeleteChatHistory,
                commandRegistry.ToggleAutoTranslateCommand);
=======
                commandRegistry.GetCommunityThumbnail,
                commandRegistry.DeleteChatHistory);
>>>>>>> d6abbdb7

            var channelListPresenter = new ChatChannelsPresenter(viewInstance.ConversationToolbarView2,
                eventBus,
                chatEventBus,
                chatHistory,
                currentChannelService,
                communityDataService,
                profileRepositoryWrapper,
                commandRegistry.SelectChannel,
                commandRegistry.CloseChannel,
                commandRegistry.OpenConversation,
                commandRegistry.CreateChannelViewModel);

            var messageFeedPresenter = new ChatMessageFeedPresenter(viewInstance.MessageFeedView,
                eventBus,
                chatHistory,
                currentChannelService,
                chatContextMenuService,
                commandRegistry.GetMessageHistory,
                commandRegistry.CreateMessageViewModel,
                commandRegistry.MarkMessagesAsRead);

            var inputPresenter = new ChatInputPresenter(
                viewInstance.InputView,
                chatConfig,
                eventBus,
                chatEventBus,
                currentChannelService,
                commandRegistry.ResolveInputStateCommand,
                commandRegistry.GetParticipantProfilesCommand,
                profileRepositoryWrapper,
                commandRegistry.SendMessage);

            var memberListPresenter = new ChatMemberListPresenter(
                viewInstance.MemberListView,
                eventBus,
                chatEventBus,
                chatMemberListService,
                chatContextMenuService,
                commandRegistry.GetChannelMembersCommand);

            uiScope.Add(titleBarPresenter);
            uiScope.Add(channelListPresenter);
            uiScope.Add(messageFeedPresenter);
            uiScope.Add(inputPresenter);
            uiScope.Add(memberListPresenter);
            uiScope.Add(chatClickDetectionService);

            var mediator = new ChatUIMediator(
                viewInstance,
                chatConfig,
                titleBarPresenter,
                channelListPresenter,
                messageFeedPresenter,
                inputPresenter,
                memberListPresenter);

            chatStateMachine = new ChatStateMachine(eventBus,
                mediator,
                chatInputBlockingService,
                chatClickDetectionService,
                this);

            uiScope.Add(chatStateMachine);
        }

        private void OnOpenChatCommandLineShortcutPerformed(InputAction.CallbackContext obj)
        {
            if (chatStateMachine == null) return;

            if (!chatStateMachine.IsFocused && (IsVisibleInSharedSpace || chatStateMachine.IsMinimized))
            {
                chatStateMachine.SetFocusState();
                commandRegistry.SelectChannel.SelectNearbyChannelAndInsertAsync("/", CancellationToken.None);
            }
        }

        private void OnUIClose(InputAction.CallbackContext obj)
        {
            if (chatStateMachine == null) return;
            if (chatStateMachine.IsMinimized) return;

            chatStateMachine?.SetVisibility(true);
        }

        protected override void OnViewShow()
        {
            initCts = new CancellationTokenSource();
            commandRegistry.InitializeChat.ExecuteAsync(initCts.Token).Forget();
            chatStateMachine?.OnViewShow();
        }

        public void SetVisibility(bool isVisible)
        {
            chatStateMachine?.SetVisibility(isVisible);
        }

        public void SetFocusState()
        {
            chatStateMachine?.SetFocusState();
        }

        public void ToggleState()
        {
            chatStateMachine?.SetToggleState();
        }

        public async UniTask OnShownInSharedSpaceAsync(CancellationToken ct, ChatControllerShowParams showParams)
        {
            // This method is called when we want to "show" the chat.
            // This can happen when:
            // 1. Toggling from a Minimized state.
            // 2. Another panel (like Friends) that was obscuring the chat is closed.
            if (State == ControllerState.ViewHidden)
            {
                // If the entire controller view is not even active, we can't proceed.
                await UniTask.CompletedTask;
                return;
            }

            // If the chat was fully hidden (e.g., by the Friends panel), transition to Default.
            // If it was minimized, transition to Default or Focused based on the input.
            // The `showParams.Focus` will be true when toggling with Enter/shortcut, and false when returning from another panel.
            chatStateMachine?.SetInitialState(showParams.Focus);

            ViewShowingComplete?.Invoke(this);
            await UniTask.CompletedTask;
        }

        public async UniTask OnHiddenInSharedSpaceAsync(CancellationToken ct)
        {
            chatStateMachine?.Minimize();
            await UniTask.CompletedTask;
        }

        protected override async UniTask WaitForCloseIntentAsync(CancellationToken ct)
        {
            ViewShowingComplete?.Invoke(this);
            await UniTask.WaitUntil(() => State == ControllerState.ViewHidden, PlayerLoopTiming.Update, ct);
        }

        private void HandlePointerEnter() => PointerEntered?.Invoke();
        private void HandlePointerExit() => PointerExited?.Invoke();

        public override void Dispose()
        {
            if (viewInstance != null)
            {
                mvcManager.OnViewShowed -= OnMvcViewShowed;
                mvcManager.OnViewClosed -= OnMvcViewClosed;
                viewInstance.OnPointerEnterEvent -= HandlePointerEnter;
                viewInstance.OnPointerExitEvent -= HandlePointerExit;
                DCLInput.Instance.Shortcuts.OpenChatCommandLine.performed -= OnOpenChatCommandLineShortcutPerformed;
                DCLInput.Instance.UI.Close.performed -= OnUIClose;
            }

            base.Dispose();

            if (initCts != null)
            {
                initCts.Cancel();
                initCts.Dispose();
                initCts = null;
            }

            uiScope?.Dispose();

            chatMemberListService.Dispose();
        }

        private void OnMvcViewShowed(IController controller)
        {
            if (controller is IBlocksChat)
                chatStateMachine?.Minimize();
        }

        private void OnMvcViewClosed(IController controller)
        {
            if (controller is IBlocksChat)
                chatStateMachine?.PopState();
        }
    }
}<|MERGE_RESOLUTION|>--- conflicted
+++ resolved
@@ -112,13 +112,9 @@
                 chatContextMenuService,
                 translationSettings,
                 commandRegistry.GetTitlebarViewModel,
-<<<<<<< HEAD
+                commandRegistry.GetCommunityThumbnail,
                 commandRegistry.DeleteChatHistory,
                 commandRegistry.ToggleAutoTranslateCommand);
-=======
-                commandRegistry.GetCommunityThumbnail,
-                commandRegistry.DeleteChatHistory);
->>>>>>> d6abbdb7
 
             var channelListPresenter = new ChatChannelsPresenter(viewInstance.ConversationToolbarView2,
                 eventBus,
