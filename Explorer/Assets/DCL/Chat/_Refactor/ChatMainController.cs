--- conflicted
+++ resolved
@@ -34,12 +34,7 @@
         private ChatStateMachine? chatStateMachine;
         private EventSubscriptionScope uiScope;
         private readonly ChatContextMenuService chatContextMenuService;
-<<<<<<< HEAD
-
-        private ChatClickDetectionService chatClickDetectionService;
-=======
         private readonly ChatClickDetectionService chatClickDetectionService;
->>>>>>> 96d4657a
         private ChatUserStateBridge chatUserStateBridge;
         public event IPanelInSharedSpace.ViewShowingCompleteDelegate? ViewShowingComplete;
 
@@ -74,12 +69,8 @@
             this.profileRepositoryWrapper = profileRepositoryWrapper;
             this.chatMemberListService = chatMemberListService;
             this.chatContextMenuService = chatContextMenuService;
-<<<<<<< HEAD
-
-=======
             this.chatClickDetectionService = chatClickDetectionService;
-            
->>>>>>> 96d4657a
+
             chatUserStateBridge = new ChatUserStateBridge(userStateEventBus, eventBus, currentChannelService);
         }
 
@@ -97,15 +88,9 @@
 
             chatMemberListService.Start();
 
-<<<<<<< HEAD
             // Ignore buttons that would lead to the conflicting state
             // TODO find a better way to handle this
             chatClickDetectionService = new ChatClickDetectionService((RectTransform)viewInstance.transform,
-=======
-            chatClickDetectionService.Initialize(viewInstance.transform as RectTransform,
-                elementsToIgnore: new List<Transform>
-            {
->>>>>>> 96d4657a
                 viewInstance.TitlebarView.CloseChatButton.transform,
                 viewInstance.TitlebarView.CloseMemberListButton.transform,
                 viewInstance.TitlebarView.OpenMemberListButton.transform,
@@ -188,11 +173,6 @@
 
         public async UniTask OnShownInSharedSpaceAsync(CancellationToken ct, ChatControllerShowParams showParams)
         {
-<<<<<<< HEAD
-            //SetVisibility(true);
-
-=======
->>>>>>> 96d4657a
             if (State != ControllerState.ViewHidden)
             {
                 chatStateMachine?.SetInitialState(showParams.Focus);
