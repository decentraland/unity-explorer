--- conflicted
+++ resolved
@@ -13,15 +13,11 @@
 using DCL.Chat.ChatStates;
 using DCL.Chat.EventBus;
 using DCL.Chat.History;
-using DCL.Chat.MessageBus;
 using DCL.Communities;
 using DCL.Communities.CommunitiesDataProvider;
 using DCL.UI.Profiles.Helpers;
-<<<<<<< HEAD
 using DCL.VoiceChat;
-=======
 using System.Collections.Generic;
->>>>>>> a2456428
 using UnityEngine.InputSystem;
 using Utility;
 
@@ -40,21 +36,18 @@
         private readonly ChatConfig.ChatConfig chatConfig;
         private readonly IChatHistory chatHistory;
         private readonly IChatEventBus chatEventBus;
-        private readonly IChatMessagesBus chatMessagesBus;
         private readonly IVoiceChatOrchestrator voiceChatOrchestrator;
         private readonly IMVCManager mvcManager;
         private readonly ChatContextMenuService chatContextMenuService;
         private readonly ChatClickDetectionService chatClickDetectionService;
-<<<<<<< HEAD
         private readonly CommunitiesDataProvider communityDataProvider;
 
         private ChatStateMachine? chatStateMachine;
         private EventSubscriptionScope uiScope;
-        private CommunityVoiceChatSubTitleButtonController communityVoiceChatSubTitleButtonController;
-
-=======
+        private CommunityVoiceChatSubTitleButtonPresenter communityVoiceChatSubTitleButtonPresenter;
+
         private readonly HashSet<IBlocksChat> chatBlockers = new ();
->>>>>>> a2456428
+
         public event IPanelInSharedSpace.ViewShowingCompleteDelegate? ViewShowingComplete;
 
         public event Action? PointerEntered;
@@ -70,7 +63,6 @@
             ChatConfig.ChatConfig chatConfig,
             IEventBus eventBus,
             IMVCManager mvcManager,
-            IChatMessagesBus chatMessagesBus,
             IChatEventBus chatEventBus,
             CurrentChannelService currentChannelService,
             ChatInputBlockingService chatInputBlockingService,
@@ -87,7 +79,6 @@
             this.chatConfig = chatConfig;
             this.eventBus = eventBus;
             this.mvcManager = mvcManager;
-            this.chatMessagesBus = chatMessagesBus;
             this.chatEventBus = chatEventBus;
             this.currentChannelService = currentChannelService;
             this.chatInputBlockingService = chatInputBlockingService;
@@ -118,7 +109,7 @@
             DCLInput.Instance.Shortcuts.OpenChatCommandLine.performed += OnOpenChatCommandLineShortcutPerformed;
             DCLInput.Instance.UI.Close.performed += OnUIClose;
 
-            communityVoiceChatSubTitleButtonController = new CommunityVoiceChatSubTitleButtonController(
+            communityVoiceChatSubTitleButtonPresenter = new CommunityVoiceChatSubTitleButtonPresenter(
                 viewInstance.CommunityStreamSubTitleButton,
                 voiceChatOrchestrator,
                 currentChannelService.CurrentChannelProperty,
@@ -196,7 +187,7 @@
                 messageFeedPresenter,
                 inputPresenter,
                 memberListPresenter,
-                communityVoiceChatSubTitleButtonController);
+                communityVoiceChatSubTitleButtonPresenter);
 
             chatStateMachine = new ChatStateMachine(eventBus,
                 mediator,
@@ -310,12 +301,8 @@
             uiScope?.Dispose();
 
             chatMemberListService.Dispose();
-<<<<<<< HEAD
-
-            communityVoiceChatSubTitleButtonController?.Dispose();
-=======
+            communityVoiceChatSubTitleButtonPresenter?.Dispose();
             chatBlockers.Clear();
->>>>>>> a2456428
         }
 
         private void OnMvcViewShowed(IController controller)
