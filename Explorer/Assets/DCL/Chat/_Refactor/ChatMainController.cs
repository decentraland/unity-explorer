using System;
using Cysharp.Threading.Tasks;
using DCL.Chat.ControllerShowParams;
using DCL.UI.SharedSpaceManager;
using MVC;
using System.Threading;
using DCL.Chat.ChatCommands;
using DCL.Chat.ChatFriends;
using DCL.Chat.ChatInput;
using DCL.Chat.ChatMessages;
using DCL.Chat.ChatServices;
using DCL.Chat.ChatServices.ChatContextService;
using DCL.Chat.ChatStates;
using DCL.Chat.EventBus;
using DCL.Chat.History;
using DCL.Communities;
<<<<<<< HEAD
using DCL.Translation.Service.Memory;
using DCL.Translation.Settings;
=======
using DCL.Communities.CommunitiesDataProvider;
>>>>>>> 94f89070
using DCL.UI.Profiles.Helpers;
using DCL.VoiceChat;
using System.Collections.Generic;
using UnityEngine.InputSystem;
using Utility;

namespace DCL.Chat
{
    public class ChatMainController : ControllerBase<ChatMainView, ChatControllerShowParams>,
                                  IControllerInSharedSpace<ChatMainView, ChatControllerShowParams>
    {
        private readonly IEventBus eventBus;
        private readonly ChatInputBlockingService chatInputBlockingService;
        private readonly CommandRegistry commandRegistry;
        private readonly ProfileRepositoryWrapper profileRepositoryWrapper;
        private readonly ChatMemberListService chatMemberListService;
        private readonly CommunityDataService communityDataService;
        private readonly CurrentChannelService currentChannelService;
        private readonly ChatConfig.ChatConfig chatConfig;
        private readonly IChatHistory chatHistory;
        private readonly IChatEventBus chatEventBus;
        private readonly IVoiceChatOrchestrator voiceChatOrchestrator;
        private readonly IMVCManager mvcManager;
        private readonly ChatContextMenuService chatContextMenuService;
        private readonly ITranslationSettings translationSettings;
        private readonly ITranslationMemory translationMemory;
        private readonly ChatClickDetectionService chatClickDetectionService;
        private readonly CommunitiesDataProvider communityDataProvider;

        private ChatStateMachine? chatStateMachine;
        private EventSubscriptionScope uiScope;
        private CommunityVoiceChatSubTitleButtonPresenter communityVoiceChatSubTitleButtonPresenter;

        private readonly HashSet<IBlocksChat> chatBlockers = new ();

        public event IPanelInSharedSpace.ViewShowingCompleteDelegate? ViewShowingComplete;

        public event Action? PointerEntered;
        public event Action? PointerExited;

        public bool IsVisibleInSharedSpace => chatStateMachine != null &&
                                              !chatStateMachine.IsMinimized &&
                                              !chatStateMachine.IsHidden;

        public bool IsFocused => chatStateMachine != null && chatStateMachine.IsFocused;

        public ChatMainController(ViewFactoryMethod viewFactory,
            ChatConfig.ChatConfig chatConfig,
            IEventBus eventBus,
            IMVCManager mvcManager,
            IChatEventBus chatEventBus,
            CurrentChannelService currentChannelService,
            ChatInputBlockingService chatInputBlockingService,
            CommandRegistry commandRegistry,
            IChatHistory chatHistory,
            ProfileRepositoryWrapper profileRepositoryWrapper,
            ChatMemberListService chatMemberListService,
            ChatContextMenuService chatContextMenuService,
            CommunityDataService communityDataService,
<<<<<<< HEAD
            ITranslationSettings translationSettings,
            ITranslationMemory translationMemory,
            ChatClickDetectionService chatClickDetectionService) : base(viewFactory)
=======
            ChatClickDetectionService chatClickDetectionService,
            IVoiceChatOrchestrator voiceChatOrchestrator,
            CommunitiesDataProvider communityDataProvider) : base(viewFactory)
>>>>>>> 94f89070
        {
            this.chatConfig = chatConfig;
            this.eventBus = eventBus;
            this.mvcManager = mvcManager;
            this.chatEventBus = chatEventBus;
            this.currentChannelService = currentChannelService;
            this.chatInputBlockingService = chatInputBlockingService;
            this.commandRegistry = commandRegistry;
            this.chatHistory = chatHistory;
            this.profileRepositoryWrapper = profileRepositoryWrapper;
            this.chatMemberListService = chatMemberListService;
            this.chatContextMenuService = chatContextMenuService;
            this.translationSettings = translationSettings;
            this.communityDataService = communityDataService;
            this.translationMemory = translationMemory;
            this.chatClickDetectionService = chatClickDetectionService;
            this.voiceChatOrchestrator = voiceChatOrchestrator;
            this.communityDataProvider = communityDataProvider;
        }

        public override CanvasOrdering.SortingLayer Layer => CanvasOrdering.SortingLayer.Persistent;

        private CancellationTokenSource initCts;
        protected override void OnViewInstantiated()
        {
            base.OnViewInstantiated();

            uiScope = new EventSubscriptionScope();

            mvcManager.OnViewShowed += OnMvcViewShowed;
            mvcManager.OnViewClosed += OnMvcViewClosed;
            viewInstance!.OnPointerEnterEvent += HandlePointerEnter;
            viewInstance.OnPointerExitEvent += HandlePointerExit;
            DCLInput.Instance.Shortcuts.OpenChatCommandLine.performed += OnOpenChatCommandLineShortcutPerformed;
            DCLInput.Instance.UI.Close.performed += OnUIClose;

            communityVoiceChatSubTitleButtonPresenter = new CommunityVoiceChatSubTitleButtonPresenter(
                viewInstance.JoinCommunityLiveStreamSubTitleButton,
                voiceChatOrchestrator,
                currentChannelService.CurrentChannelProperty,
                communityDataProvider);


            var titleBarPresenter = new ChatTitlebarPresenter(
                viewInstance.TitlebarView,
                chatConfig,
                eventBus,
                communityDataService,
                currentChannelService,
                chatMemberListService,
                chatContextMenuService,
                translationSettings,
                commandRegistry.GetTitlebarViewModel,
<<<<<<< HEAD
                commandRegistry.DeleteChatHistory,
                commandRegistry.ToggleAutoTranslateCommand,
                commandRegistry.GetCommunityThumbnail);
=======
                commandRegistry.GetCommunityThumbnail,
                commandRegistry.DeleteChatHistory,
                voiceChatOrchestrator,
                chatEventBus,
                commandRegistry.GetUserCallStatusCommand);

>>>>>>> 94f89070

            var channelListPresenter = new ChatChannelsPresenter(viewInstance.ConversationToolbarView2,
                eventBus,
                chatEventBus,
                chatHistory,
                currentChannelService,
                communityDataService,
                profileRepositoryWrapper,
                commandRegistry.SelectChannel,
                commandRegistry.CloseChannel,
                commandRegistry.OpenConversation,
                commandRegistry.CreateChannelViewModel);

            var messageFeedPresenter = new ChatMessageFeedPresenter(viewInstance.MessageFeedView,
                eventBus,
                chatHistory,
                chatConfig,
                currentChannelService,
                chatContextMenuService,
                translationMemory,
                translationSettings,
                commandRegistry.GetMessageHistory,
                commandRegistry.CreateMessageViewModel,
                commandRegistry.MarkMessagesAsRead,
                commandRegistry.TranslateMessageCommand,
                commandRegistry.RevertToOriginalCommand,
                commandRegistry.CopyMessageCommand);

            var inputPresenter = new ChatInputPresenter(
                viewInstance.InputView,
                chatConfig,
                eventBus,
                chatEventBus,
                currentChannelService,
                commandRegistry.ResolveInputStateCommand,
                commandRegistry.GetParticipantProfilesCommand,
                profileRepositoryWrapper,
                commandRegistry.SendMessage);

            var memberListPresenter = new ChatMemberListPresenter(
                viewInstance.MemberListView,
                eventBus,
                chatEventBus,
                chatMemberListService,
                chatContextMenuService,
                commandRegistry.GetChannelMembersCommand);

            uiScope.Add(titleBarPresenter);
            uiScope.Add(channelListPresenter);
            uiScope.Add(messageFeedPresenter);
            uiScope.Add(inputPresenter);
            uiScope.Add(memberListPresenter);
            uiScope.Add(chatClickDetectionService);

            var mediator = new ChatUIMediator(
                viewInstance,
                chatConfig,
                titleBarPresenter,
                channelListPresenter,
                messageFeedPresenter,
                inputPresenter,
                memberListPresenter,
                communityVoiceChatSubTitleButtonPresenter);

            chatStateMachine = new ChatStateMachine(eventBus,
                mediator,
                chatInputBlockingService,
                chatClickDetectionService,
                this);

            uiScope.Add(chatStateMachine);
        }

        private void OnOpenChatCommandLineShortcutPerformed(InputAction.CallbackContext obj)
        {
            if (chatStateMachine == null) return;

            if (!chatStateMachine.IsFocused && (IsVisibleInSharedSpace || chatStateMachine.IsMinimized))
            {
                chatStateMachine.SetFocusState();
                commandRegistry.SelectChannel.SelectNearbyChannelAndInsertAsync("/", CancellationToken.None);
            }
        }

        private void OnUIClose(InputAction.CallbackContext obj)
        {
            if (chatStateMachine == null) return;
            if (chatStateMachine.IsMinimized) return;
            if (chatBlockers.Count > 0) return;

            chatStateMachine?.SetVisibility(true);
        }

        protected override void OnViewShow()
        {
            initCts = new CancellationTokenSource();
            commandRegistry.InitializeChat.ExecuteAsync(initCts.Token).Forget();
            chatStateMachine?.OnViewShow();
        }

        public void SetVisibility(bool isVisible)
        {
            chatStateMachine?.SetVisibility(isVisible);
        }

        public void SetFocusState()
        {
            chatStateMachine?.SetFocusState();
        }

        public void ToggleState()
        {
            chatStateMachine?.SetToggleState();
        }

        public async UniTask OnShownInSharedSpaceAsync(CancellationToken ct, ChatControllerShowParams showParams)
        {
            // This method is called when we want to "show" the chat.
            // This can happen when:
            // 1. Toggling from a Minimized state.
            // 2. Another panel (like Friends) that was obscuring the chat is closed.
            if (State == ControllerState.ViewHidden)
            {
                // If the entire controller view is not even active, we can't proceed.
                await UniTask.CompletedTask;
                return;
            }

            // If the chat was fully hidden (e.g., by the Friends panel), transition to Default.
            // If it was minimized, transition to Default or Focused based on the input.
            // The `showParams.Focus` will be true when toggling with Enter/shortcut, and false when returning from another panel.
            chatStateMachine?.SetInitialState(showParams.Focus);

            ViewShowingComplete?.Invoke(this);
            await UniTask.CompletedTask;
        }

        public async UniTask OnHiddenInSharedSpaceAsync(CancellationToken ct)
        {
            chatStateMachine?.Minimize();
            await UniTask.CompletedTask;
        }

        protected override async UniTask WaitForCloseIntentAsync(CancellationToken ct)
        {
            ViewShowingComplete?.Invoke(this);
            await UniTask.WaitUntil(() => State == ControllerState.ViewHidden, PlayerLoopTiming.Update, ct);
        }

        private void HandlePointerEnter() => PointerEntered?.Invoke();
        private void HandlePointerExit() => PointerExited?.Invoke();

        public override void Dispose()
        {
            if (viewInstance != null)
            {
                mvcManager.OnViewShowed -= OnMvcViewShowed;
                mvcManager.OnViewClosed -= OnMvcViewClosed;
                viewInstance.OnPointerEnterEvent -= HandlePointerEnter;
                viewInstance.OnPointerExitEvent -= HandlePointerExit;
                DCLInput.Instance.Shortcuts.OpenChatCommandLine.performed -= OnOpenChatCommandLineShortcutPerformed;
                DCLInput.Instance.UI.Close.performed -= OnUIClose;
            }

            base.Dispose();

            if (initCts != null)
            {
                initCts.Cancel();
                initCts.Dispose();
                initCts = null;
            }

            uiScope?.Dispose();

            chatMemberListService.Dispose();
            communityVoiceChatSubTitleButtonPresenter?.Dispose();
            chatBlockers.Clear();
        }

        private void OnMvcViewShowed(IController controller)
        {
            if (controller is not IBlocksChat blocker) return;

            chatStateMachine?.Minimize();
            chatBlockers.Add(blocker);
        }

        private void OnMvcViewClosed(IController controller)
        {
            if (controller is not IBlocksChat blocker) return;

            chatBlockers.Remove(blocker);

            if (chatBlockers.Count == 0)
                chatStateMachine?.PopState();
        }
    }
}<|MERGE_RESOLUTION|>--- conflicted
+++ resolved
@@ -14,12 +14,9 @@
 using DCL.Chat.EventBus;
 using DCL.Chat.History;
 using DCL.Communities;
-<<<<<<< HEAD
+using DCL.Communities.CommunitiesDataProvider;
 using DCL.Translation.Service.Memory;
 using DCL.Translation.Settings;
-=======
-using DCL.Communities.CommunitiesDataProvider;
->>>>>>> 94f89070
 using DCL.UI.Profiles.Helpers;
 using DCL.VoiceChat;
 using System.Collections.Generic;
@@ -44,8 +41,6 @@
         private readonly IVoiceChatOrchestrator voiceChatOrchestrator;
         private readonly IMVCManager mvcManager;
         private readonly ChatContextMenuService chatContextMenuService;
-        private readonly ITranslationSettings translationSettings;
-        private readonly ITranslationMemory translationMemory;
         private readonly ChatClickDetectionService chatClickDetectionService;
         private readonly CommunitiesDataProvider communityDataProvider;
 
@@ -53,6 +48,8 @@
         private EventSubscriptionScope uiScope;
         private CommunityVoiceChatSubTitleButtonPresenter communityVoiceChatSubTitleButtonPresenter;
 
+        private readonly ITranslationSettings translationSettings;
+        private readonly ITranslationMemory translationMemory;
         private readonly HashSet<IBlocksChat> chatBlockers = new ();
 
         public event IPanelInSharedSpace.ViewShowingCompleteDelegate? ViewShowingComplete;
@@ -79,15 +76,11 @@
             ChatMemberListService chatMemberListService,
             ChatContextMenuService chatContextMenuService,
             CommunityDataService communityDataService,
-<<<<<<< HEAD
-            ITranslationSettings translationSettings,
-            ITranslationMemory translationMemory,
-            ChatClickDetectionService chatClickDetectionService) : base(viewFactory)
-=======
             ChatClickDetectionService chatClickDetectionService,
             IVoiceChatOrchestrator voiceChatOrchestrator,
-            CommunitiesDataProvider communityDataProvider) : base(viewFactory)
->>>>>>> 94f89070
+            CommunitiesDataProvider communityDataProvider,
+            ITranslationSettings translationSettings,
+            ITranslationMemory translationMemory) : base(viewFactory)
         {
             this.chatConfig = chatConfig;
             this.eventBus = eventBus;
@@ -141,18 +134,13 @@
                 chatContextMenuService,
                 translationSettings,
                 commandRegistry.GetTitlebarViewModel,
-<<<<<<< HEAD
-                commandRegistry.DeleteChatHistory,
-                commandRegistry.ToggleAutoTranslateCommand,
-                commandRegistry.GetCommunityThumbnail);
-=======
                 commandRegistry.GetCommunityThumbnail,
                 commandRegistry.DeleteChatHistory,
                 voiceChatOrchestrator,
                 chatEventBus,
-                commandRegistry.GetUserCallStatusCommand);
-
->>>>>>> 94f89070
+                commandRegistry.GetUserCallStatusCommand,
+                commandRegistry.ToggleAutoTranslateCommand);
+
 
             var channelListPresenter = new ChatChannelsPresenter(viewInstance.ConversationToolbarView2,
                 eventBus,
