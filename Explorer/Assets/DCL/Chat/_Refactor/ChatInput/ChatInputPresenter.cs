using System;
using System.Threading;
using Cysharp.Threading.Tasks;
using DCL.Chat;
using DCL.Chat.ChatUseCases;
using DCL.Chat.EventBus;
using DCL.Chat.Services;
using DCL.Emoji;
using DCL.UI.Profiles.Helpers;
using MVC;
using Newtonsoft.Json;
using System.Collections.Generic;
using UnityEngine.TextCore.Text;
using Utilities;
using Utility;
using Utility.Types;
using TextAsset = UnityEngine.TextAsset;

public class ChatInputPresenter : IDisposable
{
<<<<<<< HEAD
    private readonly ChatInputView view;
    private readonly ChatConfig chatConfig;
    private readonly IEventBus eventBus;
=======
>>>>>>> de9be69b
    private readonly ICurrentChannelService currentChannelService;
    private readonly EventSubscriptionScope scope = new();

    private CancellationTokenSource cts = new ();

    private readonly MVCStateMachine<ChatInputState, ChatInputStateContext> fsm;

    public ChatInputPresenter(
        ChatInputView view,
        ChatConfig chatConfig,
        IEventBus eventBus,
        ICurrentChannelService currentChannelService,
        GetParticipantProfilesCommand getParticipantProfilesCommand,
        ProfileRepositoryWrapper profileRepositoryWrapper,
        SendMessageCommand sendMessageCommand)
    {
<<<<<<< HEAD
        this.view = view;
        this.chatConfig = chatConfig;
        this.eventBus = eventBus;
=======
>>>>>>> de9be69b
        this.currentChannelService = currentChannelService;

        var context = new ChatInputStateContext(view, view.inputEventBus, eventBus, getParticipantProfilesCommand, profileRepositoryWrapper, sendMessageCommand,
            CreateEmojiMapping(view.emojiMappingJson, view.emojiPanelConfiguration));

        fsm = new MVCStateMachine<ChatInputState, ChatInputStateContext>(context, new InitializingChatInputState());

        fsm.AddState(new HiddenChatInputState());
        fsm.AddState(new BlockedChatInputState(currentChannelService));
        fsm.AddState(new UnfocusedChatInputState());
        fsm.AddState(new TypingEnabledChatInputState());

        scope.Add(eventBus.Subscribe<ChatEvents.ChannelSelectedEvent>(OnChannelSelected));
        scope.Add(eventBus.Subscribe<ChatEvents.CurrentChannelStateUpdatedEvent>(OnForceRefreshInputState));
    }

    private Dictionary<string, EmojiData> CreateEmojiMapping(TextAsset emojiMappingJson, EmojiPanelConfigurationSO emojiPanelConfiguration)
    {
        Dictionary<string, EmojiData> emojiNameMapping = new ();

        foreach (KeyValuePair<string, string> emojiData in JsonConvert.DeserializeObject<Dictionary<string, string>>(emojiMappingJson.text))
        {
            if (emojiPanelConfiguration.SpriteAsset.GetSpriteIndexFromName(emojiData.Value.ToUpper()) == -1)
                continue;

            emojiNameMapping.Add(emojiData.Key, new EmojiData($"\\U000{emojiData.Value.ToUpper()}", emojiData.Key));
        }

        return emojiNameMapping;
    }

    public void ShowUnfocused()
    {
        fsm.ChangeState<UnfocusedChatInputState>();
    }

    public void Hide()
    {
        fsm.ChangeState<HiddenChatInputState>();
    }

    public async UniTaskVoid ShowFocusedAsync()
    {
        cts = cts.SafeRestart();

        fsm.ChangeState<InitializingChatInputState>();

        Result<ChatUserStateUpdater.ChatUserState> result = await currentChannelService.ResolveInputStateAsync(cts.Token);

        if (result is { Success: true, Value: ChatUserStateUpdater.ChatUserState.CONNECTED })
            fsm.ChangeState<TypingEnabledChatInputState>();
        else
            fsm.ChangeState<BlockedChatInputState>();
    }

    private void OnChannelSelected(ChatEvents.ChannelSelectedEvent evt)
    {
        UpdateStateForChannel().Forget();
    }

    private void OnForceRefreshInputState(ChatEvents.CurrentChannelStateUpdatedEvent evt)
    {
        UpdateStateForChannel().Forget();
    }

    public void OnBlur()
    {
        cts.Cancel();
        fsm.ChangeState<UnfocusedChatInputState>();
    }

    public void OnMinimize()
    {
        cts.Cancel();
        fsm.ChangeState<UnfocusedChatInputState>();
    }

    private async UniTaskVoid UpdateStateForChannel()
    {
        cts = cts.SafeRestart();

        Result<ChatUserStateUpdater.ChatUserState> result = await currentChannelService.ResolveInputStateAsync(cts.Token);
        fsm.CurrentState.OnBlockedUpdated(result is { Success: true, Value: ChatUserStateUpdater.ChatUserState.CONNECTED });
    }

<<<<<<< HEAD
    private async UniTask<bool> CanTypeInChannelAsync(ChatChannel channel, CancellationToken ct)
    {
        if (channel == null)
        {
            view.SetBlocked("No channel selected.");
            return false;
        }

        switch (channel.ChannelType)
        {
            case ChatChannel.ChatChannelType.NEARBY:
                return true;
            case ChatChannel.ChatChannelType.USER:
                {
                    view.SetBlocked(chatConfig.CheckingUserStatusMessage);
                    var status = await getUserChatStatusCommand.ExecuteAsync(channel.Id.Id, ct);
                    if (ct.IsCancellationRequested) return false;

                    switch (status)
                    {
                        case ChatUserStateUpdater.ChatUserState.CONNECTED:
                            return true;

                        case ChatUserStateUpdater.ChatUserState.BLOCKED_BY_OWN_USER:
                            view.SetBlocked(chatConfig.BlockedByOwnUserMessage);
                            return false;

                        case ChatUserStateUpdater.ChatUserState.PRIVATE_MESSAGES_BLOCKED_BY_OWN_USER:
                            view.SetBlocked(chatConfig.OnlyFriendsOwnUserMessage);
                            return false;

                        case ChatUserStateUpdater.ChatUserState.PRIVATE_MESSAGES_BLOCKED:
                            view.SetBlocked(chatConfig.OnlyFriendsMessage);
                            return false;

                        case ChatUserStateUpdater.ChatUserState.DISCONNECTED:
                        default:
                            view.SetBlocked(chatConfig.UserOfflineMessage);
                            return false;
                    }

                    break;
                }
            default:
                view.SetBlocked("This chat type is not supported yet.");
                return false;
        }
    }
    
=======
>>>>>>> de9be69b
    public void Dispose()
    {
        scope.Dispose();
        cts.Cancel();
        cts.Dispose();
        fsm.Dispose();
    }
}<|MERGE_RESOLUTION|>--- conflicted
+++ resolved
@@ -18,12 +18,6 @@
 
 public class ChatInputPresenter : IDisposable
 {
-<<<<<<< HEAD
-    private readonly ChatInputView view;
-    private readonly ChatConfig chatConfig;
-    private readonly IEventBus eventBus;
-=======
->>>>>>> de9be69b
     private readonly ICurrentChannelService currentChannelService;
     private readonly EventSubscriptionScope scope = new();
 
@@ -33,19 +27,12 @@
 
     public ChatInputPresenter(
         ChatInputView view,
-        ChatConfig chatConfig,
         IEventBus eventBus,
         ICurrentChannelService currentChannelService,
         GetParticipantProfilesCommand getParticipantProfilesCommand,
         ProfileRepositoryWrapper profileRepositoryWrapper,
         SendMessageCommand sendMessageCommand)
     {
-<<<<<<< HEAD
-        this.view = view;
-        this.chatConfig = chatConfig;
-        this.eventBus = eventBus;
-=======
->>>>>>> de9be69b
         this.currentChannelService = currentChannelService;
 
         var context = new ChatInputStateContext(view, view.inputEventBus, eventBus, getParticipantProfilesCommand, profileRepositoryWrapper, sendMessageCommand,
@@ -131,58 +118,6 @@
         fsm.CurrentState.OnBlockedUpdated(result is { Success: true, Value: ChatUserStateUpdater.ChatUserState.CONNECTED });
     }
 
-<<<<<<< HEAD
-    private async UniTask<bool> CanTypeInChannelAsync(ChatChannel channel, CancellationToken ct)
-    {
-        if (channel == null)
-        {
-            view.SetBlocked("No channel selected.");
-            return false;
-        }
-
-        switch (channel.ChannelType)
-        {
-            case ChatChannel.ChatChannelType.NEARBY:
-                return true;
-            case ChatChannel.ChatChannelType.USER:
-                {
-                    view.SetBlocked(chatConfig.CheckingUserStatusMessage);
-                    var status = await getUserChatStatusCommand.ExecuteAsync(channel.Id.Id, ct);
-                    if (ct.IsCancellationRequested) return false;
-
-                    switch (status)
-                    {
-                        case ChatUserStateUpdater.ChatUserState.CONNECTED:
-                            return true;
-
-                        case ChatUserStateUpdater.ChatUserState.BLOCKED_BY_OWN_USER:
-                            view.SetBlocked(chatConfig.BlockedByOwnUserMessage);
-                            return false;
-
-                        case ChatUserStateUpdater.ChatUserState.PRIVATE_MESSAGES_BLOCKED_BY_OWN_USER:
-                            view.SetBlocked(chatConfig.OnlyFriendsOwnUserMessage);
-                            return false;
-
-                        case ChatUserStateUpdater.ChatUserState.PRIVATE_MESSAGES_BLOCKED:
-                            view.SetBlocked(chatConfig.OnlyFriendsMessage);
-                            return false;
-
-                        case ChatUserStateUpdater.ChatUserState.DISCONNECTED:
-                        default:
-                            view.SetBlocked(chatConfig.UserOfflineMessage);
-                            return false;
-                    }
-
-                    break;
-                }
-            default:
-                view.SetBlocked("This chat type is not supported yet.");
-                return false;
-        }
-    }
-    
-=======
->>>>>>> de9be69b
     public void Dispose()
     {
         scope.Dispose();
