--- conflicted
+++ resolved
@@ -8,57 +8,17 @@
 
 namespace DCL.Chat.ChatViews
 {
-<<<<<<< HEAD
-    public event Action? OnCloseRequested;
-    public event Action? OnMembersRequested;
-    public event Action? OnContextMenuRequested;
-    public event Action<TitlebarViewMode>? OnProfileContextMenuRequested;
-
-    public Button ButtonClose => buttonClose;
-    public Button ButtonOpenMembers => buttonOpenMembers;
-    public Button ButtonOpenContextMenu => buttonOpenContextMenu;
-    public Button ButtonOpenProfileContextMenu => buttonOpenProfileContextMenu;
-
-    [SerializeField] private Button buttonClose;
-    [SerializeField] private Button buttonOpenMembers;
-    [SerializeField] private Button buttonOpenContextMenu;
-    [SerializeField] private Button buttonOpenProfileContextMenu;
-    [SerializeField] private TMP_Text textChannelName;
-    [SerializeField] private TMP_Text textMembersCount;
-    [SerializeField] private ChatProfileView chatProfileView;
-    [SerializeField] private GameObject nearbyElementsContainer;
-
-    private TitlebarViewMode currentViewMode;
-    private ChatTitlebarViewModel currentTitlebarViewModel;
-
-    [SerializeField]
-    private Image connectionStatusIndicator;
-
-    [Range(0.0f, 1.0f)]
-    [SerializeField] private float offlineThumbnailGreyOutOpacity = 0.6f;
-    
-    private void Awake()
-=======
     public class ChatDefaultTitlebarView : MonoBehaviour
->>>>>>> 273b1b7b
     {
         public event Action? OnCloseRequested;
         public event Action? OnMembersRequested;
         public event Action? OnContextMenuRequested;
         public event Action<TitlebarViewMode>? OnProfileContextMenuRequested;
 
-<<<<<<< HEAD
-    public void Setup(ChatTitlebarViewModel model)
-    {
-        currentTitlebarViewModel = model;
-        currentViewMode = model.ViewMode;
-        textChannelName.text = model.Username;
-=======
         public Button ButtonClose => buttonClose;
         public Button ButtonOpenMembers => buttonOpenMembers;
         public Button ButtonOpenContextMenu => buttonOpenContextMenu;
         public Button ButtonOpenProfileContextMenu => buttonOpenProfileContextMenu;
->>>>>>> 273b1b7b
 
         [SerializeField] private Button buttonClose;
         [SerializeField] private Button buttonOpenMembers;
@@ -70,26 +30,25 @@
         [SerializeField] private GameObject nearbyElementsContainer;
 
         private TitlebarViewMode currentViewMode;
+        private ChatTitlebarViewModel currentTitlebarViewModel;
+
+        [SerializeField]
+        private Image connectionStatusIndicator;
+
+        [Range(0.0f, 1.0f)]
+        [SerializeField] private float offlineThumbnailGreyOutOpacity = 0.6f;
 
         private void Awake()
         {
-<<<<<<< HEAD
-            chatProfileView.gameObject.SetActive(false);
-            nearbyElementsContainer.SetActive(false);
-            connectionStatusIndicator.gameObject.SetActive(false);
-            if (model.ViewMode == TitlebarViewMode.DirectMessage)
-                buttonOpenMembers.gameObject.SetActive(false);
-            return;
-=======
             buttonOpenContextMenu.onClick.AddListener(() => OnContextMenuRequested?.Invoke());
             buttonOpenProfileContextMenu.onClick.AddListener(() => OnProfileContextMenuRequested?.Invoke(currentViewMode));
             buttonClose.onClick.AddListener(() => OnCloseRequested?.Invoke());
             buttonOpenMembers.onClick.AddListener(() => OnMembersRequested?.Invoke());
->>>>>>> 273b1b7b
         }
 
         public void Setup(ChatTitlebarViewModel model)
         {
+            currentTitlebarViewModel = model;
             currentViewMode = model.ViewMode;
             textChannelName.text = model.Username;
 
@@ -98,26 +57,13 @@
 
             buttonOpenMembers.gameObject.SetActive(shouldShowMembersButton);
 
-<<<<<<< HEAD
-        buttonOpenProfileContextMenu.interactable = model.ViewMode is TitlebarViewMode.Community or TitlebarViewMode.DirectMessage;
-
-        if (model.ViewMode == TitlebarViewMode.DirectMessage)
-        {
-            SetConnectionStatus(model.IsOnline);
-        }
-        else
-        {
-            SetConnectionStatus(true);
-            connectionStatusIndicator.gameObject.SetActive(false);
-=======
             if (model.Thumbnail.Value.ThumbnailState is ProfileThumbnailViewModel.State.LOADING or ProfileThumbnailViewModel.State.NOT_BOUND)
             {
                 chatProfileView.gameObject.SetActive(false);
                 nearbyElementsContainer.SetActive(false);
-
+                connectionStatusIndicator.gameObject.SetActive(false);
                 if (model.ViewMode == TitlebarViewMode.DirectMessage)
                     buttonOpenMembers.gameObject.SetActive(false);
-
                 return;
             }
 
@@ -130,28 +76,27 @@
             if (showProfile)
                 chatProfileView.Setup(model);
 
-            if (model.ViewMode == TitlebarViewMode.Community ||
-                model.ViewMode == TitlebarViewMode.DirectMessage) { buttonOpenProfileContextMenu.interactable = true; }
-            else { buttonOpenProfileContextMenu.interactable = false; }
->>>>>>> 273b1b7b
+            buttonOpenProfileContextMenu.interactable = model.ViewMode is TitlebarViewMode.Community or TitlebarViewMode.DirectMessage;
+
+            if (model.ViewMode == TitlebarViewMode.DirectMessage)
+            {
+                SetConnectionStatus(model.IsOnline);
+            }
+            else
+            {
+                SetConnectionStatus(true);
+                connectionStatusIndicator.gameObject.SetActive(false);
+            }
         }
 
-<<<<<<< HEAD
-    public void SetConnectionStatus(bool isOnline)
-    {
-        connectionStatusIndicator.gameObject.SetActive(isOnline);
-        if (chatProfileView != null)
-            chatProfileView.SetConnectionStatus(isOnline, offlineThumbnailGreyOutOpacity);
+        public void SetConnectionStatus(bool isOnline)
+        {
+            connectionStatusIndicator.gameObject.SetActive(isOnline);
+            if (chatProfileView != null)
+                chatProfileView.SetConnectionStatus(isOnline, offlineThumbnailGreyOutOpacity);
+        }
+
+        public void SetMemberCount(string count) => textMembersCount.text = count;
+        public void Activate(bool activate) => gameObject.SetActive(activate);
     }
-
-    public void SetMemberCount(string count) => textMembersCount.text = count;
-    public void Activate(bool activate) => gameObject.SetActive(activate);
-=======
-        public void SetMemberCount(string count) =>
-            textMembersCount.text = count;
-
-        public void Activate(bool activate) =>
-            gameObject.SetActive(activate);
-    }
->>>>>>> 273b1b7b
 }