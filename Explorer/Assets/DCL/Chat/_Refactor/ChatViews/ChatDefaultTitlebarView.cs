--- conflicted
+++ resolved
@@ -122,11 +122,7 @@
                 nearbyAutoTranslateIndicator.SetActive(isVisible);
         }
 
-<<<<<<< HEAD
         private void SetConnectionStatus(bool isOnline)
-=======
-        public void SetConnectionStatus(bool isOnline)
->>>>>>> de5ee5b4
         {
             connectionStatusIndicator.gameObject.SetActive(isOnline);
             if (chatProfileView != null)
