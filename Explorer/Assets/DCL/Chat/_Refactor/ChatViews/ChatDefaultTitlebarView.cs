using System;
using DCL.Chat;
using DCL.Chat.ChatViewModels;
using DCL.UI.ProfileElements;
using TMPro;
using UnityEngine;
using UnityEngine.UI;

public class ChatDefaultTitlebarView : MonoBehaviour
{
    public event Action? OnCloseRequested;
    public event Action? OnMembersRequested;
    public event Action? OnContextMenuRequested;
    public event Action? OnProfileContextMenuRequested;

    public Button ButtonClose => buttonClose;
    public Button ButtonOpenMembers => buttonOpenMembers;
    public Button ButtonOpenContextMenu => buttonOpenContextMenu;
    public Button ButtonOpenProfileContextMenu => buttonOpenProfileContextMenu;

    [SerializeField] private Button buttonClose;
    [SerializeField] private Button buttonOpenMembers;
    [SerializeField] private Button buttonOpenContextMenu;
    [SerializeField] private Button buttonOpenProfileContextMenu;
    [SerializeField] private TMP_Text textChannelName;
    [SerializeField] private TMP_Text textMembersCount;
    [SerializeField] private ChatProfileView chatProfileView;
    [SerializeField] private GameObject nearbyElementsContainer;

    private void Awake()
    {
        buttonOpenContextMenu.onClick.AddListener(() => OnContextMenuRequested?.Invoke());
        buttonOpenProfileContextMenu.onClick.AddListener(() => OnProfileContextMenuRequested?.Invoke());
        buttonClose.onClick.AddListener(() => OnCloseRequested?.Invoke());
        buttonOpenMembers.onClick.AddListener(() => OnMembersRequested?.Invoke());
    }

    public void Setup(ChatTitlebarViewModel model)
    {
<<<<<<< HEAD
        if (model.Thumbnail.Value.ThumbnailState == ProfileThumbnailViewModel.State.LOADING)
=======
        textChannelName.text = model.Username;

        bool shouldShowMembersButton = model.ViewMode == TitlebarViewMode.Nearby ||
                                       model.ViewMode == TitlebarViewMode.Community;

        buttonOpenMembers.gameObject.SetActive(shouldShowMembersButton);

        if (model.IsLoadingProfile)
>>>>>>> 575bcc92
        {
            chatProfileView.gameObject.SetActive(false);
            nearbyElementsContainer.SetActive(false);
            if (model.ViewMode == TitlebarViewMode.DirectMessage)
                buttonOpenMembers.gameObject.SetActive(false);
            return;
        }

<<<<<<< HEAD
        textChannelName.text = model.Username;

        bool isDirectMessage = model.ViewMode == Mode.DirectMessage;
        chatProfileView.gameObject.SetActive(isDirectMessage);
        nearbyElementsContainer.SetActive(!isDirectMessage);
        buttonOpenMembers.gameObject.SetActive(!isDirectMessage);

        if (isDirectMessage)
            chatProfileView.Setup(model);
=======
        bool showProfile = model.ViewMode == TitlebarViewMode.DirectMessage ||
                           model.ViewMode == TitlebarViewMode.Community;

        chatProfileView.gameObject.SetActive(showProfile);
        nearbyElementsContainer.SetActive(model.ViewMode == TitlebarViewMode.Nearby);

        if (showProfile)
        {
            chatProfileView.Setup(model);
        }

        buttonOpenProfileContextMenu.interactable
            = model.ViewMode == TitlebarViewMode.DirectMessage;
>>>>>>> 575bcc92
    }
    
    public void SetMemberCount(string count) => textMembersCount.text = count;
    public void Activate(bool activate) => gameObject.SetActive(activate);
}<|MERGE_RESOLUTION|>--- conflicted
+++ resolved
@@ -37,9 +37,6 @@
 
     public void Setup(ChatTitlebarViewModel model)
     {
-<<<<<<< HEAD
-        if (model.Thumbnail.Value.ThumbnailState == ProfileThumbnailViewModel.State.LOADING)
-=======
         textChannelName.text = model.Username;
 
         bool shouldShowMembersButton = model.ViewMode == TitlebarViewMode.Nearby ||
@@ -47,8 +44,7 @@
 
         buttonOpenMembers.gameObject.SetActive(shouldShowMembersButton);
 
-        if (model.IsLoadingProfile)
->>>>>>> 575bcc92
+        if (model.Thumbnail.Value.ThumbnailState == ProfileThumbnailViewModel.State.LOADING)
         {
             chatProfileView.gameObject.SetActive(false);
             nearbyElementsContainer.SetActive(false);
@@ -57,17 +53,6 @@
             return;
         }
 
-<<<<<<< HEAD
-        textChannelName.text = model.Username;
-
-        bool isDirectMessage = model.ViewMode == Mode.DirectMessage;
-        chatProfileView.gameObject.SetActive(isDirectMessage);
-        nearbyElementsContainer.SetActive(!isDirectMessage);
-        buttonOpenMembers.gameObject.SetActive(!isDirectMessage);
-
-        if (isDirectMessage)
-            chatProfileView.Setup(model);
-=======
         bool showProfile = model.ViewMode == TitlebarViewMode.DirectMessage ||
                            model.ViewMode == TitlebarViewMode.Community;
 
@@ -81,9 +66,8 @@
 
         buttonOpenProfileContextMenu.interactable
             = model.ViewMode == TitlebarViewMode.DirectMessage;
->>>>>>> 575bcc92
     }
-    
+
     public void SetMemberCount(string count) => textMembersCount.text = count;
     public void Activate(bool activate) => gameObject.SetActive(activate);
 }