%YAML 1.1
%TAG !u! tag:unity3d.com,2011:
--- !u!114 &11400000
MonoBehaviour:
  m_ObjectHideFlags: 0
  m_CorrespondingSourceObject: {fileID: 0}
  m_PrefabInstance: {fileID: 0}
  m_PrefabAsset: {fileID: 0}
  m_GameObject: {fileID: 0}
  m_Enabled: 1
  m_EditorHideFlags: 0
  m_Script: {fileID: 11500000, guid: 54a5db1db376eff428325cc2bd97066f, type: 3}
  m_Name: ChatConfig
  m_EditorClassIdentifier: 
  DCL_SYSTEM_SENDER: DCL System
  communityChatConversationContextMenuSettings: {fileID: 11400000, guid: f0417a22b41fa694aa86da5a95090393, type: 2}
  chatContextMenuSettings: {fileID: 11400000, guid: b821cf7d577b9af40ba1bdf2b51e451d, type: 2}
  <DefaultProfileThumbnail>k__BackingField: {fileID: 21300000, guid: b296cda0724854cf0861c9ff691847c2, type: 3}
  <DefaultCommunityThumbnail>k__BackingField: {fileID: 21300000, guid: 3b627b525f70e419bb278c5d44830db2, type: 3}
  <ClearChatHistoryContextMenuIcon>k__BackingField: {fileID: 21300000, guid: 1fd5346f8c379443886cb2219a95d139, type: 3}
  <TranslateChatMessageContextMenuIcon>k__BackingField: {fileID: 21300000, guid: 7220580171224254d9af79abe883291c, type: 3}
  <SeeOriginalChatMessageContextMenuIcon>k__BackingField: {fileID: 21300000, guid: 7220580171224254d9af79abe883291c, type: 3}
  <CopyChatMessageContextMenuIcon>k__BackingField: {fileID: 21300000, guid: 72892de2c8c434ade8af95e8181962d9, type: 3}
  <ItemPrefab>k__BackingField: {fileID: 7176691815093756675, guid: 918d043c7a901cd458ff04ab88561f38, type: 3}
  <NearbyConversationIcon>k__BackingField: {fileID: 21300000, guid: d2bc0e4246537449fbc27b863cc9b0c3, type: 3}
  <NearbyConversationName>k__BackingField: Nearby
  <PanelsFadeDuration>k__BackingField: 0.4
  <chatEntriesWaitBeforeFading>k__BackingField: 10
  <chatEntriesFadeTime>k__BackingField: 3
  <PanelsFadeEase>k__BackingField: 6
  DeleteChatHistoryContextMenuText: Delete Chat History
  UserOfflineMessage: The user you are trying to message is offline.
  OnlyFriendsMessage: The user you are trying to message only accepts DMs from friends.
  BlockedByOwnUserMessage: To message this user you must first unblock them.
  OnlyFriendsOwnUserMessage: Add this user as a friend to chat, or update your <b><u>DM
    settings</b></u> to connect with everyone.
  CheckingUserStatusMessage: Checking user status...
  InputUnfocusedMessages: Press Enter to chat
  InputFocusedMessages: Write a message
  ProfileFetchErrorMessage: Couldn't fetch user profile. Please try again later.
<<<<<<< HEAD
  ForceEnableTranslations: 0
  DefaultLanguage: 1
  <TranslationMaxRetries>k__BackingField: 1
  <TranslationTimeoutSeconds>k__BackingField: 12
=======
>>>>>>> cc8fbb3f
  <ChatReceiveMessageAudio>k__BackingField: {fileID: 11400000, guid: 1c179628ffe816f4c9be1ba12630f97f, type: 2}
  <ChatReceiveMentionMessageAudio>k__BackingField: {fileID: 11400000, guid: c588f98cfe945864190c601f54ccb4d6, type: 2}
  <ContextMenuOffset>k__BackingField: {x: -220, y: 100}
  <ContextMenuWidth>k__BackingField: 218
  <ElementsSpacing>k__BackingField: 5
  <VerticalPadding>k__BackingField:
    m_Left: 10
    m_Right: 10
    m_Top: 8
    m_Bottom: 16<|MERGE_RESOLUTION|>--- conflicted
+++ resolved
@@ -38,13 +38,10 @@
   InputUnfocusedMessages: Press Enter to chat
   InputFocusedMessages: Write a message
   ProfileFetchErrorMessage: Couldn't fetch user profile. Please try again later.
-<<<<<<< HEAD
   ForceEnableTranslations: 0
   DefaultLanguage: 1
   <TranslationMaxRetries>k__BackingField: 1
   <TranslationTimeoutSeconds>k__BackingField: 12
-=======
->>>>>>> cc8fbb3f
   <ChatReceiveMessageAudio>k__BackingField: {fileID: 11400000, guid: 1c179628ffe816f4c9be1ba12630f97f, type: 2}
   <ChatReceiveMentionMessageAudio>k__BackingField: {fileID: 11400000, guid: c588f98cfe945864190c601f54ccb4d6, type: 2}
   <ContextMenuOffset>k__BackingField: {x: -220, y: 100}
