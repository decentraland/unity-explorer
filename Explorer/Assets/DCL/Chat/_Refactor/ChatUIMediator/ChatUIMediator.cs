--- conflicted
+++ resolved
@@ -12,15 +12,11 @@
         private readonly ChatConfig.ChatConfig config;
         private readonly CommunityVoiceChatSubTitleButtonPresenter subTitleButtonPresenter;
         private readonly IVoiceChatOrchestrator voiceChatOrchestrator;
-        private readonly ChatTitlebarPresenter titleBarPresenter;
-        private readonly ChatChannelsPresenter channelListPresenter;
-        private readonly ChatMessageFeedPresenter messageFeedPresenter;
+        internal readonly ChatTitlebarPresenter titleBarPresenter;
+        internal readonly ChatChannelsPresenter channelListPresenter;
+        internal readonly ChatMessageFeedPresenter messageFeedPresenter;
         internal readonly ChatInputPresenter chatInputPresenter;
-<<<<<<< HEAD
-        private readonly ChatMemberListPresenter memberListPresenter;
-=======
         internal readonly ChatMemberFeedPresenter memberFeedPresenter;
->>>>>>> 2fdc56ea
 
         public ChatUIMediator(
             ChatPanelView panelView,
@@ -55,9 +51,10 @@
             chatInputPresenter.ShowUnfocused();
             memberFeedPresenter.Hide();
 
+            subTitleButtonPresenter.OnMemberListVisibilityChanged(false);
+            subTitleButtonPresenter.Hide();
+
             SetPanelsFocus(isFocused: false, animate);
-
-            subTitleButtonPresenter.Show();
         }
 
         public void SetupForFocusedState()
@@ -70,9 +67,10 @@
             chatInputPresenter.ShowFocusedAsync().Forget();
             memberFeedPresenter.Hide();
 
+            subTitleButtonPresenter.Show();
+            subTitleButtonPresenter.OnMemberListVisibilityChanged(false);
+
             SetPanelsFocus(isFocused: true, animate: false);
-
-            subTitleButtonPresenter.Show();
         }
 
         public void SetupForMembersState()
@@ -80,20 +78,25 @@
             titleBarPresenter.Show();
             titleBarPresenter.ShowMembersView(isMemberListVisible:true);
 
+            subTitleButtonPresenter.OnMemberListVisibilityChanged(true);
             channelListPresenter.Hide();
             messageFeedPresenter.TryDeactivate();
             chatInputPresenter.Hide();
             memberFeedPresenter.Show();
 
+            voiceChatOrchestrator.ChangePanelState(VoiceChatPanelState.FOCUSED, true);
+
             SetPanelsFocus(isFocused: false, animate: false);
-
-            subTitleButtonPresenter.Hide();
         }
 
         public void SetupForMinimizedState()
         {
             titleBarPresenter.Hide();
             titleBarPresenter.ShowMembersView(isMemberListVisible:false);
+            subTitleButtonPresenter.OnMemberListVisibilityChanged(false);
+
+            subTitleButtonPresenter.Hide();
+            voiceChatOrchestrator.ChangePanelState(VoiceChatPanelState.UNFOCUSED, true);
 
             channelListPresenter.Hide();
             messageFeedPresenter.TryDeactivate();
@@ -101,8 +104,6 @@
             chatInputPresenter.ShowUnfocused();
 
             SetPanelsFocus(isFocused: false, animate: true);
-
-            subTitleButtonPresenter.Hide();
         }
 
         public void SetupForHiddenState()
@@ -110,15 +111,16 @@
             titleBarPresenter.Hide();
             titleBarPresenter.ShowMembersView(isMemberListVisible:false);
 
+            subTitleButtonPresenter.Hide();
+
             channelListPresenter.Hide();
             messageFeedPresenter.TryDeactivate();
             chatInputPresenter.Hide();
             memberFeedPresenter.Hide();
 
+            voiceChatOrchestrator.ChangePanelState(VoiceChatPanelState.HIDDEN, true);
+
             SetPanelsFocus(isFocused: false, animate: false);
-
-            voiceChatOrchestrator.ChangePanelState(VoiceChatPanelState.HIDDEN, true);
-            subTitleButtonPresenter.Hide();
         }
 
         internal void SetPanelsFocus(bool isFocused, bool animate)
@@ -130,7 +132,6 @@
             messageFeedPresenter.SetFocusState(isFocused, animate, duration, ease);
             channelListPresenter.SetFocusState(isFocused, animate, duration, ease);
             titleBarPresenter.SetFocusState(isFocused, animate, duration, ease);
-            subTitleButtonPresenter.SetFocusState(isFocused, animate, duration);
         }
     }
 }