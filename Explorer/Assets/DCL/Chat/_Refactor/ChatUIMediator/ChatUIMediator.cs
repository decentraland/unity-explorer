﻿using DCL.Chat.ChatFriends;
using DCL.Chat.ChatInput;
using DCL.Chat.ChatMessages;
using DCL.VoiceChat;
using DG.Tweening;

namespace DCL.Chat
{
    public class ChatUIMediator
    {
        private readonly ChatMainView mainView;
        private readonly ChatConfig.ChatConfig config;
        private readonly CommunityVoiceChatSubTitleButtonPresenter subTitleButtonPresenter;
        private readonly IVoiceChatOrchestrator voiceChatOrchestrator;
        internal readonly ChatTitlebarPresenter titleBarPresenter;
        internal readonly ChatChannelsPresenter channelListPresenter;
        internal readonly ChatMessageFeedPresenter messageFeedPresenter;
        internal readonly ChatInputPresenter chatInputPresenter;
        internal readonly ChatMemberListPresenter memberListPresenter;

        public ChatUIMediator(
            ChatMainView mainView,
            ChatConfig.ChatConfig config,
            ChatTitlebarPresenter titleBarPresenter,
            ChatChannelsPresenter channelListPresenter,
            ChatMessageFeedPresenter messageFeedPresenter,
            ChatInputPresenter chatInputPresenter,
            ChatMemberListPresenter memberListPresenter,
            CommunityVoiceChatSubTitleButtonPresenter subTitleButtonPresenter,
            IVoiceChatOrchestrator voiceChatOrchestrator
            )
        {
            this.mainView = mainView;
            this.config = config;
            this.titleBarPresenter = titleBarPresenter;
            this.channelListPresenter = channelListPresenter;
            this.messageFeedPresenter = messageFeedPresenter;
            this.chatInputPresenter = chatInputPresenter;
            this.memberListPresenter = memberListPresenter;
            this.subTitleButtonPresenter = subTitleButtonPresenter;
            this.voiceChatOrchestrator = voiceChatOrchestrator;
        }

        public void SetupForDefaultState(bool animate)
        {
            titleBarPresenter.Show();
            titleBarPresenter.ShowMembersView(isMemberListVisible:false);

            channelListPresenter.Show();
            messageFeedPresenter.TryActivate();
            chatInputPresenter.ShowUnfocused();
            memberListPresenter.Hide();
            subTitleButtonPresenter.OnMemberListVisibilityChanged(false);

            subTitleButtonPresenter.Hide();
<<<<<<< HEAD
            SetVoiceChatPanelSize(false);
=======
>>>>>>> 0799fa97

            SetPanelsFocus(isFocused: false, animate);
        }

        public void SetupForFocusedState()
        {
            titleBarPresenter.Show();
            titleBarPresenter.ShowMembersView(isMemberListVisible:false);

            channelListPresenter.Show();
            messageFeedPresenter.TryActivate();
            chatInputPresenter.ShowFocusedAsync().Forget();
            memberListPresenter.Hide();
            subTitleButtonPresenter.OnMemberListVisibilityChanged(false);

            subTitleButtonPresenter.Show();
            subTitleButtonPresenter.OnMemberListVisibilityChanged(false);
<<<<<<< HEAD
            SetVoiceChatPanelSize(true);
=======
>>>>>>> 0799fa97

            SetPanelsFocus(isFocused: true, animate: false);
        }

        public void SetupForMembersState()
        {
            titleBarPresenter.Show();
            titleBarPresenter.ShowMembersView(isMemberListVisible:true);

            subTitleButtonPresenter.OnMemberListVisibilityChanged(true);
            channelListPresenter.Hide();
            messageFeedPresenter.TryDeactivate();
            chatInputPresenter.Hide();
            memberListPresenter.Show();
            SetVoiceChatPanelSize(true);

            SetPanelsFocus(isFocused: false, animate: false);
        }

        public void SetupForMinimizedState()
        {
            titleBarPresenter.Hide();
            titleBarPresenter.ShowMembersView(isMemberListVisible:false);
            subTitleButtonPresenter.OnMemberListVisibilityChanged(false);

            subTitleButtonPresenter.Hide();

            channelListPresenter.Hide();
            messageFeedPresenter.TryDeactivate();
            memberListPresenter.Hide();
            chatInputPresenter.ShowUnfocused();
            SetVoiceChatPanelSize(false);

            SetPanelsFocus(isFocused: false, animate: true);
        }

        public void SetupForHiddenState()
        {
            titleBarPresenter.Hide();
            titleBarPresenter.ShowMembersView(isMemberListVisible:false);

            subTitleButtonPresenter.Hide();

            channelListPresenter.Hide();
            messageFeedPresenter.TryDeactivate();
            chatInputPresenter.Hide();
            memberListPresenter.Hide();

            voiceChatOrchestrator.ChangePanelSize(VoiceChatPanelSize.HIDDEN);

            SetPanelsFocus(isFocused: false, animate: false);
        }

        private void SetVoiceChatPanelSize(bool shouldExpand)
        {
            if (voiceChatOrchestrator.CurrentVoiceChatType.Value != VoiceChatType.COMMUNITY) return;

            var currentSize = voiceChatOrchestrator.CurrentVoiceChatPanelSize.Value;
            //When the chat changes focus and the Voice Chat panel is expanded we need to change the size of it
            switch (shouldExpand)
            {
                case false when
                    currentSize is VoiceChatPanelSize.EXPANDED or VoiceChatPanelSize.HIDDEN:
                    voiceChatOrchestrator.ChangePanelSize(VoiceChatPanelSize.EXPANDED_WITHOUT_BUTTONS); break;
                case true when currentSize is VoiceChatPanelSize.EXPANDED_WITHOUT_BUTTONS or VoiceChatPanelSize.HIDDEN:
                    voiceChatOrchestrator.ChangePanelSize(VoiceChatPanelSize.EXPANDED); break;
            }
        }

        internal void SetPanelsFocus(bool isFocused, bool animate)
        {
            float duration = animate ? config.PanelsFadeDuration : 0f;
            Ease ease = config.PanelsFadeEase;

            mainView.SetSharedBackgroundFocusState(isFocused, animate, duration, ease);
            messageFeedPresenter.SetFocusState(isFocused, animate, duration, ease);
            channelListPresenter.SetFocusState(isFocused, animate, duration, ease);
            titleBarPresenter.SetFocusState(isFocused, animate, duration, ease);

            if (voiceChatOrchestrator.CurrentVoiceChatType.Value != VoiceChatType.COMMUNITY) return;

            //When the chat changes focus and the Voice Chat panel is expanded we need to change the size of it
            switch (isFocused)
            {
                case false when
                    voiceChatOrchestrator.CurrentVoiceChatPanelSize.Value == VoiceChatPanelSize.EXPANDED:
                    voiceChatOrchestrator.ChangePanelSize(VoiceChatPanelSize.EXPANDED_WITHOUT_BUTTONS); break;
                case true when voiceChatOrchestrator.CurrentVoiceChatPanelSize.Value == VoiceChatPanelSize.EXPANDED_WITHOUT_BUTTONS:
                    voiceChatOrchestrator.ChangePanelSize(VoiceChatPanelSize.EXPANDED); break;
            }
        }
    }
}<|MERGE_RESOLUTION|>--- conflicted
+++ resolved
@@ -53,10 +53,7 @@
             subTitleButtonPresenter.OnMemberListVisibilityChanged(false);
 
             subTitleButtonPresenter.Hide();
-<<<<<<< HEAD
             SetVoiceChatPanelSize(false);
-=======
->>>>>>> 0799fa97
 
             SetPanelsFocus(isFocused: false, animate);
         }
@@ -74,10 +71,8 @@
 
             subTitleButtonPresenter.Show();
             subTitleButtonPresenter.OnMemberListVisibilityChanged(false);
-<<<<<<< HEAD
+
             SetVoiceChatPanelSize(true);
-=======
->>>>>>> 0799fa97
 
             SetPanelsFocus(isFocused: true, animate: false);
         }
