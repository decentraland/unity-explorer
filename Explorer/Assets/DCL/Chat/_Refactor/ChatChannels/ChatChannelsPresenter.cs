--- conflicted
+++ resolved
@@ -78,11 +78,8 @@
         scope.Add(this.eventBus.Subscribe<ChatEvents.ChannelUpdatedEvent>(OnChannelUpdated));
         scope.Add(this.eventBus.Subscribe<ChatEvents.ChannelAddedEvent>(OnChannelAdded));
         scope.Add(this.eventBus.Subscribe<ChatEvents.ChannelLeftEvent>(OnChannelLeft));
-<<<<<<< HEAD
-=======
         scope.Add(this.eventBus.Subscribe<ChatEvents.MessageReceivedEvent>(OnMessageReceived));
         scope.Add(this.eventBus.Subscribe<ChatEvents.UnreadMessagesUpdatedEvent>(OnUnreadMessagesUpdated));
->>>>>>> 7c844df9
         scope.Add(this.eventBus.Subscribe<ChatEvents.ChannelSelectedEvent>(OnSystemChannelSelected));
     }
 
@@ -148,14 +145,9 @@
         AddChannelToView(evt.Channel);
     }
 
-    private void OnUnreadMessagesUpdated(ChatChannel changedChannel)
-    {
-<<<<<<< HEAD
-        int unreadCount = changedChannel.Messages.Count - changedChannel.ReadMessages;
-        view.SetUnreadMessages(changedChannel.Id.Id, unreadCount);
-=======
+    private void OnUnreadMessagesUpdated(ChatEvents.UnreadMessagesUpdatedEvent evt)
+    {
         view.SetUnreadMessages(evt.ChannelId, evt.Count);
->>>>>>> 7c844df9
     }
 
     private void OnSystemChannelSelected(ChatEvents.ChannelSelectedEvent evt)
@@ -242,13 +234,9 @@
         view.ConversationRemovalRequested -= OnViewConversationRemovalRequested;
 
         chatHistory.ChannelAdded -= OnRuntimeChannelAdded;
-<<<<<<< HEAD
-        chatHistory.ReadMessagesChanged -= OnUnreadMessagesUpdated;
-=======
         chatMessageBus.MessageAdded -= OnMessageAdded;
         chatHistory.ReadMessagesChanged -= OnReadMessagesChanged;
         
->>>>>>> 7c844df9
         chatEventBus.OpenPrivateConversationRequested -= OnOpenConversationUsingUserId;
         chatUserStateEventBus.UserConnectionStateChanged -= OnLiveUserConnectionStateChange;
 
