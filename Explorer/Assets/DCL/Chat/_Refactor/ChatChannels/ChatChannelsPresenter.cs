--- conflicted
+++ resolved
@@ -11,17 +11,10 @@
 {
     private readonly IChatChannelsView view;
     private readonly IEventBus eventBus;
-<<<<<<< HEAD
     private readonly SelectChannelCommand selectChannelCommand;
     private readonly LeaveChannelCommand leaveChannelCommand;
     private readonly CreateChannelViewModelCommand createChannelViewModelCommand;
     
-=======
-    private readonly SelectChannelCommand _selectChannelCommand;
-    private readonly LeaveChannelCommand _leaveChannelCommand;
-    private readonly CreateChannelViewModelCommand _createChannelViewModelCommand;
-
->>>>>>> de9be69b
     private EventSubscriptionScope scope = new();
 
     public ChatChannelsPresenter(IChatChannelsView view,
@@ -35,17 +28,10 @@
         this.view.Initialize(profileRepositoryWrapper);
 
         this.eventBus = eventBus;
-<<<<<<< HEAD
         this.selectChannelCommand = selectChannelCommand;
         this.leaveChannelCommand = leaveChannelCommand;
         this.createChannelViewModelCommand = createChannelViewModelCommand;
         
-=======
-        this._selectChannelCommand = selectChannelCommand;
-        this._leaveChannelCommand = leaveChannelCommand;
-        this._createChannelViewModelCommand = createChannelViewModelCommand;
-
->>>>>>> de9be69b
         view.ConversationSelected += OnViewConversationSelected;
         view.ConversationRemovalRequested += OnViewConversationRemovalRequested;
 
