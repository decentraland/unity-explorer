--- conflicted
+++ resolved
@@ -7,10 +7,8 @@
 using DCL.Chat.History;
 using DCL.Communities;
 using DCL.Profiles;
-using DCL.UI.ProfileElements;
 using DCL.UI.Profiles.Helpers;
 using DCL.Web3;
-using Google.Type;
 using Utility;
 using Color = UnityEngine.Color;
 
@@ -20,33 +18,21 @@
     {
         private readonly IEventBus eventBus;
         private readonly ProfileRepositoryWrapper profileRepository;
-<<<<<<< HEAD
-=======
         private readonly ICommunityDataService communityDataService;
-        private readonly GetProfileThumbnailCommand getProfileThumbnailCommand;
         private readonly GetCommunityThumbnailCommand getCommunityThumbnailCommand;
->>>>>>> 575bcc92
         private readonly ChatConfig chatConfig;
 
         public GetTitlebarViewModelCommand(
             IEventBus eventBus,
             ICommunityDataService communityDataService,
             ProfileRepositoryWrapper profileRepository,
-<<<<<<< HEAD
-=======
-            GetProfileThumbnailCommand getProfileThumbnailCommand,
-            GetCommunityThumbnailCommand getCommunityThumbnailCommand,
->>>>>>> 575bcc92
-            ChatConfig chatConfig)
+            ChatConfig chatConfig,
+            GetCommunityThumbnailCommand getCommunityThumbnailCommand)
         {
             this.eventBus = eventBus;
             this.communityDataService = communityDataService;
             this.profileRepository = profileRepository;
-<<<<<<< HEAD
-=======
-            this.getProfileThumbnailCommand = getProfileThumbnailCommand;
             this.getCommunityThumbnailCommand = getCommunityThumbnailCommand;
->>>>>>> 575bcc92
             this.chatConfig = chatConfig;
         }
 
@@ -59,7 +45,7 @@
                 ChatChannel.ChatChannelType.COMMUNITY => await CreateCommunityViewModelAsync(channel, ct),
                 _ => throw new ArgumentOutOfRangeException()
             };
-            
+
             var viewModel = new ChatTitlebarViewModel();
 
             if (channel.ChannelType == ChatChannel.ChatChannelType.USER)
@@ -81,16 +67,8 @@
                 viewModel.HasClaimedName = profile.HasClaimedName;
                 viewModel.WalletId = profile.WalletId;
                 viewModel.ProfileColor = profile.UserNameColor;
-<<<<<<< HEAD
 
                 await GetProfileThumbnailCommand.Instance.ExecuteAsync(viewModel.Thumbnail, chatConfig.DefaultProfileThumbnail, profile.UserId, profile.Avatar.FaceSnapshotUrl, ct);
-=======
-                viewModel.ProfileSprite = await getProfileThumbnailCommand.ExecuteAsync(
-                    profile.UserId,
-                    profile.Avatar.FaceSnapshotUrl,
-                    ct
-                );
->>>>>>> 575bcc92
             }
             else
             {
