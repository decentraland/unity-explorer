--- conflicted
+++ resolved
@@ -7,6 +7,7 @@
 using DCL.UI.Profiles.Helpers;
 using System;
 using System.Threading;
+using DCL.Chat.ChatServices;
 using UnityEngine;
 using Utility;
 using Color = UnityEngine.Color;
@@ -19,23 +20,15 @@
         private readonly ProfileRepositoryWrapper profileRepository;
         private readonly ICommunityDataService communityDataService;
         private readonly GetCommunityThumbnailCommand getCommunityThumbnailCommand;
-<<<<<<< HEAD
         private readonly GetUserChatStatusCommand getUserChatStatusCommand;
-        private readonly ChatConfig chatConfig;
-=======
         private readonly ChatConfig.ChatConfig chatConfig;
->>>>>>> 273b1b7b
 
         public GetTitlebarViewModelCommand(
             IEventBus eventBus,
             ICommunityDataService communityDataService,
             ProfileRepositoryWrapper profileRepository,
-<<<<<<< HEAD
-            ChatConfig chatConfig,
+            ChatConfig.ChatConfig chatConfig,
             GetUserChatStatusCommand getUserChatStatusCommand,
-=======
-            ChatConfig.ChatConfig chatConfig,
->>>>>>> 273b1b7b
             GetCommunityThumbnailCommand getCommunityThumbnailCommand)
         {
             this.eventBus = eventBus;
@@ -100,7 +93,7 @@
             var viewModel = new ChatTitlebarViewModel
             {
                 ViewMode = TitlebarViewMode.DirectMessage, Id = profile.UserId, Username = profile.Name, HasClaimedName = profile.HasClaimedName,
-                WalletId = profile.WalletId!, ProfileColor = profile.UserNameColor, IsOnline = userStatus == ChatUserStateUpdater.ChatUserState.CONNECTED
+                WalletId = profile.WalletId!, ProfileColor = profile.UserNameColor, IsOnline = userStatus == ChatUserStateService.ChatUserState.CONNECTED
             };
 
             await GetProfileThumbnailCommand.Instance.ExecuteAsync(viewModel.Thumbnail, chatConfig.DefaultProfileThumbnail, profile.UserId, profile.Avatar.FaceSnapshotUrl, ct);
