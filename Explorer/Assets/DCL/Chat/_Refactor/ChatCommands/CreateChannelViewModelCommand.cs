--- conflicted
+++ resolved
@@ -5,11 +5,8 @@
 using DCL.Chat.History;
 using DCL.Communities;
 using DCL.Communities.CommunitiesDataProvider.DTOs;
-<<<<<<< HEAD
 using DCL.Multiplayer.Connections.DecentralandUrls;
-=======
 using DCL.Diagnostics;
->>>>>>> fb54b731
 using DCL.Profiles;
 using DCL.UI.ProfileElements;
 using DCL.UI.Profiles.Helpers;
@@ -39,11 +36,8 @@
             ProfileRepositoryWrapper profileRepository,
             GetUserChatStatusCommand getUserChatStatusCommand,
             GetCommunityThumbnailCommand getCommunityThumbnailCommand,
-<<<<<<< HEAD
-            IDecentralandUrlsSource urlsSource)
-=======
+            IDecentralandUrlsSource urlsSource,
             IVoiceChatOrchestrator voiceChatOrchestrator)
->>>>>>> fb54b731
         {
             this.eventBus = eventBus;
             this.communityDataService = communityDataService;
@@ -51,11 +45,8 @@
             this.profileRepository = profileRepository;
             this.getUserChatStatusCommand = getUserChatStatusCommand;
             this.getCommunityThumbnailCommand = getCommunityThumbnailCommand;
-<<<<<<< HEAD
             this.urlsSource = urlsSource;
-=======
             this.voiceChatOrchestrator = voiceChatOrchestrator;
->>>>>>> fb54b731
         }
 
         public BaseChannelViewModel CreateViewModelAndFetch(ChatChannel channel, CancellationToken ct)
@@ -111,14 +102,10 @@
             if (communityDataService.TryGetCommunity(channel.Id, out GetUserCommunitiesData.CommunityData communityData))
             {
                 viewModel.DisplayName = communityData.name;
-<<<<<<< HEAD
                 viewModel.ImageUrl = string.Format(urlsSource.Url(DecentralandUrl.CommunityThumbnail), communityData.id);
-=======
-                viewModel.ImageUrl = communityData.thumbnails?.raw;
                 viewModel.CommunityConnectionUpdates = voiceChatOrchestrator.CommunityConnectionUpdates(ChatChannel.GetCommunityIdFromChannelId(channel.Id));
                 viewModel.CurrentCommunityCallId = voiceChatOrchestrator.CurrentCommunityId;
                 ReportHub.Log(ReportCategory.COMMUNITY_VOICE_CHAT, $"Created ViewModel for: {communityData.name} -> is Streaming: {viewModel.CommunityConnectionUpdates.Value} - current community ID: {viewModel.CurrentCommunityCallId.Value}");
->>>>>>> fb54b731
 
                 FetchCommunityThumbnailAndUpdateAsync(viewModel, ct).Forget();
             }
