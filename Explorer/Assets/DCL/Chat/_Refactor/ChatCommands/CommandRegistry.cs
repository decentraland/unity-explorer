--- conflicted
+++ resolved
@@ -44,14 +44,11 @@
         public ResetChatCommand ResetChat { get; }
         public RestartChatServicesCommand RestartChatServices { get; }
         public ResolveInputStateCommand ResolveInputStateCommand { get; }
-<<<<<<< HEAD
+        public GetUserCallStatusCommand GetUserCallStatusCommand { get; }
         public ToggleAutoTranslateCommand ToggleAutoTranslateCommand { get; }
         public TranslateMessageCommand TranslateMessageCommand { get; }
         public RevertToOriginalCommand RevertToOriginalCommand { get; }
         public CopyMessageCommand CopyMessageCommand { get; }
-=======
-        public GetUserCallStatusCommand GetUserCallStatusCommand { get; }
->>>>>>> 94f89070
 
         public CommandRegistry(
             ChatConfig.ChatConfig chatConfig,
@@ -164,7 +161,6 @@
                 GetUserChatStatusCommand,
                 GetCommunityThumbnail);
 
-<<<<<<< HEAD
             ResolveInputStateCommand = new ResolveInputStateCommand(GetUserChatStatusCommand,
                 currentChannelService);
 
@@ -174,11 +170,8 @@
             TranslateMessageCommand = new TranslateMessageCommand(translationService);
             RevertToOriginalCommand = new RevertToOriginalCommand(translationService);
             CopyMessageCommand = new CopyMessageCommand(clipboardManager);
-=======
-            ResolveInputStateCommand = new ResolveInputStateCommand(GetUserChatStatusCommand, currentChannelService);
 
             GetUserCallStatusCommand = new GetUserCallStatusCommand(privateConversationUserStateService);
->>>>>>> 94f89070
         }
 
         public void Dispose()
