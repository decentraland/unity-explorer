﻿using DCL.Audio;
using DCL.Chat.ChatCommands.DCL.Chat.ChatUseCases;
using DCL.Chat.ChatServices;
using DCL.Chat.History;
using DCL.Chat.MessageBus;
using DCL.Communities;
using DCL.Friends;
using DCL.Settings.Settings;
using DCL.UI;
using DCL.UI.Profiles.Helpers;
using DCL.Utilities;
using System;
using DCL.Chat.EventBus;
using DCL.Communities.CommunitiesDataProvider;
<<<<<<< HEAD
using DCL.VoiceChat;
=======
using DCL.Clipboard;
using DCL.Translation;
using DCL.Translation.Service;
>>>>>>> c6241cc6
using DCL.Web3.Identities;
using Utility;

namespace DCL.Chat.ChatCommands
{
    public class CommandRegistry : IDisposable
    {
        private readonly EventSubscriptionScope scope = new();

        public InitializeChatSystemCommand InitializeChat { get; }
        public CreateMessageViewModelCommand CreateMessageViewModel { get; }
        public SelectChannelCommand SelectChannel { get; }
        public GetMessageHistoryCommand GetMessageHistory { get; }
        public MarkMessagesAsReadCommand MarkMessagesAsRead { get; }
        public GetTitlebarViewModelCommand GetTitlebarViewModel { get; }
        public GetCommunityThumbnailCommand GetCommunityThumbnail { get; }
        public SendMessageCommand SendMessage { get; }
        public CloseChannelCommand CloseChannel { get; }
        public CreateChannelViewModelCommand CreateChannelViewModel { get; }
        public OpenConversationCommand OpenConversation { get; }
        public DeleteChatHistoryCommand DeleteChatHistory { get; }
        public GetChannelMembersCommand GetChannelMembersCommand { get; }
        public GetParticipantProfilesCommand GetParticipantProfilesCommand { get; }
        public GetUserChatStatusCommand GetUserChatStatusCommand { get; }
        public ResetChatCommand ResetChat { get; }
        public RestartChatServicesCommand RestartChatServices { get; }
        public ResolveInputStateCommand ResolveInputStateCommand { get; }
        public GetUserCallStatusCommand GetUserCallStatusCommand { get; }
        public ToggleAutoTranslateCommand ToggleAutoTranslateCommand { get; }
        public TranslateMessageCommand TranslateMessageCommand { get; }
        public RevertToOriginalCommand RevertToOriginalCommand { get; }

        public CommandRegistry(
            ChatConfig.ChatConfig chatConfig,
            ChatSettingsAsset chatSettings,
            IEventBus eventBus,
            IWeb3IdentityCache identityCache,
            IChatEventBus chatEventBus,
            IChatMessagesBus chatMessageBus,
            IChatHistory chatHistory,
            ChatHistoryStorage? chatHistoryStorage,
            ChatMemberListService chatMemberListService,
            NearbyUserStateService nearbyUserStateService,
            CommunityUserStateService communityUserStateService,
            PrivateConversationUserStateService privateConversationUserStateService,
            CurrentChannelService currentChannelService,
            CommunitiesDataProvider communitiesDataProvider,
            ICommunityDataService communityDataService,
            ProfileRepositoryWrapper profileRepositoryWrapper,
            ISpriteCache spriteCache,
            ObjectProxy<IFriendsService> friendsServiceProxy,
            AudioClipConfig sendMessageSound,
            GetParticipantProfilesCommand getParticipantProfilesCommand,
<<<<<<< HEAD
            IVoiceChatOrchestrator voiceChatOrchestrator)
=======
            ClipboardManager clipboardManager,
            ITranslationService translationService,
            ITranslationMemory translationMemory,
            ITranslationCache translationCache,
            ITranslationSettings translationSettings)
>>>>>>> c6241cc6
        {
            RestartChatServices = new RestartChatServicesCommand(
                privateConversationUserStateService,
                communityUserStateService,
                chatMemberListService);

            ResetChat = new ResetChatCommand(eventBus,
                chatHistory,
                chatHistoryStorage,
                currentChannelService,
                privateConversationUserStateService,
                communityUserStateService,
                chatMemberListService,
                translationMemory,
                translationCache);

            GetParticipantProfilesCommand = getParticipantProfilesCommand;

            InitializeChat = new InitializeChatSystemCommand(eventBus,
                identityCache,
                chatHistory,
                friendsServiceProxy,
                chatHistoryStorage,
                communitiesDataProvider,
                communityDataService,
                privateConversationUserStateService,
                currentChannelService,
                nearbyUserStateService,
                chatMemberListService);

            CreateMessageViewModel = new CreateMessageViewModelCommand(profileRepositoryWrapper,
                chatConfig,
                translationMemory);

            SelectChannel = new SelectChannelCommand(eventBus,
                chatEventBus,
                chatHistory,
                currentChannelService,
                communityUserStateService,
                nearbyUserStateService,
                privateConversationUserStateService);

            DeleteChatHistory = new DeleteChatHistoryCommand(eventBus,
                chatHistory,
                currentChannelService);

            GetMessageHistory = new GetMessageHistoryCommand(chatHistory,
                chatHistoryStorage,
                CreateMessageViewModel);

            MarkMessagesAsRead = new MarkMessagesAsReadCommand();

            GetCommunityThumbnail = new GetCommunityThumbnailCommand(spriteCache,
                chatConfig);

            GetChannelMembersCommand = new GetChannelMembersCommand(chatConfig);

            GetUserChatStatusCommand = new GetUserChatStatusCommand(privateConversationUserStateService,
                eventBus);

            OpenConversation = new OpenConversationCommand(eventBus,
                identityCache,
                chatHistory,
                SelectChannel);

            GetTitlebarViewModel = new GetTitlebarViewModelCommand(eventBus,
                communityDataService,
                profileRepositoryWrapper,
                chatConfig,
                GetUserChatStatusCommand,
                GetCommunityThumbnail);

            SendMessage = new SendMessageCommand(
                chatMessageBus,
                currentChannelService,
                sendMessageSound,
                chatSettings);

            CloseChannel = new CloseChannelCommand(chatHistory,
                identityCache);

            CreateChannelViewModel = new CreateChannelViewModelCommand(eventBus,
                communityDataService,
                chatConfig,
                profileRepositoryWrapper,
                GetUserChatStatusCommand,
                GetCommunityThumbnail,
                voiceChatOrchestrator);

            ResolveInputStateCommand = new ResolveInputStateCommand(GetUserChatStatusCommand,
                currentChannelService);

            ToggleAutoTranslateCommand = new ToggleAutoTranslateCommand(translationSettings,
                eventBus);

            TranslateMessageCommand = new TranslateMessageCommand(translationService);
            RevertToOriginalCommand = new RevertToOriginalCommand(translationService);

            GetUserCallStatusCommand = new GetUserCallStatusCommand(privateConversationUserStateService);
        }

        public void Dispose()
        {
            scope.Dispose();
        }
    }
}<|MERGE_RESOLUTION|>--- conflicted
+++ resolved
@@ -12,13 +12,10 @@
 using System;
 using DCL.Chat.EventBus;
 using DCL.Communities.CommunitiesDataProvider;
-<<<<<<< HEAD
 using DCL.VoiceChat;
-=======
 using DCL.Clipboard;
 using DCL.Translation;
 using DCL.Translation.Service;
->>>>>>> c6241cc6
 using DCL.Web3.Identities;
 using Utility;
 
@@ -72,15 +69,12 @@
             ObjectProxy<IFriendsService> friendsServiceProxy,
             AudioClipConfig sendMessageSound,
             GetParticipantProfilesCommand getParticipantProfilesCommand,
-<<<<<<< HEAD
-            IVoiceChatOrchestrator voiceChatOrchestrator)
-=======
+            IVoiceChatOrchestrator voiceChatOrchestrator,
             ClipboardManager clipboardManager,
             ITranslationService translationService,
             ITranslationMemory translationMemory,
             ITranslationCache translationCache,
             ITranslationSettings translationSettings)
->>>>>>> c6241cc6
         {
             RestartChatServices = new RestartChatServicesCommand(
                 privateConversationUserStateService,
