﻿using System;
using DCL.Audio;
using DCL.Chat.ChatUseCases.DCL.Chat.ChatUseCases;
using DCL.Chat.History;
using DCL.Chat.MessageBus;
using DCL.Chat.Services;
using DCL.Communities;
using DCL.Friends;
using DCL.Settings.Settings;
using DCL.UI;
using DCL.UI.InputFieldFormatting;
using DCL.UI.Profiles.Helpers;
using DCL.Utilities;

using Utility;

namespace DCL.Chat.ChatUseCases
{
    public class CommandRegistry : IDisposable
    {
        private readonly EventSubscriptionScope scope = new();

        public InitializeChatSystemCommand InitializeChat { get; }
        public CreateMessageViewModelCommand CreateMessageViewModel { get; }
        public SelectChannelCommand SelectChannel { get; }
        public GetMessageHistoryCommand GetMessageHistory { get; }
        public MarkMessagesAsReadCommand MarkMessagesAsRead { get; }
        public GetTitlebarViewModelCommand GetTitlebarViewModel { get; }
        public GetCommunityThumbnailCommand GetCommunityThumbnail { get; }
        public SendMessageCommand SendMessage { get; }
        public LeaveChannelCommand LeaveChannel { get; }
        public CreateChannelViewModelCommand CreateChannelViewModel { get; }
        public OpenPrivateConversationCommand OpenPrivateConversation { get; }
        public DeleteChatHistoryCommand DeleteChatHistory { get; }
        public GetChannelMembersCommand GetChannelMembersCommand { get; }
        public GetParticipantProfilesCommand GetParticipantProfilesCommand { get; }
        public GetUserChatStatusCommand GetUserChatStatusCommand { get; }

        public CommandRegistry(
            ChatConfig chatConfig,
            ChatSettingsAsset chatSettings,
            IEventBus eventBus,
            IChatMessagesBus chatMessageBus,
            CommunitiesEventBus communitiesEventBus,
            IChatHistory chatHistory,
            ChatHistoryStorage? chatHistoryStorage,
            ChatUserStateUpdater chatUserStateUpdater,
            ICurrentChannelService currentChannelService,
            ChatMemberListService chatMemberListService,
            CommunitiesDataProvider communitiesDataProvider,
            ICommunityDataService communityDataService,
            ITextFormatter textFormatter,
            ProfileRepositoryWrapper profileRepositoryWrapper,
            ISpriteCache spriteCache,
            ObjectProxy<IFriendsService> friendsServiceProxy,
            AudioClipConfig sendMessageSound,
            GetParticipantProfilesCommand getParticipantProfilesCommand)
        {
            GetParticipantProfilesCommand = getParticipantProfilesCommand;

            InitializeChat = new InitializeChatSystemCommand(eventBus,
                chatHistory,
                communitiesEventBus,
                friendsServiceProxy,
                chatHistoryStorage,
                communitiesDataProvider,
                communityDataService,
                chatUserStateUpdater,
                currentChannelService);

            CreateMessageViewModel = new CreateMessageViewModelCommand(profileRepositoryWrapper, chatConfig);

            SelectChannel = new SelectChannelCommand(eventBus,
                chatHistory,
                currentChannelService);

            DeleteChatHistory = new DeleteChatHistoryCommand(eventBus,
                chatHistory,
                currentChannelService);

            GetMessageHistory = new GetMessageHistoryCommand(chatHistory,
                chatHistoryStorage,
                CreateMessageViewModel);

            MarkMessagesAsRead = new MarkMessagesAsReadCommand();

            GetCommunityThumbnail = new GetCommunityThumbnailCommand(spriteCache,
                chatConfig);

            GetChannelMembersCommand = new GetChannelMembersCommand(eventBus,
<<<<<<< HEAD
                chatMemberListService, chatConfig);
=======
                chatMemberListService,
                GetProfileThumbnail);

            GetUserChatStatusCommand = new GetUserChatStatusCommand(chatUserStateUpdater,
                eventBus);

            LoadAndDisplayMessages = new LoadAndDisplayMessagesCommand(eventBus,
                GetMessageHistory,
                GetProfileThumbnail);
>>>>>>> 575bcc92

            OpenPrivateConversation = new OpenPrivateConversationCommand(eventBus,
                chatHistory,
                SelectChannel);

            GetTitlebarViewModel = new GetTitlebarViewModelCommand(eventBus,
                communityDataService,
                profileRepositoryWrapper,
<<<<<<< HEAD
=======
                GetProfileThumbnail,
                GetCommunityThumbnail,
>>>>>>> 575bcc92
                chatConfig);

            SendMessage = new SendMessageCommand(
                chatMessageBus,
                currentChannelService,
                sendMessageSound,
                chatSettings);

            LeaveChannel = new LeaveChannelCommand(eventBus,
                chatHistory,
                currentChannelService,
                SelectChannel);

            CreateChannelViewModel = new CreateChannelViewModelCommand(eventBus,
                communityDataService,
                chatConfig,
                profileRepositoryWrapper,
<<<<<<< HEAD
=======
                GetUserChatStatusCommand,
                GetProfileThumbnail,
>>>>>>> 575bcc92
                GetCommunityThumbnail);
        }

        public void Dispose()
        {
            scope.Dispose();
        }
    }
}<|MERGE_RESOLUTION|>--- conflicted
+++ resolved
@@ -88,19 +88,10 @@
                 chatConfig);
 
             GetChannelMembersCommand = new GetChannelMembersCommand(eventBus,
-<<<<<<< HEAD
                 chatMemberListService, chatConfig);
-=======
-                chatMemberListService,
-                GetProfileThumbnail);
 
             GetUserChatStatusCommand = new GetUserChatStatusCommand(chatUserStateUpdater,
                 eventBus);
-
-            LoadAndDisplayMessages = new LoadAndDisplayMessagesCommand(eventBus,
-                GetMessageHistory,
-                GetProfileThumbnail);
->>>>>>> 575bcc92
 
             OpenPrivateConversation = new OpenPrivateConversationCommand(eventBus,
                 chatHistory,
@@ -109,11 +100,7 @@
             GetTitlebarViewModel = new GetTitlebarViewModelCommand(eventBus,
                 communityDataService,
                 profileRepositoryWrapper,
-<<<<<<< HEAD
-=======
-                GetProfileThumbnail,
                 GetCommunityThumbnail,
->>>>>>> 575bcc92
                 chatConfig);
 
             SendMessage = new SendMessageCommand(
@@ -131,11 +118,7 @@
                 communityDataService,
                 chatConfig,
                 profileRepositoryWrapper,
-<<<<<<< HEAD
-=======
                 GetUserChatStatusCommand,
-                GetProfileThumbnail,
->>>>>>> 575bcc92
                 GetCommunityThumbnail);
         }
 
