﻿using DCL.Audio;
using DCL.Chat.ChatCommands.DCL.Chat.ChatUseCases;
using DCL.Chat.ChatServices;
using DCL.Chat.History;
using DCL.Chat.MessageBus;
using DCL.Communities;
using DCL.Friends;
using DCL.Settings.Settings;
using DCL.UI;
using DCL.UI.Profiles.Helpers;
using DCL.Utilities;
using System;
using DCL.Chat.EventBus;
using DCL.Communities.CommunitiesDataProvider;
using DCL.Web3.Identities;
using Utility;

namespace DCL.Chat.ChatCommands
{
    public class CommandRegistry : IDisposable
    {
        private readonly EventSubscriptionScope scope = new();

        public InitializeChatSystemCommand InitializeChat { get; }
        public CreateMessageViewModelCommand CreateMessageViewModel { get; }
        public SelectChannelCommand SelectChannel { get; }
        public GetMessageHistoryCommand GetMessageHistory { get; }
        public MarkMessagesAsReadCommand MarkMessagesAsRead { get; }
        public GetTitlebarViewModelCommand GetTitlebarViewModel { get; }
        public GetCommunityThumbnailCommand GetCommunityThumbnail { get; }
        public SendMessageCommand SendMessage { get; }
        public CloseChannelCommand CloseChannel { get; }
        public CreateChannelViewModelCommand CreateChannelViewModel { get; }
        public OpenConversationCommand OpenConversation { get; }
        public DeleteChatHistoryCommand DeleteChatHistory { get; }
        public GetChannelMembersCommand GetChannelMembersCommand { get; }
        public GetParticipantProfilesCommand GetParticipantProfilesCommand { get; }
        public GetUserChatStatusCommand GetUserChatStatusCommand { get; }
        public ResetChatCommand ResetChat { get; }
        public RestartChatServicesCommand RestartChatServices { get; }
        public ResolveInputStateCommand ResolveInputStateCommand { get; }
        public GetUserCallStatusCommand GetUserCallStatusCommand { get; }

        public CommandRegistry(
            ChatConfig.ChatConfig chatConfig,
            ChatSettingsAsset chatSettings,
            IEventBus eventBus,
            IWeb3IdentityCache identityCache,
            IChatEventBus chatEventBus,
            IChatMessagesBus chatMessageBus,
            IChatHistory chatHistory,
            ChatHistoryStorage? chatHistoryStorage,
            ChatMemberListService chatMemberListService,
            NearbyUserStateService nearbyUserStateService,
            CommunityUserStateService communityUserStateService,
            PrivateConversationUserStateService privateConversationUserStateService,
            CurrentChannelService currentChannelService,
            CommunitiesDataProvider communitiesDataProvider,
            ICommunityDataService communityDataService,
            ProfileRepositoryWrapper profileRepositoryWrapper,
            ISpriteCache spriteCache,
            ObjectProxy<IFriendsService> friendsServiceProxy,
            AudioClipConfig sendMessageSound,
            GetParticipantProfilesCommand getParticipantProfilesCommand)
        {
            RestartChatServices = new RestartChatServicesCommand(
                privateConversationUserStateService,
                communityUserStateService,
                chatMemberListService);

            ResetChat = new ResetChatCommand(eventBus,
                chatHistory,
                chatHistoryStorage,
                currentChannelService,
                privateConversationUserStateService,
                communityUserStateService,
                chatMemberListService);

            GetParticipantProfilesCommand = getParticipantProfilesCommand;

            InitializeChat = new InitializeChatSystemCommand(eventBus,
                identityCache,
                chatHistory,
                friendsServiceProxy,
                chatHistoryStorage,
                communitiesDataProvider,
                communityDataService,
                privateConversationUserStateService,
                currentChannelService,
                nearbyUserStateService,
                chatMemberListService);

            CreateMessageViewModel = new CreateMessageViewModelCommand(profileRepositoryWrapper, chatConfig);

            SelectChannel = new SelectChannelCommand(eventBus,
                chatEventBus,
                chatHistory,
                currentChannelService,
                communityUserStateService,
                nearbyUserStateService,
                privateConversationUserStateService);

            DeleteChatHistory = new DeleteChatHistoryCommand(eventBus,
                chatHistory,
                currentChannelService);

            GetMessageHistory = new GetMessageHistoryCommand(chatHistory,
                chatHistoryStorage,
                CreateMessageViewModel);

            MarkMessagesAsRead = new MarkMessagesAsReadCommand();

            GetCommunityThumbnail = new GetCommunityThumbnailCommand(spriteCache,
                chatConfig);

            GetChannelMembersCommand = new GetChannelMembersCommand(chatConfig);

            GetUserChatStatusCommand = new GetUserChatStatusCommand(privateConversationUserStateService,
                eventBus);

            OpenConversation = new OpenConversationCommand(eventBus,
                identityCache,
                chatHistory,
                SelectChannel);

            GetTitlebarViewModel = new GetTitlebarViewModelCommand(eventBus,
                communityDataService,
                profileRepositoryWrapper,
                chatConfig,
                GetUserChatStatusCommand,
                GetCommunityThumbnail);

            SendMessage = new SendMessageCommand(
                chatMessageBus,
                currentChannelService,
                sendMessageSound,
                chatSettings);

            CloseChannel = new CloseChannelCommand(chatHistory
                , identityCache);

            CreateChannelViewModel = new CreateChannelViewModelCommand(eventBus,
                communityDataService,
                chatConfig,
                profileRepositoryWrapper,
                GetUserChatStatusCommand,
                GetCommunityThumbnail);

            ResolveInputStateCommand = new ResolveInputStateCommand(GetUserChatStatusCommand, currentChannelService);

<<<<<<< HEAD
            GetUserCallStatusCommand = new GetUserCallStatusCommand(GetUserChatStatusCommand);
=======
            GetUserCallStatusCommand = new GetUserCallStatusCommand(privateConversationUserStateService);
>>>>>>> 43bb7990
        }

        public void Dispose()
        {
            scope.Dispose();
        }
    }
}<|MERGE_RESOLUTION|>--- conflicted
+++ resolved
@@ -148,11 +148,7 @@
 
             ResolveInputStateCommand = new ResolveInputStateCommand(GetUserChatStatusCommand, currentChannelService);
 
-<<<<<<< HEAD
-            GetUserCallStatusCommand = new GetUserCallStatusCommand(GetUserChatStatusCommand);
-=======
             GetUserCallStatusCommand = new GetUserCallStatusCommand(privateConversationUserStateService);
->>>>>>> 43bb7990
         }
 
         public void Dispose()
