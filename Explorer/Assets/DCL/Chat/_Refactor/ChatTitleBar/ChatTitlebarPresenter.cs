--- conflicted
+++ resolved
@@ -66,13 +66,10 @@
             ChatContextMenuService chatContextMenuService,
             ITranslationSettings translationSettings,
             GetTitlebarViewModelCommand getTitlebarViewModel,
-<<<<<<< HEAD
             DeleteChatHistoryCommand deleteChatHistoryCommand,
-            ToggleAutoTranslateCommand toggleAutoTranslateCommand)
-=======
+            ToggleAutoTranslateCommand toggleAutoTranslateCommand,
             GetCommunityThumbnailCommand getCommunityThumbnailCommand,
             DeleteChatHistoryCommand deleteChatHistoryCommand)
->>>>>>> d6abbdb7
         {
             this.view = view;
             this.chatConfig = chatConfig;
@@ -159,7 +156,7 @@
             communityDataService
                 .OpenCommunityCard(currentChannelService.CurrentChannel);
         }
-
+        
         public void Dispose()
         {
             view.OnCloseRequested -= OnCloseRequested;
