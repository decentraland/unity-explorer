using System;
using System.Threading;
using Cysharp.Threading.Tasks;
using DCL.Chat.ChatViewModels;
using DCL.Chat.EventBus;
using DCL.Chat.History;
using DCL.Diagnostics;
using DCL.Web3;
using DG.Tweening;
using System.Linq;
using DCL.Chat.ChatCommands;
using DCL.Chat.ChatCommands.DCL.Chat.ChatUseCases;
using DCL.Chat.ChatServices;
using DCL.Chat.ChatServices.ChatContextService;
using DCL.Communities;
using DCL.Settings.Settings;
using DCL.UI.GenericContextMenu.Controls.Configs;
using DCL.UI.GenericContextMenuParameter;
<<<<<<< HEAD
using DCL.VoiceChat;
=======
using DCL.UI.ProfileElements;
>>>>>>> bb47cb91
using UnityEngine;
using UnityEngine.UI;
using Utility;
using Object = UnityEngine.Object;

namespace DCL.Chat
{
    public class ChatTitlebarPresenter : IDisposable
    {
        private readonly ChatTitlebarView2 view;
        private readonly ChatConfig.ChatConfig chatConfig;
        private readonly IEventBus eventBus;
        private readonly CommunityDataService communityDataService;
        private readonly GetTitlebarViewModelCommand getTitlebarViewModel;
        private readonly GetCommunityThumbnailCommand getCommunityThumbnailCommand;
        private readonly DeleteChatHistoryCommand deleteChatHistoryCommand;
        private readonly CurrentChannelService currentChannelService;
        private readonly ChatContextMenuService chatContextMenuService;
        private readonly ChatMemberListService chatMemberListService;
        private readonly CancellationTokenSource lifeCts = new ();
        private readonly EventSubscriptionScope scope = new ();
        private readonly CallButtonController callButtonController;

        private CancellationTokenSource profileLoadCts = new ();
        private CancellationTokenSource thumbCts = new();    
        private CancellationTokenSource? activeMenuCts;
        private UniTaskCompletionSource? activeMenuTcs;
        private ChatTitlebarViewModel? currentViewModel;
        private GenericContextMenu? contextMenuInstance;
        private readonly GenericContextMenu contextMenuConfiguration;
        private ToggleWithCheckContextMenuControlSettings[]? notificationPingToggles;

        public ChatTitlebarPresenter(
            ChatTitlebarView2 view,
            ChatConfig.ChatConfig chatConfig,
            IEventBus eventBus,
            CommunityDataService communityDataService,
            CurrentChannelService currentChannelService,
            ChatMemberListService chatMemberListService,
            ChatContextMenuService chatContextMenuService,
            GetTitlebarViewModelCommand getTitlebarViewModel,
<<<<<<< HEAD
            DeleteChatHistoryCommand deleteChatHistoryCommand,
            IVoiceChatOrchestrator voiceChatOrchestrator,
            IChatEventBus chatEventBus)
=======
            GetCommunityThumbnailCommand getCommunityThumbnailCommand,
            DeleteChatHistoryCommand deleteChatHistoryCommand)
>>>>>>> bb47cb91
        {
            this.view = view;
            this.chatConfig = chatConfig;
            this.eventBus = eventBus;
            this.communityDataService = communityDataService;
            this.chatMemberListService = chatMemberListService;
            this.currentChannelService = currentChannelService;
            this.chatContextMenuService = chatContextMenuService;
            this.getTitlebarViewModel = getTitlebarViewModel;
            this.getCommunityThumbnailCommand = getCommunityThumbnailCommand;
            this.deleteChatHistoryCommand = deleteChatHistoryCommand;

            view.Initialize();
            view.OnCloseRequested += OnCloseRequested;
            view.OnMembersToggleRequested += OnMembersToggleRequested;
            view.OnContextMenuRequested += OnChatContextMenuRequested;
            view.OnProfileContextMenuRequested += OnProfileContextMenuRequested;
            view.OnCommunityContextMenuRequested += OnCommunityContextMenuRequested;

            communityDataService.CommunityMetadataUpdated += CommunityMetadataUpdated;
            chatMemberListService.OnMemberCountUpdated += OnMemberCountUpdated;

            callButtonController = new CallButtonController(view.CallButton, voiceChatOrchestrator, chatEventBus, currentChannelService.CurrentChannelProperty);

            scope.Add(this.eventBus.Subscribe<ChatEvents.ChannelUsersStatusUpdated>(OnChannelUsersStatusUpdated));
            scope.Add(this.eventBus.Subscribe<ChatEvents.UserStatusUpdatedEvent>(OnLiveUserConnectionStateChange));
            scope.Add(this.eventBus.Subscribe<ChatEvents.ChannelSelectedEvent>(OnChannelSelected));
            scope.Add(this.eventBus.Subscribe<ChatEvents.ChatResetEvent>(OnChatResetEvent));

            var contextMenuSettings = chatConfig.communityChatConversationContextMenuSettings;
            contextMenuConfiguration = new GenericContextMenu(contextMenuSettings.Width,
                    contextMenuSettings.Offset,
                    contextMenuSettings.VerticalLayoutPadding,
                    contextMenuSettings.ElementsSpacing,
                    ContextMenuOpenDirection.TOP_LEFT)
                .AddControl(new ButtonContextMenuControlSettings(contextMenuSettings.ViewCommunityText,
                    contextMenuSettings.ViewCommunitySprite,
                    OpenCommunityCard));

            InitializeChannelContextMenu();
        }

        private void CommunityMetadataUpdated(CommunityMetadataUpdatedEvent evt)
        {
            // Only care if we’re viewing a Community channel and it matches
            if (currentViewModel == null || currentViewModel.ViewMode != TitlebarViewMode.Community)
                return;

            if (communityDataService.TryGetCommunity(evt.ChannelId, out var cd))
            {
                currentViewModel.Username = cd.name;
                view.defaultTitlebarView.Setup(currentViewModel);
                view.membersTitlebarView.SetChannelName(currentViewModel);

                if (cd.thumbnails?.raw != null)
                    RefreshTitlebarCommunityThumbnailAsync(cd.thumbnails?.raw).Forget();
            }
        }

        private void OnChatResetEvent(ChatEvents.ChatResetEvent evt)
        {
            profileLoadCts.SafeCancelAndDispose();
            thumbCts.SafeCancelAndDispose();
            currentViewModel = null;
            view.defaultTitlebarView.Setup(ChatTitlebarViewModel.CreateLoading(TitlebarViewMode.Nearby));
            view.membersTitlebarView.SetChannelName(ChatTitlebarViewModel.CreateLoading(TitlebarViewMode.Nearby));
        }

        private void OnDeleteChatHistoryButtonClicked()
        {
            deleteChatHistoryCommand.Execute();
        }

        private void OpenCommunityCard()
        {
            communityDataService
                .OpenCommunityCard(currentChannelService.CurrentChannel);
        }

        private GameObject contextMenuToggleGroup;
        public void Dispose()
        {
            view.OnCloseRequested -= OnCloseRequested;
            view.OnMembersToggleRequested -= OnMembersToggleRequested;
            view.OnProfileContextMenuRequested -= OnProfileContextMenuRequested;
            view.OnCommunityContextMenuRequested -= OnCommunityContextMenuRequested;
            view.OnContextMenuRequested -= OnChatContextMenuRequested;
            chatMemberListService.OnMemberCountUpdated -= OnMemberCountUpdated;

            callButtonController.Dispose();

            if (contextMenuToggleGroup != null)
                Object.Destroy(contextMenuToggleGroup);

            lifeCts.SafeCancelAndDispose();
            profileLoadCts.SafeCancelAndDispose();
            scope.Dispose();
        }

        private void OnChannelUsersStatusUpdated(ChatEvents.ChannelUsersStatusUpdated @event)
        {
            if (@event.ChannelType != ChatChannel.ChatChannelType.USER) return;

            if (currentViewModel == null ||
                currentViewModel?.Id == null ||
                currentViewModel.ViewMode != TitlebarViewMode.DirectMessage) return;

            currentViewModel.IsOnline = @event.OnlineUsers.Contains(currentViewModel.Id);
            view.defaultTitlebarView.Setup(currentViewModel);
        }

        private void OnLiveUserConnectionStateChange(ChatEvents.UserStatusUpdatedEvent userStatusUpdatedEvent)
        {
            if (userStatusUpdatedEvent.ChannelType != ChatChannel.ChatChannelType.USER) return;

            if (currentViewModel == null ||
                currentViewModel?.Id == null ||
                currentViewModel.ViewMode != TitlebarViewMode.DirectMessage) return;

            if (currentViewModel.Id.Equals(userStatusUpdatedEvent.UserId, StringComparison.OrdinalIgnoreCase))
            {
                currentViewModel.IsOnline = userStatusUpdatedEvent.IsOnline;
                view.defaultTitlebarView.Setup(currentViewModel);
            }
        }

        private void OnProfileContextMenuRequested(UserProfileMenuRequest request)
        {
            request.WalletAddress = new Web3Address(currentViewModel.Id);

            chatContextMenuService
                .ShowUserProfileMenuAsync(request)
                .Forget();
        }

        private void OnCommunityContextMenuRequested(ShowContextMenuRequest request)
        {
            if (currentViewModel.ViewMode != TitlebarViewMode.Community) return;

            request.MenuConfiguration = contextMenuConfiguration;
            chatContextMenuService
                .ShowCommunityContextMenuAsync(request)
                .Forget();
        }

        private void OnChatContextMenuRequested(ShowChannelContextMenuRequest request)
        {
            if (contextMenuInstance == null)
                InitializeChannelContextMenu();

            var currentSetting = ChatUserSettings
                .GetNotificationPingValuePerChannel(currentChannelService.CurrentChannelId);

            for (int i = 0; i < notificationPingToggles.Length; ++i)
                notificationPingToggles[i].SetInitialValue(i == (int)currentSetting);

            request.MenuConfiguration = contextMenuInstance;
            chatContextMenuService.ShowChannelContextMenuAsync(request).Forget();
        }

        private void OnMemberCountUpdated(int memberCount)
        {
            string memberCountText = memberCount.ToString();

            view.defaultTitlebarView.SetMemberCount(memberCountText);
            view.membersTitlebarView.SetMemberCount(memberCountText);
        }

        private void OnCloseRequested()
        {
            eventBus.Publish(new ChatEvents.CloseChatEvent());
        }

        private void OnMembersToggleRequested()
        {
            eventBus.Publish(new ChatEvents.ToggleMembersEvent());
        }


        private async UniTaskVoid RefreshTitlebarCommunityThumbnailAsync(string? imageUrl)
        {
            thumbCts = thumbCts.SafeRestart();
            var ct = thumbCts.Token;

            if (currentViewModel == null) return;

            if (string.IsNullOrEmpty(imageUrl))
            {
                // Optional: clear or set default
                currentViewModel.SetThumbnail(ProfileThumbnailViewModel.ReadyToLoad());
                return;
            }

            var sprite = await getCommunityThumbnailCommand.ExecuteAsync(imageUrl, ct);
            if (ct.IsCancellationRequested) return;

            // Fallback to your default image if sprite is null
            var loaded = sprite != null
                ? ProfileThumbnailViewModel.FromLoaded(sprite, true)
                : ProfileThumbnailViewModel.ReadyToLoad(); // or build with your default sprite

            currentViewModel.SetThumbnail(loaded);

            // If your view is fully reactive on Thumbnail, no need to call Setup again.
            // If not, uncomment the next line:
            // view.defaultTitlebarView.Setup(currentViewModel);
        }
        
        private void OnChannelSelected(ChatEvents.ChannelSelectedEvent evt)
        {
            LoadTitlebarDataAsync(evt.Channel).Forget();
        }
        
        private async UniTaskVoid LoadTitlebarDataAsync(ChatChannel channel)
        {
            profileLoadCts = profileLoadCts.SafeRestart();
            var ct = profileLoadCts.Token;

            try
            {
                var loadingViewModel = ChatTitlebarViewModel.CreateLoading(channel.ChannelType switch
                {
                    ChatChannel.ChatChannelType.NEARBY => TitlebarViewMode.Nearby,
                    ChatChannel.ChatChannelType.USER => TitlebarViewMode.DirectMessage,
                    ChatChannel.ChatChannelType.COMMUNITY => TitlebarViewMode.Community,
                    _ => TitlebarViewMode.Nearby
                });

                view.defaultTitlebarView.Setup(loadingViewModel);

                var finalViewModel = await getTitlebarViewModel.ExecuteAsync(channel, ct);

                if (ct.IsCancellationRequested) return;

                currentViewModel = finalViewModel;
                view.defaultTitlebarView.Setup(finalViewModel);
                view.membersTitlebarView.SetChannelName(finalViewModel);
            }
            catch (OperationCanceledException) { }
            catch (Exception e)
            {
                view.defaultTitlebarView.Setup(new ChatTitlebarViewModel
                {
                    Username = "Error"
                });

                ReportHub.LogError(ReportCategory.UI, $"Titlebar load failed for channel {channel.Id}: {e}");
            }
        }

        public void ShowMembersView(bool isMemberListVisible)
        {
            view.SetMemberListMode(isMemberListVisible);
        }

        public void Show()
        {
            view.Show();
        }

        public void Hide()
        {
            view.Hide();
        }

        public void SetFocusState(bool isFocused, bool animate, float duration, Ease easing)
        {
            view.SetFocusedState(isFocused, animate, duration, easing);
        }

        private void OnNotificationPingOptionSelected(ChatAudioSettings selectedMode)
        {
            if (currentChannelService.CurrentChannel == null) return;

            ChatUserSettings.SetNotificationPintValuePerChannel(selectedMode,
                currentChannelService.CurrentChannel.Id);
        }

        private void InitializeChannelContextMenu()
        {
            var toggleGroup = view.gameObject.GetComponent<ToggleGroup>();
            notificationPingToggles = new ToggleWithCheckContextMenuControlSettings[3];

            var deleteChatHistoryButton =
                new ButtonContextMenuControlSettings(chatConfig.chatContextMenuSettings.DeleteChatHistoryText,
                    chatConfig.chatContextMenuSettings.DeleteChatHistorySprite,
                    OnDeleteChatHistoryButtonClicked);

            var subMenuSettings = new SubMenuContextMenuButtonSettings(
                chatConfig.chatContextMenuSettings.NotificationPingText,
                chatConfig.chatContextMenuSettings.NotificationPingSprite,
                new GenericContextMenu(chatConfig.chatContextMenuSettings.ContextMenuWidth,
                        verticalLayoutPadding: chatConfig.chatContextMenuSettings.VerticalPadding,
                        elementsSpacing: chatConfig.chatContextMenuSettings.ElementsSpacing,
                        offsetFromTarget: chatConfig.chatContextMenuSettings.NotificationPingSubMenuOffsetFromTarget)
                    .AddControl(notificationPingToggles[(int)ChatAudioSettings.ALL] =
                        new ToggleWithCheckContextMenuControlSettings("All Messages",
                            x => OnNotificationPingOptionSelected(ChatAudioSettings.ALL), toggleGroup))
                    .AddControl(notificationPingToggles[(int)ChatAudioSettings.MENTIONS_ONLY] =
                        new ToggleWithCheckContextMenuControlSettings("Mentions Only",
                            x => OnNotificationPingOptionSelected(ChatAudioSettings.MENTIONS_ONLY), toggleGroup))
                    .AddControl(notificationPingToggles[(int)ChatAudioSettings.NONE] =
                        new ToggleWithCheckContextMenuControlSettings("None",
                            x => OnNotificationPingOptionSelected(ChatAudioSettings.NONE), toggleGroup)));

            contextMenuInstance = new GenericContextMenu(
                    chatConfig.chatContextMenuSettings.ContextMenuWidth,
                    chatConfig.chatContextMenuSettings.OffsetFromTarget,
                    chatConfig.chatContextMenuSettings.VerticalPadding,
                    chatConfig.chatContextMenuSettings.ElementsSpacing,
                    anchorPoint: ContextMenuOpenDirection.TOP_LEFT)
                .AddControl(subMenuSettings)
                .AddControl(deleteChatHistoryButton);
        }
    }
}<|MERGE_RESOLUTION|>--- conflicted
+++ resolved
@@ -16,11 +16,8 @@
 using DCL.Settings.Settings;
 using DCL.UI.GenericContextMenu.Controls.Configs;
 using DCL.UI.GenericContextMenuParameter;
-<<<<<<< HEAD
 using DCL.VoiceChat;
-=======
 using DCL.UI.ProfileElements;
->>>>>>> bb47cb91
 using UnityEngine;
 using UnityEngine.UI;
 using Utility;
@@ -45,7 +42,7 @@
         private readonly CallButtonController callButtonController;
 
         private CancellationTokenSource profileLoadCts = new ();
-        private CancellationTokenSource thumbCts = new();    
+        private CancellationTokenSource thumbCts = new();
         private CancellationTokenSource? activeMenuCts;
         private UniTaskCompletionSource? activeMenuTcs;
         private ChatTitlebarViewModel? currentViewModel;
@@ -62,14 +59,12 @@
             ChatMemberListService chatMemberListService,
             ChatContextMenuService chatContextMenuService,
             GetTitlebarViewModelCommand getTitlebarViewModel,
-<<<<<<< HEAD
+            GetCommunityThumbnailCommand getCommunityThumbnailCommand,
             DeleteChatHistoryCommand deleteChatHistoryCommand,
             IVoiceChatOrchestrator voiceChatOrchestrator,
-            IChatEventBus chatEventBus)
-=======
-            GetCommunityThumbnailCommand getCommunityThumbnailCommand,
-            DeleteChatHistoryCommand deleteChatHistoryCommand)
->>>>>>> bb47cb91
+            IChatEventBus chatEventBus
+            )
+
         {
             this.view = view;
             this.chatConfig = chatConfig;
@@ -277,12 +272,12 @@
             // If not, uncomment the next line:
             // view.defaultTitlebarView.Setup(currentViewModel);
         }
-        
+
         private void OnChannelSelected(ChatEvents.ChannelSelectedEvent evt)
         {
             LoadTitlebarDataAsync(evt.Channel).Forget();
         }
-        
+
         private async UniTaskVoid LoadTitlebarDataAsync(ChatChannel channel)
         {
             profileLoadCts = profileLoadCts.SafeRestart();
