--- conflicted
+++ resolved
@@ -1,96 +1,33 @@
+using System;
+using System.Threading;
 using Cysharp.Threading.Tasks;
+using DCL.Chat;
+using DCL.Chat.ChatViewModels;
+using DCL.Chat.EventBus;
+using DCL.Chat.History;
+using DCL.Diagnostics;
+using DCL.Web3;
+using DG.Tweening;
+using MVC;
+using System.Collections.Generic;
 using DCL.Chat.ChatCommands;
 using DCL.Chat.ChatServices;
 using DCL.Chat.ChatServices.ChatContextService;
-using DCL.Chat.ChatViewModels;
-using DCL.Chat.History;
 using DCL.Communities;
-using DCL.Diagnostics;
 using DCL.UI.Communities;
 using DCL.UI.GenericContextMenu.Controls.Configs;
 using DCL.UI.GenericContextMenuParameter;
-using DCL.Web3;
-using DG.Tweening;
-using MVC;
-using System;
-using System.Threading;
 using UnityEngine;
 using Utility;
 
 namespace DCL.Chat
 {
-<<<<<<< HEAD
-    private readonly ChatTitlebarView2 view;
-    private readonly ChatConfig chatConfig;
-    private readonly IEventBus eventBus;
-    private readonly IChatUserStateEventBus chatUserStateEventBus;
-    private readonly CommunityDataService communityDataService;
-    private readonly GetTitlebarViewModelCommand getTitlebarViewModel;
-    private readonly DeleteChatHistoryCommand deleteChatHistoryCommand;
-    private readonly ICurrentChannelService currentChannelService;
-    private readonly ChatContextMenuService chatContextMenuService;
-    private readonly ChatMemberListService chatMemberListService;
-    private readonly CancellationTokenSource lifeCts = new ();
-    private readonly EventSubscriptionScope scope = new ();
-    private CancellationTokenSource profileLoadCts = new ();
-    private CancellationTokenSource? activeMenuCts;
-    private UniTaskCompletionSource? activeMenuTcs;
-    private ChatTitlebarViewModel? currentViewModel { get; set; }
-
-    private readonly GenericContextMenu contextMenuConfiguration;
-    public ChatTitlebarPresenter(
-        ChatTitlebarView2 view,
-        ChatConfig chatConfig,
-        IEventBus eventBus,
-        IChatUserStateEventBus chatUserStateEventBus,
-        CommunityDataService communityDataService,
-        ICurrentChannelService currentChannelService,
-        ChatMemberListService chatMemberListService,
-        ChatContextMenuService chatContextMenuService,
-        ChatClickDetectionService chatClickDetectionService,
-        GetTitlebarViewModelCommand getTitlebarViewModel,
-        DeleteChatHistoryCommand deleteChatHistoryCommand)
-    {
-        this.view = view;
-        this.chatConfig = chatConfig;
-        this.eventBus = eventBus;
-        this.chatUserStateEventBus = chatUserStateEventBus;
-        this.communityDataService = communityDataService;
-        this.chatMemberListService = chatMemberListService;
-        this.currentChannelService = currentChannelService;
-        this.chatContextMenuService = chatContextMenuService;
-        this.getTitlebarViewModel = getTitlebarViewModel;
-        this.deleteChatHistoryCommand = deleteChatHistoryCommand;
-
-        view.Initialize();
-        view.OnCloseRequested += OnCloseRequested;
-        view.OnMembersToggleRequested += OnMembersToggleRequested;
-        view.OnContextMenuRequested += OnChatContextMenuRequested;
-        view.OnProfileContextMenuRequested += OnProfileContextMenuRequested;
-        view.OnCommunityContextMenuRequested += OnCommunityContextMenuRequested;
-
-        chatUserStateEventBus.UserConnectionStateChanged += OnLiveUserConnectionStateChange;
-        
-        chatMemberListService.OnMemberCountUpdated += OnMemberCountUpdated;
-
-        scope.Add(eventBus.Subscribe<ChatEvents.ChannelSelectedEvent>(OnChannelSelected));
-
-        var contextMenuSettings = chatConfig.communityChatConversationContextMenuSettings;
-        contextMenuConfiguration = new GenericContextMenu(contextMenuSettings.Width,
-                contextMenuSettings.Offset,
-                contextMenuSettings.VerticalLayoutPadding,
-                contextMenuSettings.ElementsSpacing,
-                ContextMenuOpenDirection.TOP_LEFT)
-            .AddControl(new ButtonContextMenuControlSettings(contextMenuSettings.ViewCommunityText,
-                contextMenuSettings.ViewCommunitySprite,
-                OpenCommunityCard));
-    }
-=======
     public class ChatTitlebarPresenter : IDisposable
     {
         private readonly ChatTitlebarView2 view;
         private readonly ChatConfig.ChatConfig chatConfig;
         private readonly IEventBus eventBus;
+        private readonly IChatUserStateEventBus chatUserStateEventBus;
         private readonly CommunityDataService communityDataService;
         private readonly GetTitlebarViewModelCommand getTitlebarViewModel;
         private readonly DeleteChatHistoryCommand deleteChatHistoryCommand;
@@ -102,8 +39,7 @@
         private CancellationTokenSource profileLoadCts = new ();
         private CancellationTokenSource? activeMenuCts;
         private UniTaskCompletionSource? activeMenuTcs;
-
-        private ChatTitlebarViewModel currentViewModel { get; set; }
+        private ChatTitlebarViewModel? currentViewModel { get; set; }
 
         private readonly GenericContextMenu contextMenuConfiguration;
 
@@ -115,7 +51,6 @@
             CurrentChannelService currentChannelService,
             ChatMemberListService chatMemberListService,
             ChatContextMenuService chatContextMenuService,
-            ChatClickDetectionService chatClickDetectionService,
             GetTitlebarViewModelCommand getTitlebarViewModel,
             DeleteChatHistoryCommand deleteChatHistoryCommand)
         {
@@ -138,59 +73,26 @@
 
             chatMemberListService.OnMemberCountUpdated += OnMemberCountUpdated;
 
+            scope.Add(this.eventBus.Subscribe<ChatEvents.UserStatusUpdatedEvent>(OnLiveUserConnectionStateChange));
             scope.Add(eventBus.Subscribe<ChatEvents.ChannelSelectedEvent>(OnChannelSelected));
 
-            CommunityChatConversationContextMenuSettings contextMenuSettings = chatConfig.communityChatConversationContextMenuSettings;
-
+            var contextMenuSettings = chatConfig.communityChatConversationContextMenuSettings;
             contextMenuConfiguration = new GenericContextMenu(contextMenuSettings.Width,
                     contextMenuSettings.Offset,
                     contextMenuSettings.VerticalLayoutPadding,
                     contextMenuSettings.ElementsSpacing,
                     ContextMenuOpenDirection.TOP_LEFT)
-               .AddControl(new ButtonContextMenuControlSettings(contextMenuSettings.ViewCommunityText,
+                .AddControl(new ButtonContextMenuControlSettings(contextMenuSettings.ViewCommunityText,
                     contextMenuSettings.ViewCommunitySprite,
                     OpenCommunityCard));
         }
->>>>>>> 273b1b7b
 
         private void OpenCommunityCard()
         {
             communityDataService
-               .OpenCommunityCard(currentChannelService.CurrentChannel);
-        }
-
-<<<<<<< HEAD
-    public void Dispose()
-    {
-        view.OnCloseRequested -= OnCloseRequested;
-        view.OnMembersToggleRequested -= OnMembersToggleRequested;
-        view.OnProfileContextMenuRequested -= OnProfileContextMenuRequested;
-        view.OnCommunityContextMenuRequested -= OnCommunityContextMenuRequested;
-        chatMemberListService.OnMemberCountUpdated -= OnMemberCountUpdated;
-        chatUserStateEventBus.UserConnectionStateChanged -= OnLiveUserConnectionStateChange;
-
-        lifeCts.SafeCancelAndDispose();
-        profileLoadCts.SafeCancelAndDispose();
-        scope.Dispose();
-    }
-
-    private async void OnLiveUserConnectionStateChange(string channelId, bool isConnected)
-    {
-        if (currentViewModel == null ||
-            currentViewModel.ViewMode != TitlebarViewMode.DirectMessage) return;
-
-        if (currentViewModel.Id.Equals(channelId, StringComparison.OrdinalIgnoreCase))
-        {
-            await UniTask.SwitchToMainThread();
-            currentViewModel.IsOnline = isConnected;
-            view.defaultTitlebarView.Setup(currentViewModel);
-        }
-    }
-
-    private void OnProfileContextMenuRequested(UserProfileMenuRequest request)
-    {
-        request.WalletAddress = new Web3Address(currentViewModel.Id);
-=======
+                .OpenCommunityCard(currentChannelService.CurrentChannel);
+        }
+
         public void Dispose()
         {
             view.OnCloseRequested -= OnCloseRequested;
@@ -204,14 +106,25 @@
             scope.Dispose();
         }
 
+        private void OnLiveUserConnectionStateChange(ChatEvents.UserStatusUpdatedEvent userStatusUpdatedEvent)
+        {
+            if (currentViewModel == null ||
+                currentViewModel.ViewMode != TitlebarViewMode.DirectMessage) return;
+
+            if (currentViewModel.Id.Equals(userStatusUpdatedEvent.UserId, StringComparison.OrdinalIgnoreCase))
+            {
+                currentViewModel.IsOnline = userStatusUpdatedEvent.IsOnline;
+                view.defaultTitlebarView.Setup(currentViewModel);
+            }
+        }
+
         private void OnProfileContextMenuRequested(UserProfileMenuRequest request)
         {
             request.WalletAddress = new Web3Address(currentViewModel.Id);
->>>>>>> 273b1b7b
 
             chatContextMenuService
-               .ShowUserProfileMenuAsync(request)
-               .Forget();
+                .ShowUserProfileMenuAsync(request)
+                .Forget();
         }
 
         private void OnCommunityContextMenuRequested(ShowContextMenuRequest request)
@@ -220,17 +133,16 @@
             if (currentViewModel.ViewMode != TitlebarViewMode.Community) return;
 
             request.MenuConfiguration = contextMenuConfiguration;
-
             chatContextMenuService
-               .ShowCommunityContextMenuAsync(request)
-               .Forget();
+                .ShowCommunityContextMenuAsync(request)
+                .Forget();
         }
 
         private void OnChatContextMenuRequested(ChatContextMenuRequest data)
         {
             var options = new ChatOptionsContextMenuData
             {
-                DeleteChatHistoryText = chatConfig.DeleteChatHistoryContextMenuText, DeleteChatHistoryIcon = chatConfig.ClearChatHistoryContextMenuIcon,
+                DeleteChatHistoryText = chatConfig.DeleteChatHistoryContextMenuText, DeleteChatHistoryIcon = chatConfig.ClearChatHistoryContextMenuIcon
             };
 
             data.contextMenuData = options;
@@ -240,39 +152,45 @@
 
         private void OnMemberCountUpdated(int memberCount)
         {
-            var memberCountText = memberCount.ToString();
+            string memberCountText = memberCount.ToString();
 
             view.defaultTitlebarView.SetMemberCount(memberCountText);
             view.membersTitlebarView.SetMemberCount(memberCountText);
         }
 
-        private void OnCloseRequested() =>
+        private void OnCloseRequested()
+        {
             eventBus.Publish(new ChatEvents.CloseChatEvent());
-
-        private void OnMembersToggleRequested() =>
+        }
+
+        private void OnMembersToggleRequested()
+        {
             eventBus.Publish(new ChatEvents.ToggleMembersEvent());
-
-        private void OnChannelSelected(ChatEvents.ChannelSelectedEvent evt) =>
+        }
+
+        private void OnChannelSelected(ChatEvents.ChannelSelectedEvent evt)
+        {
             LoadTitlebarDataAsync(evt.Channel).Forget();
+        }
 
         private async UniTaskVoid LoadTitlebarDataAsync(ChatChannel channel)
         {
             profileLoadCts = profileLoadCts.SafeRestart();
-            CancellationToken ct = profileLoadCts.Token;
+            var ct = profileLoadCts.Token;
 
             try
             {
                 var loadingViewModel = ChatTitlebarViewModel.CreateLoading(channel.ChannelType switch
-                                                                           {
-                                                                               ChatChannel.ChatChannelType.NEARBY => TitlebarViewMode.Nearby,
-                                                                               ChatChannel.ChatChannelType.USER => TitlebarViewMode.DirectMessage,
-                                                                               ChatChannel.ChatChannelType.COMMUNITY => TitlebarViewMode.Community,
-                                                                               _ => TitlebarViewMode.Nearby,
-                                                                           });
+                {
+                    ChatChannel.ChatChannelType.NEARBY => TitlebarViewMode.Nearby,
+                    ChatChannel.ChatChannelType.USER => TitlebarViewMode.DirectMessage,
+                    ChatChannel.ChatChannelType.COMMUNITY => TitlebarViewMode.Community,
+                    _ => TitlebarViewMode.Nearby
+                });
 
                 view.defaultTitlebarView.Setup(loadingViewModel);
 
-                ChatTitlebarViewModel? finalViewModel = await getTitlebarViewModel.ExecuteAsync(channel, ct);
+                var finalViewModel = await getTitlebarViewModel.ExecuteAsync(channel, ct);
 
                 if (ct.IsCancellationRequested) return;
 
@@ -285,7 +203,7 @@
             {
                 view.defaultTitlebarView.Setup(new ChatTitlebarViewModel
                 {
-                    Username = "Error",
+                    Username = "Error"
                 });
 
                 ReportHub.LogError(ReportCategory.UI, $"Titlebar load failed for channel {channel.Id}: {e}");
@@ -297,13 +215,19 @@
             view.SetMemberListMode(isMemberListVisible);
         }
 
-        public void Show() =>
+        public void Show()
+        {
             view.Show();
-
-        public void Hide() =>
+        }
+
+        public void Hide()
+        {
             view.Hide();
-
-        public void SetFocusState(bool isFocused, bool animate, float duration, Ease easing) =>
+        }
+
+        public void SetFocusState(bool isFocused, bool animate, float duration, Ease easing)
+        {
             view.SetFocusedState(isFocused, animate, duration, easing);
+        }
     }
 }