using Cysharp.Threading.Tasks;
using DG.Tweening;
using MVC;
using SuperScrollView;
using System;
using System.Collections.Generic;
using System.Threading;
using UnityEngine;
using UnityEngine.UI;
using Utility;

namespace DCL.Chat
{
    /// <summary>
    /// A UI element that displays a list of chat messages.
    /// </summary>
    public class ChatMessageViewerElement : MonoBehaviour, IDisposable, IViewWithGlobalDependencies
    {
        public delegate void ChatMessageOptionsButtonClickedDelegate(string chatMessage, ChatEntryView chatEntryView);
        public delegate void ChatMessageViewerScrollPositionChangedDelegate(Vector2 newScrollPosition);
        public delegate Color CalculateUsernameColorDelegate(ChatMessage chatMessage);

        /// <summary>
        /// The prefab to use when instantiating a new item.
        /// </summary>
        private enum ChatItemPrefabIndex // It must match the list in the LoopListView.
        {
            ChatEntry,
            ChatEntryOwn,
            Padding,
            SystemChatEntry,
            Separator
        }

        /// <summary>
        /// Raised when the options button of a chat message is clicked.
        /// </summary>
        public ChatMessageOptionsButtonClickedDelegate? ChatMessageOptionsButtonClicked;

        /// <summary>
        /// Raised every time the scroll position of the messages viewer changes.
        /// </summary>
        public ChatMessageViewerScrollPositionChangedDelegate? ChatMessageViewerScrollPositionChanged;

        [SerializeField]
        private float chatEntriesFadeTime = 3f;

        [Tooltip("The time it takes, in milliseconds, without focus before the entire chat window starts fading out.")]
        [SerializeField]
        private int chatEntriesWaitBeforeFading = 10000;

        [SerializeField]
        private CanvasGroup scrollbarCanvasGroup;

        [SerializeField]
        private CanvasGroup chatEntriesCanvasGroup;

        [SerializeField]
        private LoopListView2 loopList;

        // The latest amount of messages added to the chat that must be animated yet
        private int entriesPendingToAnimate;

<<<<<<< HEAD
        private IReadOnlyList<ChatMessage>? chatMessages;
        private CancellationTokenSource? fadeoutCts;
        private CalculateUsernameColorDelegate? calculateUsernameColor;

        private int separatorPositionIndex;
        private int messageCountWhenSeparatorWasSet;

=======
        private IReadOnlyList<ChatMessage> chatMessages;
        private CancellationTokenSource fadeoutCts;
        private CalculateUsernameColorDelegate calculateUsernameColor;
        private ViewDependencies viewDependencies;
>>>>>>> 2edecac0
        /// <summary>
        /// Gets whether the scroll view is showing the bottom of the content, and it can't scroll down anymore.
        /// </summary>
        public bool IsScrollAtBottom => loopList.ScrollRect.normalizedPosition.y <= 0.001f;

        /// <summary>
        /// Gets whether the scroll view is showing the top of the content, and it can't scroll up anymore.
        /// </summary>
        public bool IsScrollAtTop => loopList.ScrollRect.normalizedPosition.y >= 0.999f;

        /// <summary>
        /// Gets whether the separator item is currently visible.
        /// </summary>
        public bool IsSeparatorVisible { get; private set; }

        /// <summary>
        /// Initializes the UI element and provides all its external dependencies.
        /// </summary>
        /// <param name="delegateImplementation">An external function that provides a way to calculate the color to be used to display a user name.</param>
        public void Initialize(CalculateUsernameColorDelegate delegateImplementation)
        {
            calculateUsernameColor = delegateImplementation;
            loopList.InitListView(0, OnGetItemByIndex);
            loopList.ScrollRect.onValueChanged.AddListener(OnScrollRectValueChanged);
        }

        /// <summary>
        /// Replaces the data to be represented by the UI element.
        /// </summary>
        /// <param name="messages">The chat messages to display.</param>
        public void SetData(IReadOnlyList<ChatMessage> messages)
        {
            chatMessages = messages;

            // Replaces the chat items (it uses pools to store item instances so they will be reused)
            loopList.SetListItemCount(0);
            loopList.SetListItemCount(chatMessages.Count);
        }

        /// <summary>
        /// Shows or hides the UI element.
        /// </summary>
        /// <param name="show">Whether the viewer is visible or not.</param>
        public void SetVisibility(bool show)
        {
            loopList.gameObject.SetActive(show);

            if (!show) // Note: This is necessary to avoid items animating when re-opening the chat window
                entriesPendingToAnimate = 0;
        }

        /// <summary>
        /// Shows or hides the scrollbar of the viewer.
        /// </summary>
        /// <param name="show">Whether the viewer is visible or not.</param>
        /// <param name="animationDuration">The duration of the fading animation.</param>
        public void SetScrollbarVisibility(bool show, float animationDuration)
        {
            if(show)
                scrollbarCanvasGroup.DOFade(1, animationDuration);
            else
                scrollbarCanvasGroup.DOFade(0, animationDuration);
        }

        /// <summary>
        /// Moves the chat so it shows the last created message.
        /// </summary>
        /// <param name="useSmoothScroll">Whether to smoothly scroll to the end or not.</param>
        public void ShowLastMessage(bool useSmoothScroll = false)
        {
            if(useSmoothScroll)
                loopList.ScrollRect.DONormalizedPos(new Vector2(1.0f, 0.0f), 0.5f);
            else
                loopList.MovePanelToItemIndex(0, 0);
        }

        /// <summary>
        /// Makes sure the view is showing all the messages stored in the data.
        /// </summary>
        public void RefreshMessages()
        {
            ResetChatEntriesFadeout();

            int chatMessagesCount = chatMessages!.Count + (IsSeparatorVisible ? 1 : 0);
            int newEntries = chatMessagesCount - loopList.ItemTotalCount;

            if (newEntries < 0)
                newEntries = 0;

            entriesPendingToAnimate = newEntries;
            loopList.SetListItemCount(chatMessagesCount, false);

            // Scroll view adjustment
            if (IsScrollAtBottom)
            {
                loopList.MovePanelToItemIndex(0, 0);
            }
            else
            {
                loopList.RefreshAllShownItem();

                // When the scroll view is not at the bottom, chat messages should not move if a new message is added
                // An offset has to be applied to the scroll view in order to prevent messages from moving
                float offsetToPreventScrollViewMovement = 0.0f;

                for (int i = 1; i < newEntries + 1; ++i) // Note: newEntries + 1 because the first item is always a padding
                    offsetToPreventScrollViewMovement -= loopList.ItemList[i].ItemSize + loopList.ItemList[i].Padding;

                loopList.MovePanelByOffset(offsetToPreventScrollViewMovement);

                // Known issue: When the scroll view is at the top, the scroll view moves a bit downwards
            }

            entriesPendingToAnimate = 0;
        }

        /// <summary>
        /// Plays an animation that makes all chat entries opaque.
        /// </summary>
        public void StopChatEntriesFadeout()
        {
            fadeoutCts.SafeCancelAndDispose();
            chatEntriesCanvasGroup.alpha = 1;
        }

        /// <summary>
        /// Plays an animation that makes all chat entries transparent.
        /// </summary>
        public void StartChatEntriesFadeout()
        {
            fadeoutCts.SafeCancelAndDispose();
            fadeoutCts = new CancellationTokenSource();

            AwaitAndFadeChatEntriesAsync(fadeoutCts.Token).Forget();
        }

        /// <summary>
        /// Makes the separator item visible at a given position in the list.
        /// If new items are added to the list afterward the separator will remain visually at the same position.
        /// </summary>
        /// <param name="chatMessageIndex">The index of the position where the separator has to be displayed.</param>
        public void ShowSeparator(int chatMessageIndex)
        {
            IsSeparatorVisible = true;
            separatorPositionIndex = chatMessageIndex;

            messageCountWhenSeparatorWasSet = chatMessages!.Count;
        }

        /// <summary>
        /// Makes the separator item invisible.
        /// </summary>
        public void HideSeparator()
        {
            IsSeparatorVisible = false;
        }

        public void Dispose()
        {
            fadeoutCts.SafeCancelAndDispose();
        }

        private void Start()
        {
            scrollbarCanvasGroup.alpha = 0;
        }

        // Called by the LoopListView when the number of items change, it uses out data (chatMessages)
        // to customize a new instance of the ChatEntryView (it uses pools internally).
        private LoopListViewItem2? OnGetItemByIndex(LoopListView2 listView, int index)
        {
            if (index < 0 || index >= chatMessages!.Count)
                return null;

            LoopListViewItem2 item;

            bool isSeparatorIndex = IsSeparatorVisible && index == (chatMessages.Count - messageCountWhenSeparatorWasSet) + separatorPositionIndex;

            if (isSeparatorIndex)
            {
                // Note: The separator is not part of the data, it is a view thing, so it is not a type of chat message, it is inserted by adding an extra item to the count and
                //       faking it in this method, when it tries to create a new item
                item = listView.NewListViewItem(listView.ItemPrefabDataList[(int)ChatItemPrefabIndex.Separator].mItemPrefab.name);
            }
            else
            {
                bool isIndexAfterSeparator = IsSeparatorVisible && index > (chatMessages.Count - messageCountWhenSeparatorWasSet) + separatorPositionIndex;

                ChatMessage itemData = chatMessages[index - (isIndexAfterSeparator ? 1 : 0)]; // Ignores the index used for the separator

<<<<<<< HEAD
                if (itemData.IsPaddingElement)
                    item = listView.NewListViewItem(listView.ItemPrefabDataList[(int)ChatItemPrefabIndex.Padding].mItemPrefab.name);
                else
                {
                    item = listView.NewListViewItem(itemData.SystemMessage ? listView.ItemPrefabDataList[(int)ChatItemPrefabIndex.SystemChatEntry].mItemPrefab.name :
                        itemData.SentByOwnUser ? listView.ItemPrefabDataList[(int)ChatItemPrefabIndex.ChatEntryOwn].mItemPrefab.name
                                                : listView.ItemPrefabDataList[(int)ChatItemPrefabIndex.ChatEntry].mItemPrefab.name);
=======
                ChatEntryView itemScript = item!.GetComponent<ChatEntryView>()!;
                SetItemData(index, itemData, itemScript);
                itemScript.messageBubbleElement.SetupHyperlinkHandlerDependencies(viewDependencies);
>>>>>>> 2edecac0

                    ChatEntryView itemScript = item!.GetComponent<ChatEntryView>()!;
                    SetItemData(index, itemData, itemScript);

                    Button? messageOptionsButton = itemScript.messageBubbleElement.messageOptionsButton;
                    messageOptionsButton?.onClick.RemoveAllListeners();

                    messageOptionsButton?.onClick.AddListener(() =>
                        OnChatMessageOptionsButtonClicked(itemData.Message, itemScript));
                }
            }

            return item;
        }

        private void OnChatMessageOptionsButtonClicked(string itemDataMessage, ChatEntryView itemScript)
        {
            ChatMessageOptionsButtonClicked?.Invoke(itemDataMessage, itemScript);
        }

        private void SetItemData(int index, ChatMessage itemData, ChatEntryView itemView)
        {
            Color playerNameColor = calculateUsernameColor!(itemData);

            itemView.usernameElement.userName.color = playerNameColor;

            if (!itemData.SystemMessage)
            {
                itemView.ProfileBackground!.color = playerNameColor;
                playerNameColor.r += 0.3f;
                playerNameColor.g += 0.3f;
                playerNameColor.b += 0.3f;
                itemView.ProfileOutline!.color = playerNameColor;
            }

            itemView.SetItemData(itemData);

            // Views that correspond to new added items have to be animated
            if (index - 1 < entriesPendingToAnimate) // Note: -1 because the first real message starts at 1, which is the latest messaged added
                itemView.AnimateChatEntry();
        }

        private void ResetChatEntriesFadeout()
        {
            StopChatEntriesFadeout();
            StartChatEntriesFadeout();
        }

        private async UniTaskVoid AwaitAndFadeChatEntriesAsync(CancellationToken ct)
        {
            fadeoutCts!.Token.ThrowIfCancellationRequested();
            chatEntriesCanvasGroup.alpha = 1;
            await UniTask.Delay(chatEntriesWaitBeforeFading, cancellationToken: ct);
            await chatEntriesCanvasGroup.DOFade(0.4f, chatEntriesFadeTime).ToUniTask(cancellationToken: ct);
        }

<<<<<<< HEAD
        private void OnScrollRectValueChanged(Vector2 scrollPosition)
            => ChatMessageViewerScrollPositionChanged?.Invoke(scrollPosition);
=======
        public void InjectDependencies(ViewDependencies dependencies)
        {
            viewDependencies = dependencies;
        }
>>>>>>> 2edecac0
    }
}<|MERGE_RESOLUTION|>--- conflicted
+++ resolved
@@ -61,7 +61,6 @@
         // The latest amount of messages added to the chat that must be animated yet
         private int entriesPendingToAnimate;
 
-<<<<<<< HEAD
         private IReadOnlyList<ChatMessage>? chatMessages;
         private CancellationTokenSource? fadeoutCts;
         private CalculateUsernameColorDelegate? calculateUsernameColor;
@@ -69,12 +68,8 @@
         private int separatorPositionIndex;
         private int messageCountWhenSeparatorWasSet;
 
-=======
-        private IReadOnlyList<ChatMessage> chatMessages;
-        private CancellationTokenSource fadeoutCts;
-        private CalculateUsernameColorDelegate calculateUsernameColor;
         private ViewDependencies viewDependencies;
->>>>>>> 2edecac0
+
         /// <summary>
         /// Gets whether the scroll view is showing the bottom of the content, and it can't scroll down anymore.
         /// </summary>
@@ -265,7 +260,6 @@
 
                 ChatMessage itemData = chatMessages[index - (isIndexAfterSeparator ? 1 : 0)]; // Ignores the index used for the separator
 
-<<<<<<< HEAD
                 if (itemData.IsPaddingElement)
                     item = listView.NewListViewItem(listView.ItemPrefabDataList[(int)ChatItemPrefabIndex.Padding].mItemPrefab.name);
                 else
@@ -273,14 +267,10 @@
                     item = listView.NewListViewItem(itemData.SystemMessage ? listView.ItemPrefabDataList[(int)ChatItemPrefabIndex.SystemChatEntry].mItemPrefab.name :
                         itemData.SentByOwnUser ? listView.ItemPrefabDataList[(int)ChatItemPrefabIndex.ChatEntryOwn].mItemPrefab.name
                                                 : listView.ItemPrefabDataList[(int)ChatItemPrefabIndex.ChatEntry].mItemPrefab.name);
-=======
+
                 ChatEntryView itemScript = item!.GetComponent<ChatEntryView>()!;
                 SetItemData(index, itemData, itemScript);
                 itemScript.messageBubbleElement.SetupHyperlinkHandlerDependencies(viewDependencies);
->>>>>>> 2edecac0
-
-                    ChatEntryView itemScript = item!.GetComponent<ChatEntryView>()!;
-                    SetItemData(index, itemData, itemScript);
 
                     Button? messageOptionsButton = itemScript.messageBubbleElement.messageOptionsButton;
                     messageOptionsButton?.onClick.RemoveAllListeners();
@@ -334,14 +324,12 @@
             await chatEntriesCanvasGroup.DOFade(0.4f, chatEntriesFadeTime).ToUniTask(cancellationToken: ct);
         }
 
-<<<<<<< HEAD
+        public void InjectDependencies(ViewDependencies dependencies)
+        {
+            viewDependencies = dependencies;
+        }
+
         private void OnScrollRectValueChanged(Vector2 scrollPosition)
             => ChatMessageViewerScrollPositionChanged?.Invoke(scrollPosition);
-=======
-        public void InjectDependencies(ViewDependencies dependencies)
-        {
-            viewDependencies = dependencies;
-        }
->>>>>>> 2edecac0
     }
 }