--- conflicted
+++ resolved
@@ -336,17 +336,8 @@
 
         private void OnChatEntryClicked(string walletAddress, Vector2 contextMenuPosition)
         {
-<<<<<<< HEAD
-            var profile = viewDependencies.ProfileCache.Get(walletAddress);
-            if (profile != null)
-            {
-                popupCts = popupCts.SafeRestart();
-                viewDependencies.GlobalUIViews.ShowUserProfileContextMenuAsync(walletAddress, contextMenuPosition, popupCts.Token);
-            }
-=======
             popupCts = popupCts.SafeRestart();
             viewDependencies.GlobalUIViews.ShowUserProfileContextMenuFromWalledIdAsync(walletAddress, contextMenuPosition, popupCts.Token).Forget();
->>>>>>> 78bff24e
         }
 
         private void OnChatMessageOptionsButtonClicked(string itemDataMessage, ChatEntryView itemScript)
