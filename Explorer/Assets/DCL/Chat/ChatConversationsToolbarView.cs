using Cysharp.Threading.Tasks;
using DCL.Chat.History;
using DCL.Profiles;
using DCL.UI;
using DG.Tweening;
using MVC;
using System.Collections.Generic;
using System.Threading;
using UnityEngine;
using UnityEngine.EventSystems;
using UnityEngine.UI;
using Button = UnityEngine.UI.Button;

namespace DCL.Chat
{
    public class ChatConversationsToolbarView : MonoBehaviour, IViewWithGlobalDependencies, IPointerEnterHandler, IPointerExitHandler
    {
        public delegate void ConversationSelectedDelegate(ChatChannel.ChannelId channelId);
        public delegate void ConversationRemovalRequestedDelegate(ChatChannel.ChannelId channelId);

        [SerializeField]
        private RectTransform itemsContainer;

        [SerializeField]
        private ChatConversationsToolbarViewItem itemPrefab;

        [SerializeField]
        private CanvasGroup scrollButtons;

        [SerializeField]
        private ScrollRect scrollView;

        [SerializeField]
        private Button scrollUpButton;

        [SerializeField]
        private Button scrollDownButton;

        private ViewDependencies viewDependencies;

        private Dictionary<ChatChannel.ChannelId, ChatConversationsToolbarViewItem> items = new ();

        /// <summary>
        /// Raised when a different conversation item is selected.
        /// </summary>
        public event ConversationSelectedDelegate ConversationSelected;

        /// <summary>
        /// Raised when the user requests to remove a conversation.
        /// </summary>
        public event ConversationRemovalRequestedDelegate ConversationRemovalRequested;

        /// <summary>
        /// Marks an item as selected.
        /// </summary>
        /// <param name="channelId">The Id of the conversation to find the item.</param>
        public void SelectConversation(ChatChannel.ChannelId channelId)
        {
            foreach (KeyValuePair<ChatChannel.ChannelId, ChatConversationsToolbarViewItem> itemPair in items)
                itemPair.Value.SetSelectionStatus(false);

            items[channelId].SetSelectionStatus(true);

            ConversationSelected?.Invoke(channelId);
        }

        /// <summary>
        /// Creates a new item and adds it to the last position of the toolbar. It does not change any data.
        /// </summary>
        /// <param name="channel">The channel the item will represent. The visual aspect of the item depends on the type of channel.</param>
        /// <param name="icon">An icon to show instead of a profile picture.</param>
        public void AddConversation(ChatChannel channel, Sprite icon = null)
        {
            ChatConversationsToolbarViewItem newItem = Instantiate(itemPrefab, itemsContainer);
            newItem.OpenButtonClicked += OpenButtonClicked;
            newItem.RemoveButtonClicked += OnRemoveButtonClicked;
            newItem.TooltipShown += OnItemTooltipShown;
            newItem.Id = channel.Id;

            switch (channel.ChannelType)
            {
                case ChatChannel.ChatChannelType.Nearby:
                    newItem.SetConversationIcon(icon);
                    newItem.SetConversationName("Near By"); // TODO: Localization
                    newItem.SetClaimedNameIconVisibility(false);
                    newItem.SetConversationType(false);
                    break;
                case ChatChannel.ChatChannelType.User:
                    SetupUserConversationItemAsync(newItem).Forget();
                    break;
                case ChatChannel.ChatChannelType.Community:
                    // TODO in future shapes
                    newItem.SetConversationIcon(/*TODO*/icon);
                    newItem.SetConversationName("TODO");
                    newItem.SetClaimedNameIconVisibility(false);
                    newItem.SetConversationType(false);
                    break;
            }

            newItem.SetConversationType(channel.ChannelType == ChatChannel.ChatChannelType.User);

            items.Add(channel.Id, newItem);

            if(items.Count == 1)
                SelectConversation(channel.Id);

            UpdateScrollButtonsVisibility();
        }

        /// <summary>
        /// Removes a conversation item from the toolbar UI. It does not change any data.
        /// </summary>
        /// <param name="channelId">The Id of the conversation to find the item.</param>
        public void RemoveConversation(ChatChannel.ChannelId channelId)
        {
            Destroy(items[channelId].gameObject);
            items.Remove(channelId);
            UpdateScrollButtonsVisibility();
        }

        /// <summary>
        /// Replaces the value of unread messages to show next to the icon of an item.
        /// </summary>
        /// <param name="destinationChannel">The Id of the conversation to find the item.</param>
        /// <param name="unreadMessages">The amount of unread messages in the conversation.</param>
        public void SetUnreadMessages(ChatChannel.ChannelId destinationChannel, int unreadMessages)
        {
            items[destinationChannel].SetUnreadMessages(unreadMessages);
        }

        /// <summary>
        /// Changes the visual aspect of the connection status of one the items.
        /// </summary>
        /// <param name="destinationChannel">The Id of the conversation to find the item.</param>
        /// <param name="connectionStatus">The current connection status.</param>
        public void SetConnectionStatus(ChatChannel.ChannelId destinationChannel, OnlineStatus connectionStatus)
        {
            items[destinationChannel].SetConnectionStatus(connectionStatus);
        }

        public void InjectDependencies(ViewDependencies dependencies)
        {
            viewDependencies = dependencies;
        }

<<<<<<< HEAD
        private void OnDisable()
        {
            foreach (KeyValuePair<ChatChannel.ChannelId, ChatConversationsToolbarViewItem> itemPair in items)
                itemPair.Value.HideTooltip(true);

            HideScrollButtons(true);
        }

        private void OpenButtonClicked(ChatConversationsToolbarViewItem item)
        {
            SelectConversation(item.Id);
        }

        private void OnRemoveButtonClicked(ChatConversationsToolbarViewItem item)
        {
            ConversationRemovalRequested?.Invoke(item.Id);
        }

        private async UniTaskVoid SetupUserConversationItemAsync(ChatConversationsToolbarViewItem newItem)
        {
            Profile? profile = await viewDependencies.GetProfileAsync(newItem.Id.Id, CancellationToken.None);

            if (profile != null)
            {
                newItem.SetProfileData(viewDependencies, profile.UserNameColor, profile.Avatar.FaceSnapshotUrl, profile.UserId);
                newItem.SetConversationName(profile.ValidatedName);
                newItem.SetClaimedNameIconVisibility(profile.HasClaimedName);
                newItem.SetConnectionStatusVisibility(true);
            }
        }

=======
        /// <summary>
        /// Makes one or both scroll buttons appear (depending on the current scroll position), or none of them if there are not enough items in the toolbar.
        /// </summary>
>>>>>>> 1aa0262e
        public void ShowScrollButtons()
        {
            scrollButtons.gameObject.SetActive(true);
            UpdateScrollButtonsVisibility();
            scrollButtons.DOKill();
            scrollButtons.DOFade(1.0f, 0.5f);
        }

        /// <summary>
        /// Makes both scroll buttons disappear with or without animations.
        /// </summary>
        /// <param name="isImmediate">Whether to skip animations or not.</param>
        public void HideScrollButtons(bool isImmediate)
        {
            if (scrollButtons.gameObject.activeSelf)
            {
                if (isImmediate)
                {
                    scrollButtons.gameObject.SetActive(false);
                }
                else
                {
                    scrollButtons.DOKill();
                    scrollButtons.DOFade(0.0f, 0.5f).OnComplete( () => scrollButtons.gameObject.SetActive(false) );
                }
            }
        }

        public void OnPointerEnter(PointerEventData eventData)
        {
            ShowScrollButtons();
        }

        public void OnPointerExit(PointerEventData eventData)
        {
            HideScrollButtons(false);
        }

        private void Start()
        {
            scrollUpButton.onClick.AddListener(OnScrollUpButtonClicked);
            scrollDownButton.onClick.AddListener(OnScrollDownButtonClicked);
            scrollView.onValueChanged.AddListener(OnScrollViewValueChanged);
        }

        private void OnDisable()
        {
            foreach (KeyValuePair<ChatChannel.ChannelId, ChatConversationsToolbarViewItem> itemPair in items)
                itemPair.Value.HideTooltip(true);

            HideScrollButtons(true);
        }

        private void OnScrollViewValueChanged(Vector2 arg0)
        {
            UpdateScrollButtonsVisibility();
        }

        private void OnScrollDownButtonClicked()
        {
            scrollView.normalizedPosition = new Vector2(0.0f, scrollView.normalizedPosition.y - scrollView.scrollSensitivity / scrollView.content.sizeDelta.y * 20.0f);
        }

        private void OnScrollUpButtonClicked()
        {
            scrollView.normalizedPosition = new Vector2(0.0f, scrollView.normalizedPosition.y + scrollView.scrollSensitivity / scrollView.content.sizeDelta.y * 20.0f);
        }

        private void UpdateScrollButtonsVisibility()
        {
            if (scrollView.content.rect.height > scrollView.viewport.rect.height)
            {
                // It may show one or both
                scrollUpButton.gameObject.SetActive(scrollView.normalizedPosition.y < 0.9999f);
                scrollDownButton.gameObject.SetActive(scrollView.normalizedPosition.y > 0.0001f);
            }
            else
            {
                // Hidden if there is no scroll to be done
                scrollUpButton.gameObject.SetActive(false);
                scrollDownButton.gameObject.SetActive(false);
            }
        }

        private void OpenButtonClicked(ChatConversationsToolbarViewItem item)
        {
            SelectConversation(item.Id);
        }

        private void OnRemoveButtonClicked(ChatConversationsToolbarViewItem item)
        {
            ConversationRemovalRequested?.Invoke(item.Id);
        }

        private void OnItemTooltipShown(GameObject tooltip)
        {
            tooltip.transform.SetParent(transform, true);
        }

        private async UniTaskVoid SetupUserConversationItemAsync(ChatConversationsToolbarViewItem newItem)
        {
            ChatChannel.ChannelId.GetTypeAndNameFromId(newItem.Id.Id, out ChatChannel.ChatChannelType type, out string name);
            Profile? profile = await viewDependencies.GetProfileAsync(name, CancellationToken.None);

            if (profile != null)
            {
                newItem.SetProfileData(viewDependencies, profile.UserNameColor, profile.Avatar.FaceSnapshotUrl, profile.UserId);
                newItem.SetConversationName(profile.ValidatedName);
                newItem.SetClaimedNameIconVisibility(profile.HasClaimedName);
                newItem.SetConversationType(true);
            }
        }

    }
}<|MERGE_RESOLUTION|>--- conflicted
+++ resolved
@@ -143,43 +143,9 @@
             viewDependencies = dependencies;
         }
 
-<<<<<<< HEAD
-        private void OnDisable()
-        {
-            foreach (KeyValuePair<ChatChannel.ChannelId, ChatConversationsToolbarViewItem> itemPair in items)
-                itemPair.Value.HideTooltip(true);
-
-            HideScrollButtons(true);
-        }
-
-        private void OpenButtonClicked(ChatConversationsToolbarViewItem item)
-        {
-            SelectConversation(item.Id);
-        }
-
-        private void OnRemoveButtonClicked(ChatConversationsToolbarViewItem item)
-        {
-            ConversationRemovalRequested?.Invoke(item.Id);
-        }
-
-        private async UniTaskVoid SetupUserConversationItemAsync(ChatConversationsToolbarViewItem newItem)
-        {
-            Profile? profile = await viewDependencies.GetProfileAsync(newItem.Id.Id, CancellationToken.None);
-
-            if (profile != null)
-            {
-                newItem.SetProfileData(viewDependencies, profile.UserNameColor, profile.Avatar.FaceSnapshotUrl, profile.UserId);
-                newItem.SetConversationName(profile.ValidatedName);
-                newItem.SetClaimedNameIconVisibility(profile.HasClaimedName);
-                newItem.SetConnectionStatusVisibility(true);
-            }
-        }
-
-=======
         /// <summary>
         /// Makes one or both scroll buttons appear (depending on the current scroll position), or none of them if there are not enough items in the toolbar.
         /// </summary>
->>>>>>> 1aa0262e
         public void ShowScrollButtons()
         {
             scrollButtons.gameObject.SetActive(true);
@@ -281,8 +247,7 @@
 
         private async UniTaskVoid SetupUserConversationItemAsync(ChatConversationsToolbarViewItem newItem)
         {
-            ChatChannel.ChannelId.GetTypeAndNameFromId(newItem.Id.Id, out ChatChannel.ChatChannelType type, out string name);
-            Profile? profile = await viewDependencies.GetProfileAsync(name, CancellationToken.None);
+            Profile? profile = await viewDependencies.GetProfileAsync(newItem.Id.Id, CancellationToken.None);
 
             if (profile != null)
             {
