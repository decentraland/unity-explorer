--- conflicted
+++ resolved
@@ -2,11 +2,9 @@
 using DCL.Multiplayer.Connections.Rooms;
 using DCL.Multiplayer.Profiles.Bunches;
 using DCL.Optimization.Multithreading;
-using DCL.Utilities.Extensions;
 using LiveKit.Proto;
 using LiveKit.Rooms;
 using LiveKit.Rooms.Participants;
-using LiveKit.Proto;
 
 using System.Collections.Generic;
 
@@ -30,22 +28,14 @@
         }
 
         // TODO how to remove boiler-plate methods and preserve RoomSource?
-<<<<<<< HEAD
-        private void OnConnectionUpdateFromIsland(IRoom room, ConnectionUpdate connectionupdate, DisconnectReason? disconnectReason = null)
-=======
-        private void OnConnectionUpdateFromIsland(IRoom room, ConnectionUpdate connectionupdate, DisconnectReason? reason)
->>>>>>> fe1769c0
+        private void OnConnectionUpdateFromIsland(IRoom room, ConnectionUpdate connectionUpdate, DisconnectReason? disconnectReason = null)
         {
-            OnConnectionUpdated(room, connectionupdate, RoomSource.ISLAND);
+            OnConnectionUpdated(room, connectionUpdate, RoomSource.ISLAND);
         }
 
-<<<<<<< HEAD
-        private void OnConnectionUpdateFromScene(IRoom room, ConnectionUpdate connectionupdate, DisconnectReason? disconnectReason = null)
-=======
-        private void OnConnectionUpdateFromScene(IRoom room, ConnectionUpdate connectionupdate, DisconnectReason? reason)
->>>>>>> fe1769c0
+        private void OnConnectionUpdateFromScene(IRoom room, ConnectionUpdate connectionUpdate, DisconnectReason? disconnectReason = null)
         {
-            OnConnectionUpdated(room, connectionupdate, RoomSource.GATEKEEPER);
+            OnConnectionUpdated(room, connectionUpdate, RoomSource.GATEKEEPER);
         }
 
         private void OnParticipantUpdateFromIsland(Participant participant, UpdateFromParticipant update)
