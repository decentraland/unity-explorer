--- conflicted
+++ resolved
@@ -5,10 +5,6 @@
 using LiveKit.Proto;
 using LiveKit.Rooms;
 using LiveKit.Rooms.Participants;
-<<<<<<< HEAD
-using LiveKit.Proto;
-=======
->>>>>>> 43bb7990
 
 using System.Collections.Generic;
 
@@ -32,20 +28,12 @@
         }
 
         // TODO how to remove boiler-plate methods and preserve RoomSource?
-<<<<<<< HEAD
-        private void OnConnectionUpdateFromIsland(IRoom room, ConnectionUpdate connectionupdate, DisconnectReason? disconnectReason = null)
-=======
         private void OnConnectionUpdateFromIsland(IRoom room, ConnectionUpdate connectionUpdate, DisconnectReason? disconnectReason = null)
->>>>>>> 43bb7990
         {
             OnConnectionUpdated(room, connectionUpdate, RoomSource.ISLAND);
         }
 
-<<<<<<< HEAD
-        private void OnConnectionUpdateFromScene(IRoom room, ConnectionUpdate connectionupdate, DisconnectReason? disconnectReason = null)
-=======
         private void OnConnectionUpdateFromScene(IRoom room, ConnectionUpdate connectionUpdate, DisconnectReason? disconnectReason = null)
->>>>>>> 43bb7990
         {
             OnConnectionUpdated(room, connectionUpdate, RoomSource.GATEKEEPER);
         }
