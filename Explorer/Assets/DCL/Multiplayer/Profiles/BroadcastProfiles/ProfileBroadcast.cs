--- conflicted
+++ resolved
@@ -17,18 +17,10 @@
             this.messagePipesHub = messagePipesHub;
         }
 
-<<<<<<< HEAD
-        public UniTaskVoid NotifyRemotesAsync()
-        {
-            SendTo(messagePipesHub.IslandPipe());
-            SendTo(messagePipesHub.ScenePipe());
-            return new UniTaskVoid();
-=======
         public void NotifyRemotes()
         {
             SendTo(messagePipesHub.IslandPipe());
             SendTo(messagePipesHub.ScenePipe());
->>>>>>> 004f8b1e
         }
 
         private void SendTo(IMessagePipe messagePipe)
