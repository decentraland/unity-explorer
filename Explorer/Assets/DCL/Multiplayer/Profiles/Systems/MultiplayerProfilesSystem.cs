using Arch.Core;
using Arch.SystemGroups;
using Arch.SystemGroups.DefaultSystemGroups;
using DCL.AvatarRendering.AvatarShape.Systems;
using DCL.Multiplayer.Profiles.BroadcastProfiles;
using DCL.Multiplayer.Profiles.Entities;
using DCL.Multiplayer.Profiles.RemoteAnnouncements;
using DCL.Multiplayer.Profiles.RemoteProfiles;
using DCL.Multiplayer.Profiles.RemoveIntentions;
using ECS.Abstract;

namespace DCL.Multiplayer.Profiles.Systems
{
    /// <summary>
    ///     The scheme
    ///     1 receive signal announce profile
    ///     2 fetch the profile
    ///     3 assign profile to the entity
    ///     4 auto flow of avatar
    /// </summary>
    [UpdateInGroup(typeof(PresentationSystemGroup))]
    [UpdateBefore(typeof(AvatarInstantiatorSystem))]
    public partial class MultiplayerProfilesSystem : BaseUnityLoopSystem
    {
        private readonly IRemoteAnnouncements remoteAnnouncements;
        private readonly IRemoveIntentions removeIntentions;
        private readonly IRemoteProfiles remoteProfiles;
        private readonly IProfileBroadcast profileBroadcast;
        private readonly IRemoteEntities remoteEntities;

        public MultiplayerProfilesSystem(
            World world,
            IRemoteAnnouncements remoteAnnouncements,
            IRemoveIntentions removeIntentions,
            IRemoteProfiles remoteProfiles,
            IProfileBroadcast profileBroadcast,
            IRemoteEntities remoteEntities
        ) : base(world)
        {
            this.remoteAnnouncements = remoteAnnouncements;
            this.removeIntentions = removeIntentions;
            this.remoteProfiles = remoteProfiles;
            this.profileBroadcast = profileBroadcast;
            this.remoteEntities = remoteEntities;
        }

        protected override void Update(float t)
        {
            remoteProfiles.Download(remoteAnnouncements);
            remoteEntities.TryCreate(remoteProfiles, World!);
            remoteEntities.Remove(removeIntentions, World!);
<<<<<<< HEAD
            profileBroadcast.NotifyRemotesAsync();
=======
            profileBroadcast.NotifyRemotes();
>>>>>>> 004f8b1e
        }
    }
}<|MERGE_RESOLUTION|>--- conflicted
+++ resolved
@@ -49,11 +49,7 @@
             remoteProfiles.Download(remoteAnnouncements);
             remoteEntities.TryCreate(remoteProfiles, World!);
             remoteEntities.Remove(removeIntentions, World!);
-<<<<<<< HEAD
-            profileBroadcast.NotifyRemotesAsync();
-=======
             profileBroadcast.NotifyRemotes();
->>>>>>> 004f8b1e
         }
     }
 }