using CommunicationData.URLHelpers;
using Cysharp.Threading.Tasks;
using DCL.Diagnostics;
using DCL.WebRequests;
using Newtonsoft.Json;
using System.Collections.Generic;
using System.Threading;

namespace DCL.Multiplayer.Connectivity
{
    public class ArchipelagoHttpOnlineUsersProvider : IOnlineUsersProvider
    {
        private static readonly JsonSerializerSettings SERIALIZER_SETTINGS = new () { Converters = new JsonConverter[] { new OnlinePlayersJsonDtoConverter() } };

        private readonly IWebRequestController webRequestController;
        private readonly URLAddress baseUrl;
        private readonly URLBuilder urlBuilder = new ();

        public ArchipelagoHttpOnlineUsersProvider(
            IWebRequestController webRequestController,
            URLAddress baseUrl)
        {
            this.webRequestController = webRequestController;
            this.baseUrl = baseUrl;
        }

        public async UniTask<IReadOnlyCollection<OnlineUserData>> GetAsync(CancellationToken ct) =>
            await webRequestController.GetAsync(baseUrl, ReportCategory.MULTIPLAYER)
                                      .CreateFromNewtonsoftJsonAsync<List<OnlineUserData>>(ct, serializerSettings: SERIALIZER_SETTINGS);

        public async UniTask<IReadOnlyCollection<OnlineUserData>> GetAsync(IEnumerable<string> userIds, CancellationToken ct)
        {
            urlBuilder.Clear();
            urlBuilder.AppendDomain(URLDomain.FromString(baseUrl));

            foreach (string userId in userIds)
                urlBuilder.AppendParameter(new URLParameter("id", userId));

<<<<<<< HEAD
            return await webRequestController.GetAsync(urlBuilder.Build(), ReportCategory.MULTIPLAYER)
                                             .CreateFromNewtonsoftJsonAsync<List<OnlineUserData>>(ct, serializerSettings: SERIALIZER_SETTINGS);
=======
            return await webRequestController.GetAsync(urlBuilder.Build(), ct, ReportCategory.MULTIPLAYER)
                                         .CreateFromNewtonsoftJsonAsync<List<OnlineUserData>>(serializerSettings: SERIALIZER_SETTINGS);
>>>>>>> b280dfde
        }
    }
}<|MERGE_RESOLUTION|>--- conflicted
+++ resolved
@@ -36,13 +36,8 @@
             foreach (string userId in userIds)
                 urlBuilder.AppendParameter(new URLParameter("id", userId));
 
-<<<<<<< HEAD
             return await webRequestController.GetAsync(urlBuilder.Build(), ReportCategory.MULTIPLAYER)
-                                             .CreateFromNewtonsoftJsonAsync<List<OnlineUserData>>(ct, serializerSettings: SERIALIZER_SETTINGS);
-=======
-            return await webRequestController.GetAsync(urlBuilder.Build(), ct, ReportCategory.MULTIPLAYER)
-                                         .CreateFromNewtonsoftJsonAsync<List<OnlineUserData>>(serializerSettings: SERIALIZER_SETTINGS);
->>>>>>> b280dfde
+                                         .CreateFromNewtonsoftJsonAsync<List<OnlineUserData>>(ct, serializerSettings: SERIALIZER_SETTINGS);
         }
     }
 }