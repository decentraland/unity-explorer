﻿using Arch.Core;
using Cysharp.Threading.Tasks;
using DCL.CharacterMotion.Components;
using DCL.Diagnostics;
using DCL.Multiplayer.Connections.Messaging;
using DCL.Multiplayer.Connections.Messaging.Hubs;
using DCL.Multiplayer.Connections.Messaging.Pipe;
using DCL.Multiplayer.Movement.Settings;
using DCL.Multiplayer.Profiles.Tables;
using Decentraland.Kernel.Comms.Rfc4;
using System;
using System.Threading;
using UnityEngine;

namespace DCL.Multiplayer.Movement.Systems
{
    public class MultiplayerMovementMessageBus : IDisposable
    {
        private readonly IMessagePipesHub messagePipesHub;
        private readonly IReadOnlyEntityParticipantTable entityParticipantTable;
        private readonly CancellationTokenSource cancellationTokenSource = new ();
<<<<<<< HEAD

        private NetworkMessageEncoder messageEncoder;

        private World globalWorld = null!;
=======
        private readonly World globalWorld;
>>>>>>> b3114fb5
        private bool isDisposed;

        public MultiplayerMovementMessageBus(IMessagePipesHub messagePipesHub, IReadOnlyEntityParticipantTable entityParticipantTable, World globalWorld)
        {
            this.messagePipesHub = messagePipesHub;
            this.entityParticipantTable = entityParticipantTable;
            this.globalWorld = globalWorld;

            this.messagePipesHub.IslandPipe().Subscribe<Decentraland.Kernel.Comms.Rfc4.Movement>(Packet.MessageOneofCase.Movement, OnOldSchemaMessageReceived);
            this.messagePipesHub.ScenePipe().Subscribe<Decentraland.Kernel.Comms.Rfc4.Movement>(Packet.MessageOneofCase.Movement, OnOldSchemaMessageReceived);

            this.messagePipesHub.IslandPipe().Subscribe<MovementCompressed>(Packet.MessageOneofCase.MovementCompressed, OnMessageReceived);
            this.messagePipesHub.ScenePipe().Subscribe<MovementCompressed>(Packet.MessageOneofCase.MovementCompressed, OnMessageReceived);
        }

        public void InitializeEncoder(MessageEncodingSettings messageEncodingSettings)
        {
            messageEncoder = new NetworkMessageEncoder(messageEncodingSettings);
        }

        public void Dispose()
        {
            isDisposed = true;
            cancellationTokenSource.Cancel();
            cancellationTokenSource.Dispose();
        }

        private void OnOldSchemaMessageReceived(ReceivedMessage<Decentraland.Kernel.Comms.Rfc4.Movement> receivedMessage)
        {
            if (isDisposed)
            {
                ReportHub.LogError(ReportCategory.MULTIPLAYER, "Receiving a message while disposed is bad");
                return;
            }

            using (receivedMessage)
            {
                if (cancellationTokenSource.Token.IsCancellationRequested)
                    return;

                NetworkMovementMessage message = MovementMessage(receivedMessage.Payload);
                Inbox(message, receivedMessage.FromWalletId);
            }
        }

        private void OnMessageReceived(ReceivedMessage<MovementCompressed> receivedMessage)
        {
            if (isDisposed)
            {
                ReportHub.LogError(ReportCategory.MULTIPLAYER, "Receiving a message while disposed is bad");
                return;
            }

            using (receivedMessage)
            {
                if (cancellationTokenSource.Token.IsCancellationRequested)
                    return;

                CompressedNetworkMovementMessage message = new ()
                {
                    temporalData = receivedMessage.Payload.TemporalData,
                    movementData = receivedMessage.Payload.MovementData,
                };

                Inbox(messageEncoder.Decompress(message), receivedMessage.FromWalletId);
            }
        }

        public void Send(NetworkMovementMessage message)
        {
            WriteAndSend(message, messagePipesHub.IslandPipe());
            WriteAndSend(message, messagePipesHub.ScenePipe());
        }

<<<<<<< HEAD
        public void InjectWorld(World world)
        {
            globalWorld = world;
=======
        private void WriteAndSend(NetworkMovementMessage message, IMessagePipe messagePipe)
        {
            var messageWrap = messagePipe.NewMessage<Decentraland.Kernel.Comms.Rfc4.Movement>();
            WriteToProto(message, messageWrap.Payload);
            messageWrap.SendAndDisposeAsync(cancellationTokenSource.Token).Forget();
>>>>>>> b3114fb5
        }

        private static NetworkMovementMessage MovementMessage(Decentraland.Kernel.Comms.Rfc4.Movement proto)
        {
            var vel = new Vector3(proto.VelocityX, proto.VelocityY, proto.VelocityZ);

            return new NetworkMovementMessage
            {
                timestamp = proto.Timestamp,
                position = new Vector3(proto.PositionX, proto.PositionY, proto.PositionZ),
                velocity = vel,
                velocitySqrMagnitude = vel.sqrMagnitude,

                animState = new AnimationStates
                {
                    MovementBlendValue = proto.MovementBlendValue,
                    SlideBlendValue = proto.SlideBlendValue,
                    IsGrounded = proto.IsGrounded,
                    IsJumping = proto.IsJumping,
                    IsLongJump = proto.IsLongJump,
                    IsFalling = proto.IsFalling,
                    IsLongFall = proto.IsLongFall,
                },
                isStunned = proto.IsStunned,
            };
        }

        private void WriteAndSend(NetworkMovementMessage message, IMessagePipe messagePipe)
        {
            MessageWrap<MovementCompressed> messageWrap = messagePipe.NewMessage<MovementCompressed>();
            WriteToProto(messageEncoder.Compress(message), messageWrap.Payload);
            messageWrap.SendAndDisposeAsync(cancellationTokenSource.Token).Forget();
        }

        private static void WriteToProto(CompressedNetworkMovementMessage message, MovementCompressed proto)
        {
            proto.TemporalData = message.temporalData;
            proto.MovementData = message.movementData;
        }

        private void Inbox(NetworkMovementMessage fullMovementMessage, string @for)
        {
            TryEnqueue(@for, fullMovementMessage);
            ReportHub.Log(ReportCategory.MULTIPLAYER_MOVEMENT, $"Movement from {@for} - {fullMovementMessage}");
        }

        private void TryEnqueue(string walletId, NetworkMovementMessage fullMovementMessage)
        {
            if (entityParticipantTable.Has(walletId) == false)
            {
                ReportHub.LogWarning(ReportCategory.MULTIPLAYER_MOVEMENT, $"Entity for wallet {walletId} not found");
                return;
            }

            Entity entity = entityParticipantTable.Entity(walletId);

            if (globalWorld.TryGet(entity, out RemotePlayerMovementComponent remotePlayerMovementComponent))
                remotePlayerMovementComponent.Enqueue(fullMovementMessage);
        }

        /// <summary>
        ///     For Debug purposes only
        /// </summary>
        public async UniTaskVoid SelfSendWithDelayAsync(NetworkMovementMessage message, float delay)
        {
            CompressedNetworkMovementMessage compressedMessage = messageEncoder.Compress(message);
            await UniTask.Delay(TimeSpan.FromSeconds(delay), cancellationToken: cancellationTokenSource.Token);
            NetworkMovementMessage decompressedMessage = messageEncoder.Decompress(compressedMessage);

            Inbox(decompressedMessage, @for: RemotePlayerMovementComponent.TEST_ID);
        }
    }
}<|MERGE_RESOLUTION|>--- conflicted
+++ resolved
@@ -19,14 +19,10 @@
         private readonly IMessagePipesHub messagePipesHub;
         private readonly IReadOnlyEntityParticipantTable entityParticipantTable;
         private readonly CancellationTokenSource cancellationTokenSource = new ();
-<<<<<<< HEAD
 
         private NetworkMessageEncoder messageEncoder;
 
-        private World globalWorld = null!;
-=======
         private readonly World globalWorld;
->>>>>>> b3114fb5
         private bool isDisposed;
 
         public MultiplayerMovementMessageBus(IMessagePipesHub messagePipesHub, IReadOnlyEntityParticipantTable entityParticipantTable, World globalWorld)
@@ -101,19 +97,6 @@
             WriteAndSend(message, messagePipesHub.ScenePipe());
         }
 
-<<<<<<< HEAD
-        public void InjectWorld(World world)
-        {
-            globalWorld = world;
-=======
-        private void WriteAndSend(NetworkMovementMessage message, IMessagePipe messagePipe)
-        {
-            var messageWrap = messagePipe.NewMessage<Decentraland.Kernel.Comms.Rfc4.Movement>();
-            WriteToProto(message, messageWrap.Payload);
-            messageWrap.SendAndDisposeAsync(cancellationTokenSource.Token).Forget();
->>>>>>> b3114fb5
-        }
-
         private static NetworkMovementMessage MovementMessage(Decentraland.Kernel.Comms.Rfc4.Movement proto)
         {
             var vel = new Vector3(proto.VelocityX, proto.VelocityY, proto.VelocityZ);
