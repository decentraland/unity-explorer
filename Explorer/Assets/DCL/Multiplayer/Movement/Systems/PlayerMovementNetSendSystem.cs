--- conflicted
+++ resolved
@@ -61,15 +61,6 @@
 
             float timeDiff = UnityEngine.Time.unscaledTime - playerMovement.LastSentMessage.timestamp;
 
-<<<<<<< HEAD
-            foreach (SendRuleBase sendRule in settings.SendRules)
-                if (timeDiff > sendRule.MinTimeDelta
-                    && sendRule.IsSendConditionMet(timeDiff, in playerMovement.LastSentMessage, in anim, in stun, in move, in jump, playerMovement.Character, settings))
-                {
-                    SendMessage(ref playerMovement, in anim, in stun, in move);
-                    return;
-                }
-=======
 
             bool isMoving = IsMoving(playerMovement);
             if (isMoving && sendRate > MOVE_SEND_RATE)
@@ -86,7 +77,14 @@
             bool IsMoving(PlayerMovementNetworkComponent playerMovement) =>
                 Vector3.SqrMagnitude(playerMovement.LastSentMessage.position - playerMovement.Character.transform.position) > POSITION_MOVE_EPSILON * POSITION_MOVE_EPSILON ||
                 Vector3.SqrMagnitude(playerMovement.LastSentMessage.velocity - playerMovement.Character.velocity) > VELOCITY_MOVE_EPSILON * VELOCITY_MOVE_EPSILON;
->>>>>>> ad666699
+
+            foreach (SendRuleBase sendRule in settings.SendRules)
+                if (timeDiff > sendRule.MinTimeDelta
+                    && sendRule.IsSendConditionMet(timeDiff, in playerMovement.LastSentMessage, in anim, in stun, in move, in jump, playerMovement.Character, settings))
+                {
+                    SendMessage(ref playerMovement, in anim, in stun, in move);
+                    return;
+                }
         }
 
         private static void UpdateMessagePerSecondTimer(float t, ref PlayerMovementNetworkComponent playerMovement)
