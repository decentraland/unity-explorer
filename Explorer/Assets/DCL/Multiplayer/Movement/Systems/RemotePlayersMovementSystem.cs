--- conflicted
+++ resolved
@@ -22,23 +22,17 @@
         private const float ZERO_VELOCITY_SQR_THRESHOLD = 0.01f * 0.01f;
 
         private readonly IMultiplayerMovementSettings settings;
-<<<<<<< HEAD
         private readonly ICharacterControllerSettings characterControllerSettings;
 
         internal RemotePlayersMovementSystem(World world, IMultiplayerMovementSettings settings, ICharacterControllerSettings characterControllerSettings) : base(world)
         {
             this.settings = settings;
             this.characterControllerSettings = characterControllerSettings;
-=======
-
-        internal RemotePlayersMovementSystem(World world, IMultiplayerMovementSettings settings) : base(world)
-        {
-            this.settings = settings;
->>>>>>> b3114fb5
         }
 
         protected override void Update(float t)
         {
+            messageBus.InjectWorld(World!);
             UpdateRemotePlayersMovementQuery(World, t);
         }
 
