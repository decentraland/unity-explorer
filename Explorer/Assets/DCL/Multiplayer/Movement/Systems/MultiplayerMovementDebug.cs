--- conflicted
+++ resolved
@@ -18,24 +18,15 @@
 
         private readonly Entity playerEntity;
         private readonly RemoteEntities? remoteEntities;
-<<<<<<< HEAD
         private readonly IExposedTransform playerTransform;
         private readonly MultiplayerDebugSettings settings;
-=======
-        private readonly ExposedTransform playerTransform;
         private readonly MultiplayerDebugSettings debugSettings;
         private readonly IMultiplayerMovementSettings mainSettings;
->>>>>>> c5977ed4
 
         private Entity? selfReplicaEntity;
         private bool useLinear;
 
-<<<<<<< HEAD
-        public MultiplayerMovementDebug(World world, Entity playerEntity, IDebugContainerBuilder debugBuilder, RemoteEntities remoteEntities, IExposedTransform playerTransform,
-            MultiplayerDebugSettings settings)
-=======
-        public MultiplayerMovementDebug(World world, Entity playerEntity, IDebugContainerBuilder debugBuilder, RemoteEntities remoteEntities, ExposedTransform playerTransform, MultiplayerDebugSettings debugSettings,  IMultiplayerMovementSettings mainSettings)
->>>>>>> c5977ed4
+        public MultiplayerMovementDebug(World world, Entity playerEntity, IDebugContainerBuilder debugBuilder, RemoteEntities remoteEntities, IExposedTransform playerTransform, MultiplayerDebugSettings debugSettings,  IMultiplayerMovementSettings mainSettings)
         {
             this.playerEntity = playerEntity;
             this.remoteEntities = remoteEntities;
