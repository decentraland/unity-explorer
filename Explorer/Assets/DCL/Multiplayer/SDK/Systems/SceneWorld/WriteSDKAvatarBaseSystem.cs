using Arch.Core;
using Arch.System;
using Arch.SystemGroups;
using CrdtEcsBridge.ECSToCRDTWriter;
using DCL.Diagnostics;
using DCL.ECSComponents;
using DCL.Multiplayer.SDK.Components;
using DCL.Profiles;
using ECS.Abstract;
using ECS.Groups;
using ECS.LifeCycle.Components;
using ECS.Unity.ColorComponent;

namespace DCL.Multiplayer.SDK.Systems.SceneWorld
{
    [UpdateInGroup(typeof(SyncedPreRenderingSystemGroup))]
<<<<<<< HEAD
    [UpdateAfter(typeof(WritePlayerIdentityDataSystem))]
    [UpdateBefore(typeof(ResetDirtyFlagSystem<Profile>))]
=======
    [UpdateBefore(typeof(CleanUpGroup))]
>>>>>>> 18d32f8c
    [LogCategory(ReportCategory.PLAYER_AVATAR_BASE)]
    public partial class WriteSDKAvatarBaseSystem : BaseUnityLoopSystem
    {
        private readonly IECSToCRDTWriter ecsToCRDTWriter;

        public WriteSDKAvatarBaseSystem(World world, IECSToCRDTWriter ecsToCRDTWriter) : base(world)
        {
            this.ecsToCRDTWriter = ecsToCRDTWriter;
        }

        protected override void Update(float t)
        {
            HandleComponentRemovalQuery(World);
            UpdateAvatarBaseQuery(World);
        }

        [Query]
        [None(typeof(DeleteEntityIntention))]
        private void UpdateAvatarBase(PlayerCRDTEntity playerCRDTEntity, Profile profile)
        {
            if (!profile.IsDirty) return;

            ecsToCRDTWriter.PutMessage<PBAvatarBase, Profile>(static (pbComponent, profile) =>
            {
                pbComponent.Name = profile.Name;
                Avatar avatar = profile.Avatar;
                pbComponent.BodyShapeUrn = avatar.BodyShape;
                pbComponent.SkinColor = avatar.SkinColor.ToColor3();
                pbComponent.EyesColor = avatar.EyesColor.ToColor3();
                pbComponent.HairColor = avatar.HairColor.ToColor3();
            }, playerCRDTEntity.CRDTEntity, profile);
        }

        [Query]
        [All(typeof(DeleteEntityIntention))]
        private void HandleComponentRemoval(PlayerCRDTEntity playerCRDTEntity)
        {
            ecsToCRDTWriter.DeleteMessage<PBAvatarBase>(playerCRDTEntity.CRDTEntity);
        }
    }
}<|MERGE_RESOLUTION|>--- conflicted
+++ resolved
@@ -14,12 +14,7 @@
 namespace DCL.Multiplayer.SDK.Systems.SceneWorld
 {
     [UpdateInGroup(typeof(SyncedPreRenderingSystemGroup))]
-<<<<<<< HEAD
-    [UpdateAfter(typeof(WritePlayerIdentityDataSystem))]
-    [UpdateBefore(typeof(ResetDirtyFlagSystem<Profile>))]
-=======
     [UpdateBefore(typeof(CleanUpGroup))]
->>>>>>> 18d32f8c
     [LogCategory(ReportCategory.PLAYER_AVATAR_BASE)]
     public partial class WriteSDKAvatarBaseSystem : BaseUnityLoopSystem
     {
