--- conflicted
+++ resolved
@@ -33,15 +33,11 @@
         [None(typeof(DeleteEntityIntention))]
         private void UpdateEmoteCommandDataComponent(in PlayerCRDTEntity playerCRDTEntity, CharacterEmoteIntent emoteIntent)
         {
-<<<<<<< HEAD
             if (!playerCRDTEntity.AssignedToScene) return;
 
-            SceneEcsExecutor sceneEcsExecutor = playerCRDTEntity.SceneFacade!.EcsExecutor;
-=======
             if (!emoteStorage.TryGetElement(emoteIntent.EmoteId.Shorten(), out IEmote emote)) return;
 
             SceneEcsExecutor sceneEcsExecutor = playerCRDTEntity.SceneFacade.EcsExecutor;
->>>>>>> e73b02b1
             World sceneWorld = sceneEcsExecutor.World;
 
             bool componentFound = sceneWorld.TryGet(playerCRDTEntity.SceneWorldEntity, out AvatarEmoteCommandComponent emoteCommandComponent);
