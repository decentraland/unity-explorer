--- conflicted
+++ resolved
@@ -42,13 +42,9 @@
         private void SetSceneProfile(Profile profile, PlayerCRDTEntity playerCRDTEntity)
         {
             SceneEcsExecutor sceneEcsExecutor = playerCRDTEntity.SceneFacade.EcsExecutor;
-<<<<<<< HEAD
-            sceneEcsExecutor.World.Add(playerCRDTEntity.SceneWorldEntity, Profile.Create(profile.UserId, profile.Name, profile.Avatar));
-=======
-            var newProfile = new Profile(profile.UserId, profile.Name, profile.Avatar); // TODO reuse the profile object
+            var newProfile = Profile.Create(profile.UserId, profile.Name, profile.Avatar);
             ref var profileComponent = ref sceneEcsExecutor.World.AddOrGet<Profile>(playerCRDTEntity.SceneWorldEntity);
             profileComponent = newProfile;
->>>>>>> e2b30876
         }
     }
 }