using DCL.Multiplayer.Connections.Rooms.Nulls;
using LiveKit.Rooms;
using LiveKit.Rooms.ActiveSpeakers;
using LiveKit.Rooms.DataPipes;
using LiveKit.Rooms.Info;
using LiveKit.Rooms.Participants;
using LiveKit.Rooms.Streaming.Audio;
using LiveKit.Rooms.Tracks;
using LiveKit.Rooms.Tracks.Hub;
using LiveKit.Rooms.VideoStreaming;
using System.Threading;
using System.Threading.Tasks;
using RichTypes;

namespace DCL.Multiplayer.Connections.Rooms
{
    public class NullRoom : IRoom
    {
        public static readonly NullRoom INSTANCE = new ();

        public IActiveSpeakers ActiveSpeakers => NullActiveSpeakers.INSTANCE;
        public IParticipantsHub Participants => NullParticipantsHub.INSTANCE;
        public IDataPipe DataPipe => NullDataPipe.INSTANCE;
        public IRoomInfo Info => NullRoomInfo.INSTANCE;
        public IVideoStreams VideoStreams => NullVideoStreams.INSTANCE;
        public IAudioStreams AudioStreams => NullAudioStreams.INSTANCE;
        public IAudioTracks AudioTracks => NullAudioTracks.INSTANCE;

        public event LocalPublishDelegate? LocalTrackPublished;
        public event LocalPublishDelegate? LocalTrackUnpublished;
        public event PublishDelegate? TrackPublished;
        public event PublishDelegate? TrackUnpublished;
        public event SubscribeDelegate? TrackSubscribed;
        public event SubscribeDelegate? TrackUnsubscribed;
        public event MuteDelegate? TrackMuted;
        public event MuteDelegate? TrackUnmuted;
        public event ConnectionQualityChangeDelegate? ConnectionQualityChanged;
        public event ConnectionStateChangeDelegate? ConnectionStateChanged;
        public event ConnectionDelegate? ConnectionUpdated;
        public event Room.MetaDelegate? RoomMetadataChanged;
        public event Room.SidDelegate? RoomSidChanged;

        public void UpdateLocalMetadata(string metadata)
        {
            //ignore
        }

        public void SetLocalName(string name) { }

<<<<<<< HEAD
        public Task<(bool success, string? errorMessage)> ConnectAsync(string url, string authToken, CancellationToken cancelToken, bool autoSubscribe) =>
            Task.FromResult((success: false, errorMessage: (string?)null));
=======
        public Task<Result> ConnectAsync(string url, string authToken, CancellationToken cancelToken, bool autoSubscribe) =>
            Task.FromResult(Result.SuccessResult());
>>>>>>> 00713421

        public Task DisconnectAsync(CancellationToken cancellationToken) =>
            Task.CompletedTask;
    }
}<|MERGE_RESOLUTION|>--- conflicted
+++ resolved
@@ -47,13 +47,8 @@
 
         public void SetLocalName(string name) { }
 
-<<<<<<< HEAD
-        public Task<(bool success, string? errorMessage)> ConnectAsync(string url, string authToken, CancellationToken cancelToken, bool autoSubscribe) =>
-            Task.FromResult((success: false, errorMessage: (string?)null));
-=======
         public Task<Result> ConnectAsync(string url, string authToken, CancellationToken cancelToken, bool autoSubscribe) =>
             Task.FromResult(Result.SuccessResult());
->>>>>>> 00713421
 
         public Task DisconnectAsync(CancellationToken cancellationToken) =>
             Task.CompletedTask;
