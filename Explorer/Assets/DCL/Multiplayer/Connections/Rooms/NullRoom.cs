using DCL.Multiplayer.Connections.Rooms.Nulls;
using LiveKit.Rooms;
using LiveKit.Rooms.ActiveSpeakers;
using LiveKit.Rooms.DataPipes;
using LiveKit.Rooms.Info;
using LiveKit.Rooms.Participants;
using LiveKit.Rooms.Streaming.Audio;
using LiveKit.Rooms.Tracks;
using LiveKit.Rooms.Tracks.Hub;
using LiveKit.Rooms.VideoStreaming;
using System.Threading;
using System.Threading.Tasks;
using RichTypes;

namespace DCL.Multiplayer.Connections.Rooms
{
    public class NullRoom : IRoom
    {
        public static readonly NullRoom INSTANCE = new ();

        public IActiveSpeakers ActiveSpeakers => NullActiveSpeakers.INSTANCE;
        public IParticipantsHub Participants => NullParticipantsHub.INSTANCE;
        public IDataPipe DataPipe => NullDataPipe.INSTANCE;
        public IRoomInfo Info => NullRoomInfo.INSTANCE;
        public IVideoStreams VideoStreams => NullVideoStreams.INSTANCE;
        public IAudioStreams AudioStreams => NullAudioStreams.INSTANCE;
        public IAudioTracks AudioTracks  => NullAudioTracks.INSTANCE;

        public event LocalPublishDelegate? LocalTrackPublished;
        public event LocalPublishDelegate? LocalTrackUnpublished;
        public event PublishDelegate? TrackPublished;
        public event PublishDelegate? TrackUnpublished;
        public event SubscribeDelegate? TrackSubscribed;
        public event SubscribeDelegate? TrackUnsubscribed;
        public event MuteDelegate? TrackMuted;
        public event MuteDelegate? TrackUnmuted;
        public event ConnectionQualityChangeDelegate? ConnectionQualityChanged;
        public event ConnectionStateChangeDelegate? ConnectionStateChanged;
        public event ConnectionDelegate? ConnectionUpdated;
        public event Room.MetaDelegate? RoomMetadataChanged;
        public event Room.SidDelegate? RoomSidChanged;

        public void UpdateLocalMetadata(string metadata)
        {
            //ignore
        }

        public void SetLocalName(string name) { }

<<<<<<< HEAD
        public Task<(bool success, string? errorMessage)> ConnectAsync(string url, string authToken, CancellationToken cancelToken, bool autoSubscribe) =>
            Task.FromResult((true, (string?)null));
=======
        public Task<Result> ConnectAsync(string url, string authToken, CancellationToken cancelToken, bool autoSubscribe) =>
            Task.FromResult(Result.SuccessResult());
>>>>>>> c77b1d92

        public Task DisconnectAsync(CancellationToken cancellationToken) =>
            Task.CompletedTask;
    }
}<|MERGE_RESOLUTION|>--- conflicted
+++ resolved
@@ -47,13 +47,8 @@
 
         public void SetLocalName(string name) { }
 
-<<<<<<< HEAD
-        public Task<(bool success, string? errorMessage)> ConnectAsync(string url, string authToken, CancellationToken cancelToken, bool autoSubscribe) =>
-            Task.FromResult((true, (string?)null));
-=======
         public Task<Result> ConnectAsync(string url, string authToken, CancellationToken cancelToken, bool autoSubscribe) =>
             Task.FromResult(Result.SuccessResult());
->>>>>>> c77b1d92
 
         public Task DisconnectAsync(CancellationToken cancellationToken) =>
             Task.CompletedTask;
