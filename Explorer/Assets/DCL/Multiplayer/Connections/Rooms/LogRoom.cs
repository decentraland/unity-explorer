using DCL.Diagnostics;
using DCL.Multiplayer.Connections.Rooms.Logs;
using LiveKit.Proto;
using LiveKit.Rooms;
using LiveKit.Rooms.ActiveSpeakers;
using LiveKit.Rooms.DataPipes;
using LiveKit.Rooms.Info;
using LiveKit.Rooms.Participants;
using LiveKit.Rooms.Streaming.Audio;
using LiveKit.Rooms.TrackPublications;
using LiveKit.Rooms.Tracks;
using LiveKit.Rooms.Tracks.Hub;
using LiveKit.Rooms.VideoStreaming;
using System.Threading;
using System.Threading.Tasks;
using RichTypes;

namespace DCL.Multiplayer.Connections.Rooms
{
    public class LogRoom : IRoom
    {
        private const string PREFIX_BASE = "LogRoom:";
        private readonly string prefix;

        private readonly IRoom origin;

        public IActiveSpeakers ActiveSpeakers { get; }
        public IParticipantsHub Participants { get; }
        public IDataPipe DataPipe { get; }
        public IRoomInfo Info { get; }
        public IVideoStreams VideoStreams { get; }
        public IAudioStreams AudioStreams { get; }
        public IAudioTracks AudioTracks { get; }

        public event LocalPublishDelegate? LocalTrackPublished;
        public event LocalPublishDelegate? LocalTrackUnpublished;
        public event PublishDelegate? TrackPublished;
        public event PublishDelegate? TrackUnpublished;
        public event SubscribeDelegate? TrackSubscribed;
        public event SubscribeDelegate? TrackUnsubscribed;
        public event MuteDelegate? TrackMuted;
        public event MuteDelegate? TrackUnmuted;
        public event ConnectionQualityChangeDelegate? ConnectionQualityChanged;
        public event ConnectionStateChangeDelegate? ConnectionStateChanged;
        public event ConnectionDelegate? ConnectionUpdated;

        public event Room.MetaDelegate? RoomMetadataChanged;

        public event Room.SidDelegate? RoomSidChanged;

        public LogRoom() : this(new Room(), "default") { }

        public LogRoom(IRoom origin, string roomName)
        {
            prefix = $"{PREFIX_BASE} {roomName}:";

            this.origin = origin;

            ActiveSpeakers = new LogActiveSpeakers(origin.ActiveSpeakers);
            Participants = new LogParticipantsHub(origin.Participants);
            DataPipe = new LogDataPipe(origin.DataPipe);
            Info = new LogRoomInfo(origin.Info);
            VideoStreams = new LogVideoStreams(origin.VideoStreams);
            AudioStreams = new LogAudioStreams(origin.AudioStreams);
            AudioTracks = new LogAudioTracks(origin.AudioTracks);

            this.origin.LocalTrackPublished += OriginOnLocalTrackPublished;
            this.origin.LocalTrackUnpublished += OriginOnLocalTrackUnpublished;
            this.origin.TrackPublished += OriginOnTrackPublished;
            this.origin.TrackUnpublished += OriginOnTrackUnpublished;
            this.origin.TrackSubscribed += OriginOnTrackSubscribed;
            this.origin.TrackUnsubscribed += OriginOnTrackUnsubscribed;
            this.origin.TrackMuted += OriginOnTrackMuted;
            this.origin.TrackUnmuted += OriginOnTrackUnmuted;
            this.origin.ConnectionQualityChanged += OriginOnConnectionQualityChanged;
            this.origin.ConnectionStateChanged += OriginOnConnectionStateChanged;
            this.origin.ConnectionUpdated += OriginOnConnectionUpdated;
            this.origin.RoomMetadataChanged += OriginOnRoomMetadataChanged;
            this.origin.RoomSidChanged += OriginOnRoomSidChanged;
        }

        private void OriginOnRoomSidChanged(string sid)
        {
            ReportHub
               .WithReport(ReportCategory.LIVEKIT)
               .Log($"{prefix} room sid changed {sid}");

            RoomSidChanged?.Invoke(sid);
        }

        private void OriginOnRoomMetadataChanged(string metadata)
        {
            ReportHub
               .WithReport(ReportCategory.LIVEKIT)
               .Log($"{prefix} room metadata changed {metadata}");

            RoomMetadataChanged?.Invoke(metadata);
        }

        private void OriginOnConnectionUpdated(IRoom room, ConnectionUpdate connectionUpdate, DisconnectReason? disconnectReason = null)
        {
            ReportHub
               .WithReport(ReportCategory.LIVEKIT)
               .Log($"{prefix} connection updated {connectionUpdate}");

            ConnectionUpdated?.Invoke(room, connectionUpdate, disconnectReason);
        }

        private void OriginOnConnectionStateChanged(ConnectionState connectionState)
        {
            ReportHub
               .WithReport(ReportCategory.LIVEKIT)
               .Log($"{prefix} connection state changed {connectionState}");

            ConnectionStateChanged?.Invoke(connectionState);
        }

        private void OriginOnConnectionQualityChanged(ConnectionQuality quality, Participant participant)
        {
            ReportHub
               .WithReport(ReportCategory.LIVEKIT)
               .Log($"{prefix} connection quality changed {quality} by {participant.Sid} {participant.Name}");

            ConnectionQualityChanged?.Invoke(quality, participant);
        }

        private void OriginOnTrackUnmuted(TrackPublication publication, Participant participant)
        {
            ReportHub
               .WithReport(ReportCategory.LIVEKIT)
               .Log($"{prefix} track unmuted {publication.Sid} {publication.Kind} by {participant.Sid} {participant.Name}");

            TrackUnmuted?.Invoke(publication, participant);
        }

        private void OriginOnTrackMuted(TrackPublication publication, Participant participant)
        {
            ReportHub
               .WithReport(ReportCategory.LIVEKIT)
               .Log($"{prefix} track muted {publication.Sid} {publication.Kind} by {participant.Sid} {participant.Name}");

            TrackMuted?.Invoke(publication, participant);
        }

        private void OriginOnTrackUnsubscribed(ITrack track, TrackPublication publication, Participant participant)
        {
            ReportHub
               .WithReport(ReportCategory.LIVEKIT)
               .Log($"{prefix} track unsubscribed {publication.Sid} {publication.Kind} by {participant.Sid} {participant.Name}");

            TrackUnsubscribed?.Invoke(track, publication, participant);
        }

        private void OriginOnTrackSubscribed(ITrack track, TrackPublication publication, Participant participant)
        {
            ReportHub
               .WithReport(ReportCategory.LIVEKIT)
               .Log($"{prefix} track subscribed {publication.Sid} {publication.Kind} by {participant.Sid} {participant.Name}");

            TrackSubscribed?.Invoke(track, publication, participant);
        }

        private void OriginOnLocalTrackPublished(TrackPublication publication, Participant participant)
        {
            ReportHub
               .WithReport(ReportCategory.LIVEKIT)
               .Log($"{prefix} local track published {publication.Sid} {publication.Kind} by {participant.Sid} {participant.Name}");

            LocalTrackPublished?.Invoke(publication, participant);
        }

        private void OriginOnTrackUnpublished(TrackPublication publication, Participant participant)
        {
            ReportHub
               .WithReport(ReportCategory.LIVEKIT)
               .Log($"{prefix} track unpublished {publication.Sid} {publication.Kind} by {participant.Sid} {participant.Name}");

            TrackUnpublished?.Invoke(publication, participant);
        }

        private void OriginOnLocalTrackUnpublished(TrackPublication publication, Participant participant)
        {
            ReportHub
               .WithReport(ReportCategory.LIVEKIT)
               .Log($"{prefix} local track unpublished {publication.Sid} {publication.Kind} by {participant.Sid} {participant.Name}");

            LocalTrackUnpublished?.Invoke(publication, participant);
        }

        private void OriginOnTrackPublished(TrackPublication publication, Participant participant)
        {
            ReportHub
               .WithReport(ReportCategory.LIVEKIT)
               .Log($"{prefix} track published {publication.Sid} {publication.Kind} by {participant.Sid} {participant.Name}");

            TrackPublished?.Invoke(publication, participant);
        }

        public void UpdateLocalMetadata(string metadata)
        {
            ReportHub
               .WithReport(ReportCategory.LIVEKIT)
               .Log($"{prefix} update local metadata: '{metadata}'");

            origin.UpdateLocalMetadata(metadata);
        }

        public void SetLocalName(string name)
        {
            ReportHub
               .WithReport(ReportCategory.LIVEKIT)
               .Log($"{prefix} set local name: '{name}'");

            origin.SetLocalName(name);
        }

        public async Task<Result> ConnectAsync(string url, string authToken, CancellationToken cancelToken, bool autoSubscribe)
        {
            ReportHub
               .WithReport(ReportCategory.LIVEKIT)
               .Log($"{prefix} connect start {url} with token {authToken}");

            Result result = await origin.ConnectAsync(url, authToken, cancelToken, autoSubscribe);

            ReportHub
               .WithReport(ReportCategory.LIVEKIT)
<<<<<<< HEAD
               .Log($"{PREFIX} connect start {url} with token {authToken} with result {result.Success}");
=======
               .Log($"{prefix} connect start {url} with token {authToken} with result {result}");
>>>>>>> 94f89070

            return result;
        }

        public async Task DisconnectAsync(CancellationToken token)
        {
            ReportHub
               .WithReport(ReportCategory.LIVEKIT)
               .Log($"{prefix} disconnect start");

            await origin.DisconnectAsync(token);

            ReportHub
               .WithReport(ReportCategory.LIVEKIT)
               .Log($"{prefix} disconnect end");
        }
    }
}<|MERGE_RESOLUTION|>--- conflicted
+++ resolved
@@ -224,11 +224,7 @@
 
             ReportHub
                .WithReport(ReportCategory.LIVEKIT)
-<<<<<<< HEAD
-               .Log($"{PREFIX} connect start {url} with token {authToken} with result {result.Success}");
-=======
                .Log($"{prefix} connect start {url} with token {authToken} with result {result}");
->>>>>>> 94f89070
 
             return result;
         }
