using Cysharp.Threading.Tasks;
using DCL.Diagnostics;
using DCL.Multiplayer.Connections.GateKeeper.Meta;
using DCL.Multiplayer.Connections.GateKeeper.Rooms.Options;
using DCL.Multiplayer.Connections.Rooms.Connective;
using DCL.WebRequests;
using LiveKit.Proto;
using System;
using System.Threading;

namespace DCL.Multiplayer.Connections.GateKeeper.Rooms
{
    public class GateKeeperSceneRoom : ConnectiveRoom
    {
        private class Activatable : ActivatableConnectiveRoom, IGateKeeperSceneRoom
        {
            private readonly GateKeeperSceneRoom origin;

            public Activatable(GateKeeperSceneRoom origin, bool initialState = true) : base(origin, initialState)
            {
                this.origin = origin;
                origin.CurrentSceneRoomConnected += OnCurrentSceneRoomConnected;
                origin.CurrentSceneRoomDisconnected += OnCurrentSceneRoomDisconnected;
                origin.CurrentSceneRoomForbiddenAccess += OnCurrentSceneRoomForbiddenAccess;
            }

            public bool IsSceneConnected(string? sceneId) =>
                origin.IsSceneConnected(sceneId);

<<<<<<< HEAD
            public ISceneData? ConnectedScene => origin.connectedScene?.SceneData;
=======
            public override void Dispose()
            {
                origin.CurrentSceneRoomConnected -= OnCurrentSceneRoomConnected;
                origin.CurrentSceneRoomDisconnected -= OnCurrentSceneRoomDisconnected;
                origin.CurrentSceneRoomForbiddenAccess -= OnCurrentSceneRoomForbiddenAccess;
                base.Dispose();
            }

            public event Action? CurrentSceneRoomConnected;
            public event Action? CurrentSceneRoomDisconnected;
            public event Action? CurrentSceneRoomForbiddenAccess;
            public MetaData? ConnectedScene => origin.ConnectedScene;

            private void OnCurrentSceneRoomConnected() =>
                CurrentSceneRoomConnected?.Invoke();

            private void OnCurrentSceneRoomDisconnected() =>
                CurrentSceneRoomDisconnected?.Invoke();

            private void OnCurrentSceneRoomForbiddenAccess() =>
                CurrentSceneRoomForbiddenAccess?.Invoke();
>>>>>>> e92d9804
        }

        private readonly IWebRequestController webRequests;
        private readonly GateKeeperSceneRoomOptions options;

        private event Action? CurrentSceneRoomConnected;
        private event Action? CurrentSceneRoomDisconnected;
        private event Action? CurrentSceneRoomForbiddenAccess;
        private MetaData? currentMetaData;

<<<<<<< HEAD
=======
        public MetaData? ConnectedScene => currentMetaData;

>>>>>>> e92d9804
        public GateKeeperSceneRoom(
            IWebRequestController webRequests,
            GateKeeperSceneRoomOptions options
        )
        {
            this.webRequests = webRequests;
            this.options = options;
        }

        public IGateKeeperSceneRoom AsActivatable() =>
            new Activatable(this);

        private bool IsSceneConnected(string? sceneId) =>
            !options.SceneRoomMetaDataSource.ScenesCommunicationIsIsolated || string.Equals(sceneId, currentMetaData?.sceneId, StringComparison.OrdinalIgnoreCase);

        public override async UniTask StopAsync()
        {
            await base.StopAsync();

            // We need to reset the metadata, so we can later re-connect to the scene on RunConnectCycleStepAsync.ProcessMetaDataAsync
            // Otherwise flows like the logout->login will not work due to metadata not changing
            currentMetaData = null;

            CurrentSceneRoomDisconnected?.Invoke();
        }

        protected override void OnForbiddenAccess()
        {
            base.OnForbiddenAccess();

            // We need to notify the upper layer that the current room is forbidden (that means the player is banned)
            CurrentSceneRoomForbiddenAccess?.Invoke();
        }

        protected override RoomSelection SelectValidRoom() =>
            options.SceneRoomMetaDataSource.GetMetadataInput().Equals(currentMetaData.GetValueOrDefault()) ? RoomSelection.PREVIOUS : RoomSelection.NEW;

        protected override UniTask PrewarmAsync(CancellationToken token) =>
            UniTask.CompletedTask;

        protected override async UniTask CycleStepAsync(CancellationToken token)
        {
            MetaData meta = default;

            try
            {
                var result = await options.SceneRoomMetaDataSource.MetaDataAsync(options.SceneRoomMetaDataSource.GetMetadataInput(), token);

                if (result.Success == false)
                    return;

                meta = result.Value;

                UniTask waitForReconnectionRequiredTask;

                // Disconnect if no sceneId assigned, disconnection can't be interrupted
                if (meta.sceneId == null)
                {
                    await DisconnectCurrentRoomAsync(true, token);
                    CurrentSceneRoomDisconnected?.Invoke();

                    // After disconnection we need to wait for metadata to change
                    waitForReconnectionRequiredTask = WaitForMetadataIsDirtyAsync(token);

                    currentMetaData = meta;

                    async UniTask WaitForMetadataIsDirtyAsync(CancellationToken token)
                    {
                        while (!options.SceneRoomMetaDataSource.MetadataIsDirty)
                            await UniTask.Yield(token);
                    }
                }
                else
                {
                    if (!meta.Equals(currentMetaData.GetValueOrDefault()) || Room().Info.ConnectionState == ConnectionState.ConnDisconnected)
                    {
                        string connectionString = await ConnectionStringAsync(meta, token);

                        if (Room().Info.ConnectionState == ConnectionState.ConnDisconnected)
                            currentMetaData = null;

                        // if the player returns to the previous scene but the new room has been connected, the previous connection should be preserved
                        // and the new connection should be discarded
                        RoomSelection roomSelection = await TryConnectToRoomAsync(
                            connectionString,
                            token);

                        CurrentSceneRoomConnected?.Invoke();

                        if (roomSelection == RoomSelection.NEW)
                        {
                            currentMetaData = meta;
                        }
                    }

                    waitForReconnectionRequiredTask = WaitForReconnectionRequiredAsync(token);

                    // Either room has disconnected or metadata has changed
                    async UniTask WaitForReconnectionRequiredAsync(CancellationToken token)
                    {
                        while (CurrentState() is IConnectiveRoom.State.Running
                               && Room().Info.ConnectionState == ConnectionState.ConnConnected
                               && !options.SceneRoomMetaDataSource.MetadataIsDirty)
                            await UniTask.Yield(token);
                    }
                }

                await waitForReconnectionRequiredTask;
            }
            catch (Exception e) when (e is not OperationCanceledException)
            {
                // if we don't catch an exception, any failure leads to the loop being stopped
                ReportHub.Log(ReportCategory.COMMS_SCENE_HANDLER, $"Exception occured in {nameof(CycleStepAsync)} when {meta} was being processed: {e}");

                // The upper layer has a recovery loop on its own so notify it
                throw;
            }
        }

        private async UniTask<string> ConnectionStringAsync(MetaData meta, CancellationToken token)
        {
            string url = options.AdapterUrl;
            string json = meta.ToJson();

            AdapterResponse response = await webRequests
                                            .SignedFetchPostAsync(url, json, token)
                                            .CreateFromJson<AdapterResponse>(WRJsonParser.Unity);

            string connectionString = response.adapter;
            ReportHub.WithReport(ReportCategory.COMMS_SCENE_HANDLER).Log($"String is: {connectionString}");
            return connectionString;
        }

        [Serializable]
        private struct AdapterResponse
        {
            public string adapter;
        }
    }
}<|MERGE_RESOLUTION|>--- conflicted
+++ resolved
@@ -27,9 +27,6 @@
             public bool IsSceneConnected(string? sceneId) =>
                 origin.IsSceneConnected(sceneId);
 
-<<<<<<< HEAD
-            public ISceneData? ConnectedScene => origin.connectedScene?.SceneData;
-=======
             public override void Dispose()
             {
                 origin.CurrentSceneRoomConnected -= OnCurrentSceneRoomConnected;
@@ -51,7 +48,6 @@
 
             private void OnCurrentSceneRoomForbiddenAccess() =>
                 CurrentSceneRoomForbiddenAccess?.Invoke();
->>>>>>> e92d9804
         }
 
         private readonly IWebRequestController webRequests;
@@ -62,11 +58,8 @@
         private event Action? CurrentSceneRoomForbiddenAccess;
         private MetaData? currentMetaData;
 
-<<<<<<< HEAD
-=======
         public MetaData? ConnectedScene => currentMetaData;
 
->>>>>>> e92d9804
         public GateKeeperSceneRoom(
             IWebRequestController webRequests,
             GateKeeperSceneRoomOptions options
