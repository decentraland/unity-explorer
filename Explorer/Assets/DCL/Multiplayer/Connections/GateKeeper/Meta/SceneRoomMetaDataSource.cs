using Arch.Core;
using Cysharp.Threading.Tasks;
using DCL.Ipfs;
using ECS.Prioritization.Components;
using ECS.SceneLifeCycle.Realm;
using ECS.SceneLifeCycle.SceneDefinition;
using ECS.StreamableLoading.Common;
using ECS.StreamableLoading.Common.Components;
using System.Collections.Generic;
using System.Threading;
using Unity.Mathematics;
using UnityEngine;
using UnityEngine.Pool;
using Utility;
using Utility.Types;

namespace DCL.Multiplayer.Connections.GateKeeper.Meta
{
    public class SceneRoomMetaDataSource : ISceneRoomMetaDataSource
    {
        private readonly IRealmController realmController;
        private readonly IExposedTransform characterTransform;
        private readonly World world;

        private readonly bool forceSceneIsolation;

        public SceneRoomMetaDataSource(IRealmController realmController, IExposedTransform characterTransform, World world, bool forceSceneIsolation)
        {
            this.realmController = realmController;
            this.characterTransform = characterTransform;
            this.world = world;
            this.forceSceneIsolation = forceSceneIsolation;
        }

        public bool ScenesCommunicationIsIsolated => forceSceneIsolation || !realmController.RealmData.ScenesAreFixed;

        public MetaData.Input GetMetadataInput() =>
            new (
                realmController.RealmData.RealmName,
                realmController.IsWorld()
                    ? Vector2Int.zero
                    : characterTransform.Position.ToParcel()
            );

        public async UniTask<Result<MetaData>> MetaDataAsync(MetaData.Input input, CancellationToken token)
        {
            // Places API is relevant for Genesis City only
            if (realmController.IsWorld())
                return Result<MetaData>.SuccessResult(new MetaData(input.RealmName, input));

            using PooledObject<List<SceneEntityDefinition>> pooledEntityDefinitionList = ListPool<SceneEntityDefinition>.Get(out List<SceneEntityDefinition>? entityDefinitionList);
            using PooledObject<List<int2>> pooledPointersList = ListPool<int2>.Get(out List<int2>? pointersList);

            pointersList.Add(input.Parcel.ToInt2());

            // TODO: instead of making a new request, Room Change request should be initiated when the scene definition is loaded by ECS,
            // currently these processes are completely separated
            var promise = AssetPromise<SceneDefinitions, GetSceneDefinitionList>.Create(world,
<<<<<<< HEAD
                new GetSceneDefinitionList(entityDefinitionList, pointersList,
                    new CommonLoadingArguments(realmData.Ipfs.AssetBundleRegistry)),
=======
                new GetSceneDefinitionList(entityDefinitionList, pointersList, new CommonLoadingArguments(realmController.RealmData.Ipfs.EntitiesActiveEndpoint)),
>>>>>>> af97e552
                PartitionComponent.TOP_PRIORITY);

            promise = await promise.ToUniTaskAsync(world, cancellationToken: token);

            StreamableLoadingResult<SceneDefinitions> result = promise.Result!.Value;

            return Result<MetaData>.SuccessResult(
                result.Succeeded && entityDefinitionList.Count > 0
                    ? new MetaData(entityDefinitionList[0].id, input)
                    : new MetaData(null, input)
            );
        }

        public bool MetadataIsDirty => !realmController.RealmData.ScenesAreFixed && characterTransform.Position.IsDirty;
    }
}<|MERGE_RESOLUTION|>--- conflicted
+++ resolved
@@ -56,12 +56,7 @@
             // TODO: instead of making a new request, Room Change request should be initiated when the scene definition is loaded by ECS,
             // currently these processes are completely separated
             var promise = AssetPromise<SceneDefinitions, GetSceneDefinitionList>.Create(world,
-<<<<<<< HEAD
-                new GetSceneDefinitionList(entityDefinitionList, pointersList,
-                    new CommonLoadingArguments(realmData.Ipfs.AssetBundleRegistry)),
-=======
-                new GetSceneDefinitionList(entityDefinitionList, pointersList, new CommonLoadingArguments(realmController.RealmData.Ipfs.EntitiesActiveEndpoint)),
->>>>>>> af97e552
+                new GetSceneDefinitionList(entityDefinitionList, pointersList, new CommonLoadingArguments(realmController.RealmData.Ipfs.AssetBundleRegistry)),
                 PartitionComponent.TOP_PRIORITY);
 
             promise = await promise.ToUniTaskAsync(world, cancellationToken: token);
