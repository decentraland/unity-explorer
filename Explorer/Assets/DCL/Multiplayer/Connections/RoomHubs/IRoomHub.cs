using Cysharp.Threading.Tasks;
using DCL.Multiplayer.Connections.GateKeeper.Rooms;
using LiveKit.Proto;
using LiveKit.Rooms;
using System.Collections.Generic;

namespace DCL.Multiplayer.Connections.RoomHubs
{
    public interface IRoomHub
    {
        IRoom IslandRoom();

        IGateKeeperSceneRoom SceneRoom();
        IRoom ChatRoom();

        UniTask<bool> StartAsync();

        UniTask StopAsync();
        UniTask StopLocalRoomsAsync();

        IReadOnlyCollection<string> AllLocalRoomsRemoteParticipantIdentities();
    }

    public static class RoomHubExtensions
    {
        public static bool HasAnyRoomConnected(this IRoomHub roomHub) =>
            roomHub.IslandRoom().Info.ConnectionState == ConnectionState.ConnConnected ||
            roomHub.SceneRoom().Room().Info.ConnectionState == ConnectionState.ConnConnected;

        public static int ParticipantsCount(this IRoomHub roomHub) =>
<<<<<<< HEAD
            roomHub.AllLocalRoomsRemoteParticipantIdentities().Count;
=======
            roomHub.AllRoomsRemoteParticipantIdentities().Count;

        /// <summary>
        /// Room used for the video streaming
        /// </summary>
        public static IRoom StreamingRoom(this IRoomHub roomHub) =>
            roomHub.SceneRoom().Room();
>>>>>>> 0c1acc25
    }
}<|MERGE_RESOLUTION|>--- conflicted
+++ resolved
@@ -9,12 +9,10 @@
     public interface IRoomHub
     {
         IRoom IslandRoom();
-
         IGateKeeperSceneRoom SceneRoom();
         IRoom ChatRoom();
 
         UniTask<bool> StartAsync();
-
         UniTask StopAsync();
         UniTask StopLocalRoomsAsync();
 
@@ -28,16 +26,12 @@
             roomHub.SceneRoom().Room().Info.ConnectionState == ConnectionState.ConnConnected;
 
         public static int ParticipantsCount(this IRoomHub roomHub) =>
-<<<<<<< HEAD
             roomHub.AllLocalRoomsRemoteParticipantIdentities().Count;
-=======
-            roomHub.AllRoomsRemoteParticipantIdentities().Count;
 
         /// <summary>
         /// Room used for the video streaming
         /// </summary>
         public static IRoom StreamingRoom(this IRoomHub roomHub) =>
             roomHub.SceneRoom().Room();
->>>>>>> 0c1acc25
     }
 }