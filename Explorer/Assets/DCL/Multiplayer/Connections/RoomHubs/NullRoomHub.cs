--- conflicted
+++ resolved
@@ -3,10 +3,7 @@
 using DCL.Multiplayer.Connections.Rooms;
 using LiveKit.Rooms;
 using System;
-<<<<<<< HEAD
-=======
 using System.Collections.Generic;
->>>>>>> ff5c96d1
 
 namespace DCL.Multiplayer.Connections.RoomHubs
 {
@@ -21,11 +18,8 @@
 
         public IRoom SharedPrivateConversationsRoom() =>
             NullRoom.INSTANCE;
-<<<<<<< HEAD
-=======
         public IReadOnlyCollection<string> AllRoomsRemoteParticipantIdentities() =>
             new List<string>();
->>>>>>> ff5c96d1
 
         public UniTask<bool> StartAsync() => UniTask.FromResult(true);
 
