--- conflicted
+++ resolved
@@ -2,11 +2,8 @@
 using DCL.Multiplayer.Connections.GateKeeper.Rooms;
 using DCL.Multiplayer.Connections.Rooms;
 using LiveKit.Rooms;
-<<<<<<< HEAD
 using System;
-=======
 using System.Collections.Generic;
->>>>>>> 833e1faf
 
 namespace DCL.Multiplayer.Connections.RoomHubs
 {
@@ -19,13 +16,10 @@
         public IGateKeeperSceneRoom SceneRoom() =>
             new IGateKeeperSceneRoom.Fake();
 
-<<<<<<< HEAD
         public IRoom SharedPrivateConversationsRoom() =>
             NullRoom.INSTANCE;
-=======
         public IReadOnlyCollection<string> AllRoomsRemoteParticipantIdentities() =>
             new List<string>();
->>>>>>> 833e1faf
 
         public UniTask<bool> StartAsync() => UniTask.FromResult(true);
 
