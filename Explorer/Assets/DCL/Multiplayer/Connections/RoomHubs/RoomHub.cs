using Cysharp.Threading.Tasks;
using DCL.Multiplayer.Connections.GateKeeper.Rooms;
using DCL.Multiplayer.Connections.Rooms.Connective;
using LiveKit.Rooms;
using LiveKit.Rooms.Participants;
using System.Collections.Generic;
using Utility.Multithreading;

namespace DCL.Multiplayer.Connections.RoomHubs
{
    public class RoomHub : IRoomHub
    {
        private readonly IConnectiveRoom archipelagoIslandRoom;
        private readonly IGateKeeperSceneRoom gateKeeperSceneRoom;
        private readonly IConnectiveRoom sharedPrivateConversationsRoom;

<<<<<<< HEAD
        public RoomHub(IConnectiveRoom archipelagoIslandRoom, IGateKeeperSceneRoom gateKeeperSceneRoom, IConnectiveRoom sharedPrivateConversationsRoom)
        {
            this.archipelagoIslandRoom = archipelagoIslandRoom;
            this.gateKeeperSceneRoom = gateKeeperSceneRoom;
            this.sharedPrivateConversationsRoom = sharedPrivateConversationsRoom;
=======
        private readonly IParticipantsHub islandParticipantsHub;
        private readonly IParticipantsHub sceneParticipantsHub;

        private readonly HashSet<string> identityHashCache = new (32);

        private long participantsUpdateLastFrame = -1;

        public RoomHub(IConnectiveRoom archipelagoIslandRoom, IGateKeeperSceneRoom gateKeeperSceneRoom)
        {
            this.archipelagoIslandRoom = archipelagoIslandRoom;
            this.gateKeeperSceneRoom = gateKeeperSceneRoom;

            islandParticipantsHub = this.archipelagoIslandRoom.Room().Participants;
            sceneParticipantsHub = this.gateKeeperSceneRoom.Room().Participants;

            AllRoomsRemoteParticipantIdentities();
>>>>>>> 833e1faf
        }

        public IRoom IslandRoom() =>
            archipelagoIslandRoom.Room();

        public IGateKeeperSceneRoom SceneRoom() =>
            gateKeeperSceneRoom;

        public IRoom SharedPrivateConversationsRoom() =>
            sharedPrivateConversationsRoom.Room();

        public async UniTask<bool> StartAsync()
        {
            var result = await UniTask.WhenAll(
                archipelagoIslandRoom.StartIfNotAsync(),
                gateKeeperSceneRoom.StartIfNotAsync(),
                sharedPrivateConversationsRoom.StartIfNotAsync()
            );

            return result is { Item1: true, Item2: true };
        }

        public UniTask StopAsync() =>
            UniTask.WhenAll(
                archipelagoIslandRoom.StopIfNotAsync(),
                gateKeeperSceneRoom.StopIfNotAsync(),
                sharedPrivateConversationsRoom.StopIfNotAsync()
            );

        public IReadOnlyCollection<string> AllRoomsRemoteParticipantIdentities()
        {
            if (participantsUpdateLastFrame == MultithreadingUtility.FrameCount)
                return identityHashCache;

            identityHashCache.Clear();

            IReadOnlyCollection<string> islandIdentities = islandParticipantsHub.RemoteParticipantIdentities();
            IReadOnlyCollection<string> sceneIdentities = sceneParticipantsHub.RemoteParticipantIdentities();

            identityHashCache.EnsureCapacity(islandIdentities.Count + sceneIdentities.Count);

            foreach (string? id in islandIdentities)
                identityHashCache.Add(id);

            foreach (string? id in sceneIdentities)
                identityHashCache.Add(id);

            participantsUpdateLastFrame = MultithreadingUtility.FrameCount;

            return identityHashCache;
        }
    }
}<|MERGE_RESOLUTION|>--- conflicted
+++ resolved
@@ -14,13 +14,6 @@
         private readonly IGateKeeperSceneRoom gateKeeperSceneRoom;
         private readonly IConnectiveRoom sharedPrivateConversationsRoom;
 
-<<<<<<< HEAD
-        public RoomHub(IConnectiveRoom archipelagoIslandRoom, IGateKeeperSceneRoom gateKeeperSceneRoom, IConnectiveRoom sharedPrivateConversationsRoom)
-        {
-            this.archipelagoIslandRoom = archipelagoIslandRoom;
-            this.gateKeeperSceneRoom = gateKeeperSceneRoom;
-            this.sharedPrivateConversationsRoom = sharedPrivateConversationsRoom;
-=======
         private readonly IParticipantsHub islandParticipantsHub;
         private readonly IParticipantsHub sceneParticipantsHub;
 
@@ -28,16 +21,16 @@
 
         private long participantsUpdateLastFrame = -1;
 
-        public RoomHub(IConnectiveRoom archipelagoIslandRoom, IGateKeeperSceneRoom gateKeeperSceneRoom)
+        public RoomHub(IConnectiveRoom archipelagoIslandRoom, IGateKeeperSceneRoom gateKeeperSceneRoom, IConnectiveRoom sharedPrivateConversationsRoom)
         {
             this.archipelagoIslandRoom = archipelagoIslandRoom;
             this.gateKeeperSceneRoom = gateKeeperSceneRoom;
+            this.sharedPrivateConversationsRoom = sharedPrivateConversationsRoom;
 
             islandParticipantsHub = this.archipelagoIslandRoom.Room().Participants;
             sceneParticipantsHub = this.gateKeeperSceneRoom.Room().Participants;
 
             AllRoomsRemoteParticipantIdentities();
->>>>>>> 833e1faf
         }
 
         public IRoom IslandRoom() =>
