--- conflicted
+++ resolved
@@ -31,16 +31,8 @@
         public static string ReadableString(this ICredentials credentials) =>
             $"Url: {credentials.Url}, AuthToken: {credentials.AuthToken}";
 
-<<<<<<< HEAD
-        public static async Task<bool> ConnectAsync<T>(this IRoom room, T credentials, CancellationToken token) where T: ICredentials
-        {
-            var result = await room.ConnectAsync(credentials.Url, credentials.AuthToken, token, true);
-            return result.success;
-        }
-=======
         public static Task<Result> ConnectAsync<T>(this IRoom room, T credentials, CancellationToken token) where T: ICredentials =>
             room.ConnectAsync(credentials.Url, credentials.AuthToken, token, true);
->>>>>>> c77b1d92
 
         public static async Task EnsuredConnectAsync<T>(this IRoom room, T credentials, IMultiPool multiPool, CancellationToken token) where T: ICredentials
         {
