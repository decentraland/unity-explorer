using Cysharp.Threading.Tasks;
using DCL.Multiplayer.Connections.Typing;
using LiveKit.Internal.FFIClients.Pools.Memory;
using System;
using System.Text;
using System.Threading;
using UnityEngine;

namespace DCL.Multiplayer.Connections.Archipelago.LiveConnections
{
    public class LogArchipelagoLiveConnection : IArchipelagoLiveConnection
    {
        private readonly IArchipelagoLiveConnection origin;
        private readonly Action<string> log;

        private bool? previousConnected;

        public bool IsConnected
        {
            get
            {
                bool result = origin.IsConnected;

                if (previousConnected != result)
                {
                    log($"ArchipelagoLiveConnection connected: {result}");
                    previousConnected = result;
                }

                return result;
            }
        }

        public LogArchipelagoLiveConnection(IArchipelagoLiveConnection origin) : this(origin, Debug.Log) { }

        public LogArchipelagoLiveConnection(IArchipelagoLiveConnection origin, Action<string> log)
        {
            this.origin = origin;
            this.log = log;
        }

        public async UniTask ConnectAsync(string adapterUrl, CancellationToken token)
        {
            log($"ArchipelagoLiveConnection ConnectAsync start to: {adapterUrl}");
            await origin.ConnectAsync(adapterUrl, token);
            log($"ArchipelagoLiveConnection ConnectAsync finished to: {adapterUrl}");
        }

        public async UniTask DisconnectAsync(CancellationToken token)
        {
            log("ArchipelagoLiveConnection DisconnectAsync start");
            await origin.DisconnectAsync(token);
            log("ArchipelagoLiveConnection DisconnectAsync finished");
        }

        public async UniTask SendAsync(MemoryWrap data, CancellationToken token)
        {
<<<<<<< HEAD
            log($"ArchipelagoLiveConnection SendAsync start with size: {data.Length} and content: {data.HexReadableString()}");
            await origin.SendAsync(data, token);
            log($"ArchipelagoLiveConnection SendAsync finished with size: {data.Length} and content: {data.HexReadableString()}");
=======
            log($"ArchipelagoLiveConnection SendAsync start with size: {data.Length} and content: {DataString(data)}");
            await origin.SendAsync(data, token);
            log($"ArchipelagoLiveConnection SendAsync finished with size: {data.Length} and content: {DataString(data)}");
>>>>>>> abb9d383
        }

        public async UniTask<MemoryWrap> ReceiveAsync(CancellationToken token)
        {
            log("ArchipelagoLiveConnection ReceiveAsync start");
            MemoryWrap result = await origin.ReceiveAsync(token);
            log($"ArchipelagoLiveConnection ReceiveAsync finished with size: {result.Length}");
            return result;
        }

        private static string DataString(MemoryWrap memoryWrap)
        {
            Span<byte> span = memoryWrap.Span();
            var sb = new StringBuilder(span.Length * 2);

            foreach (byte b in span)
            {
                sb.Append(b.ToString("X2"));
                sb.Append(" ");
            }

            return sb.ToString();
        }
    }
}<|MERGE_RESOLUTION|>--- conflicted
+++ resolved
@@ -55,15 +55,9 @@
 
         public async UniTask SendAsync(MemoryWrap data, CancellationToken token)
         {
-<<<<<<< HEAD
             log($"ArchipelagoLiveConnection SendAsync start with size: {data.Length} and content: {data.HexReadableString()}");
             await origin.SendAsync(data, token);
             log($"ArchipelagoLiveConnection SendAsync finished with size: {data.Length} and content: {data.HexReadableString()}");
-=======
-            log($"ArchipelagoLiveConnection SendAsync start with size: {data.Length} and content: {DataString(data)}");
-            await origin.SendAsync(data, token);
-            log($"ArchipelagoLiveConnection SendAsync finished with size: {data.Length} and content: {DataString(data)}");
->>>>>>> abb9d383
         }
 
         public async UniTask<MemoryWrap> ReceiveAsync(CancellationToken token)
@@ -73,19 +67,5 @@
             log($"ArchipelagoLiveConnection ReceiveAsync finished with size: {result.Length}");
             return result;
         }
-
-        private static string DataString(MemoryWrap memoryWrap)
-        {
-            Span<byte> span = memoryWrap.Span();
-            var sb = new StringBuilder(span.Length * 2);
-
-            foreach (byte b in span)
-            {
-                sb.Append(b.ToString("X2"));
-                sb.Append(" ");
-            }
-
-            return sb.ToString();
-        }
     }
 }