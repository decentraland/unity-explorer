--- conflicted
+++ resolved
@@ -35,28 +35,13 @@
             string adapterUrl = currentAdapterAddress.AdapterUrl();
 
             if (adapterUrl.Contains("wss://"))
-<<<<<<< HEAD
                 return wssRoomFactory();
-=======
-                current = wssRoomFactory();
-            else if (adapterUrl.Contains("https://"))
-                current = httpsRoomFactory();
-            else if (adapterUrl.Contains("offline:offline"))
-                current = new IConnectiveRoom.Null();
-            else
-                throw new InvalidOperationException($"Cannot determine the protocol from the about url: {adapterUrl}");
-
-            var task = current!.StartAsync();
-            interiorRoom.Assign(current.Room(), out _);
-            return await task;
-        }
->>>>>>> a003d594
 
             if (adapterUrl.Contains("https://"))
                 return httpsRoomFactory();
 
             if (adapterUrl.Contains("offline:offline"))
-                return new IConnectiveRoom.Fake();
+                return new IConnectiveRoom.Null();
 
             throw new InvalidOperationException($"Cannot determine the protocol from the about url: {adapterUrl}");
         }
