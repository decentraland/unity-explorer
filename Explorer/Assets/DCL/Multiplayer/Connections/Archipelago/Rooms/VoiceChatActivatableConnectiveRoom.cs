--- conflicted
+++ resolved
@@ -185,31 +185,18 @@
             // Create a fresh room instance each time to ensure clean state
             var freshRoom = CreateFreshRoom();
 
-<<<<<<< HEAD
-            (bool success, string? errorMessage) connectResult = await freshRoom.ConnectAsync(credentials.Url, credentials.AuthToken, ct, true);
-
-            AttemptToConnectState connectionState = connectResult.success ? AttemptToConnectState.SUCCESS : AttemptToConnectState.ERROR;
-            attemptToConnectState.Set(connectionState);
-
-            if (connectResult.success)
-=======
             Result connectResult = await freshRoom.ConnectAsync(credentials.Url, credentials.AuthToken, ct, true);
 
             AttemptToConnectState connectionState = connectResult.Success ? AttemptToConnectState.SUCCESS : AttemptToConnectState.ERROR;
             attemptToConnectState.Set(connectionState);
 
             if (connectResult.Success)
->>>>>>> 00713421
             {
                 room.Assign(freshRoom, out IRoom _);
                 roomState.Set(IConnectiveRoom.State.Running);
             }
 
-<<<<<<< HEAD
-            return connectResult.success;
-=======
             return connectResult.Success;
->>>>>>> 00713421
         }
 
         private static IRoom CreateFreshRoom()
