--- conflicted
+++ resolved
@@ -201,31 +201,18 @@
         {
             var credentials = new ConnectionStringCredentials(connectionString);
 
-<<<<<<< HEAD
-            (bool success, string? errorMessage) connectResult = await roomInstance.ConnectAsync(credentials.Url, credentials.AuthToken, token, true);
-
-            AttemptToConnectState connectionState = connectResult.success ? AttemptToConnectState.SUCCESS : AttemptToConnectState.ERROR;
-            attemptToConnectState.Set(connectionState);
-
-            if (connectResult.success)
-=======
             Result connectResult = await roomInstance.ConnectAsync(credentials.Url, credentials.AuthToken, token, true);
 
             AttemptToConnectState connectionState = connectResult.Success ? AttemptToConnectState.SUCCESS : AttemptToConnectState.ERROR;
             attemptToConnectState.Set(connectionState);
 
             if (connectResult.Success)
->>>>>>> 00713421
             {
                 room.Assign(roomInstance, out IRoom _);
                 roomState.Set(IConnectiveRoom.State.Running);
             }
 
-<<<<<<< HEAD
-            return connectResult.success;
-=======
             return connectResult.Success;
->>>>>>> 00713421
         }
 
         [Serializable]
