--- conflicted
+++ resolved
@@ -56,10 +56,6 @@
             var audioStreams = new AudioStreams(hub, audioRemixConveyor);
             var tracksFactory = new TracksFactory();
 
-<<<<<<< HEAD
-            // Pass null for AudioTracks - Room constructor will create it automatically
-=======
->>>>>>> 66a59e75
             var room = new Room(
                 new ArrayMemoryPool(),
                 new DefaultActiveSpeakers(),
