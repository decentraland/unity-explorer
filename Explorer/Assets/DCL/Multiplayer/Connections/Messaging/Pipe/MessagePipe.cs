--- conflicted
+++ resolved
@@ -76,13 +76,8 @@
             try
             {
                 Packet packet = messageParser.ParseFrom(data).EnsureNotNull("Message is not parsed")!;
-<<<<<<< HEAD
-                Packet.MessageOneofCase name = packet.MessageCase;
-                NotifySubscribersAsync(name, packet, participant, cts.Token).Forget();
-=======
                 var name = packet.MessageCase;
                 NotifySubscribersAsync(name, packet, participant, topic, cts.Token).Forget();
->>>>>>> 8531c80f
             }
             catch (Exception e)
             {
@@ -128,11 +123,11 @@
                 throw new InvalidOperationException($"Only single subscriber per type is allowed. Type: {ofCase}");
 
             item.list
-<<<<<<< HEAD
-                .Add(tuple =>
-                     {
-                         Packet packet = tuple.Item1!;
-                         Participant participant = tuple.Item2!;
+               .Add(tuple =>
+                    {
+                        Packet packet = tuple.Item1!;
+                        Participant participant = tuple.Item2!;
+                        string topic = tuple.Item3!;
 
                          uint version = packet.ProtocolVersion;
 
@@ -157,48 +152,6 @@
 
                              return;
                          }
-
-                         var receivedMessage = new ReceivedMessage<T>(
-                             payload,
-                             packet,
-                             participant.Identity,
-                             sendingMultiPool,
-                             roomId
-                         );
-
-                         onMessageReceived(receivedMessage);
-                     }
-                 );
-=======
-               .Add(tuple =>
-                    {
-                        Packet packet = tuple.Item1!;
-                        Participant participant = tuple.Item2!;
-                        string topic = tuple.Item3!;
-
-                        uint version = packet.ProtocolVersion;
-
-                        if (version != supportedVersion)
-                        {
-                            ReportHub.LogWarning(
-                                ReportCategory.LIVEKIT,
-                                $"Received message with unsupported version {version} from {participant.Identity} with type {packet.MessageCase}"
-                            );
-
-                            return;
-                        }
-
-                        var payload = Payload<T>(packet);
-
-                        if (payload == null)
-                        {
-                            ReportHub.LogError(
-                                ReportCategory.LIVEKIT,
-                                $"Received invalid message from {participant.Identity} with type {packet.MessageCase}"
-                            );
-
-                            return;
-                        }
 
                         var receivedMessage = new ReceivedMessage<T>(
                             payload,
@@ -209,10 +162,9 @@
                             topic
                         );
 
-                        onMessageReceived(receivedMessage);
-                    }
-                );
->>>>>>> 8531c80f
+                         onMessageReceived(receivedMessage);
+                     }
+                 );
         }
 
         private (List<Action<(Packet, Participant, string)>> list, IMessagePipe.ThreadStrict strict) SubscribersList(Packet.MessageOneofCase typeName, IMessagePipe.ThreadStrict threadStrict)
