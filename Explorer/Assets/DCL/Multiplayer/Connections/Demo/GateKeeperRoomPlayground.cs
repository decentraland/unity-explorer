using Arch.Core;
using Best.HTTP.Shared;
using Cysharp.Threading.Tasks;
using DCL.Browser.DecentralandUrls;
using DCL.Character.Components;
using DCL.Multiplayer.Connections.DecentralandUrls;
using DCL.Multiplayer.Connections.FfiClients;
using DCL.Multiplayer.Connections.GateKeeper.Meta;
using DCL.Multiplayer.Connections.GateKeeper.Rooms;
using DCL.Multiplayer.Connections.GateKeeper.Rooms.Options;
using DCL.Web3.Accounts.Factory;
using DCL.Web3.Identities;
using DCL.WebRequests;
using DCL.WebRequests.Analytics;
using DCL.WebRequests.RequestsHub;
using ECS;
using ECS.SceneLifeCycle;
using Global.Dynamic.LaunchModes;
using LiveKit.Internal.FFIClients;
using UnityEngine;
using Utility;

namespace DCL.Multiplayer.Connections.Demo
{
    public class GateKeeperRoomPlayground : MonoBehaviour
    {
        private void Start()
        {
            LaunchAsync().Forget();
        }

        private async UniTaskVoid LaunchAsync()
        {
            IFFIClient.Default.EnsureInitialize();

            var world = World.Create();
            world.Create(new CharacterTransform(new GameObject("Player").transform));

            var launchMode = ILaunchMode.PLAY;
            var urlsSource = new DecentralandUrlsSource(DecentralandEnvironment.Zone, launchMode);

            IWeb3IdentityCache? identityCache = await ArchipelagoFakeIdentityCache.NewAsync(urlsSource, new Web3AccountFactory());
            var character = new ExposedTransform();
<<<<<<< HEAD
            var webRequests = new LogWebRequestController(new DefaultWebRequestController(new WebRequestsAnalyticsContainer(), identityCache, new RequestHub(ITexturesFuse.NewDefault(), HTTPManager.LocalCache, false, WebRequestsMode.UNITY)));
=======
            var webRequests = new LogWebRequestController(new WebRequestController(new WebRequestsAnalyticsContainer(), identityCache, new RequestHub(urlsSource)));
>>>>>>> b280dfde
            var realmData = new IRealmData.Fake();

            var metaDataSource = new SceneRoomLogMetaDataSource(new SceneRoomMetaDataSource(realmData, character, world, false));
            var options = new GateKeeperSceneRoomOptions(launchMode, urlsSource, metaDataSource, metaDataSource);

            new GateKeeperSceneRoom(
                    webRequests,
                    new ScenesCache(),
                    options
                ).StartAsync()
                 .Forget();
        }
    }
}<|MERGE_RESOLUTION|>--- conflicted
+++ resolved
@@ -41,11 +41,7 @@
 
             IWeb3IdentityCache? identityCache = await ArchipelagoFakeIdentityCache.NewAsync(urlsSource, new Web3AccountFactory());
             var character = new ExposedTransform();
-<<<<<<< HEAD
-            var webRequests = new LogWebRequestController(new DefaultWebRequestController(new WebRequestsAnalyticsContainer(), identityCache, new RequestHub(ITexturesFuse.NewDefault(), HTTPManager.LocalCache, false, WebRequestsMode.UNITY)));
-=======
-            var webRequests = new LogWebRequestController(new WebRequestController(new WebRequestsAnalyticsContainer(), identityCache, new RequestHub(urlsSource)));
->>>>>>> b280dfde
+            var webRequests = new LogWebRequestController(new DefaultWebRequestController(new WebRequestsAnalyticsContainer(), identityCache, new RequestHub(urlsSource, HTTPManager.LocalCache, false, WebRequestsMode.UNITY)));
             var realmData = new IRealmData.Fake();
 
             var metaDataSource = new SceneRoomLogMetaDataSource(new SceneRoomMetaDataSource(realmData, character, world, false));
