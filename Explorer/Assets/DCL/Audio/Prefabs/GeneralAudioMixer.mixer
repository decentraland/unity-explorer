%YAML 1.1
%TAG !u! tag:unity3d.com,2011:
--- !u!244 &-8316987909882525323
AudioMixerEffectController:
  m_ObjectHideFlags: 3
  m_CorrespondingSourceObject: {fileID: 0}
  m_PrefabInstance: {fileID: 0}
  m_PrefabAsset: {fileID: 0}
  m_Name: 
  m_EffectID: 1c4abc4cc7d201e468a0f8c1dcffd35d
  m_EffectName: Lowpass
  m_MixLevel: d920582524d02e04ca4d1df9b60e885c
  m_Parameters:
  - m_ParameterName: Cutoff freq
    m_GUID: 1b0ec37c29383604989f6b050ac50534
  - m_ParameterName: Resonance
    m_GUID: 38d586af5cd63ce42bf7a1471ddca17b
  m_SendTarget: {fileID: 0}
  m_EnableWetMix: 0
  m_Bypass: 0
--- !u!244 &-8007418454607212693
AudioMixerEffectController:
  m_ObjectHideFlags: 3
  m_CorrespondingSourceObject: {fileID: 0}
  m_PrefabInstance: {fileID: 0}
  m_PrefabAsset: {fileID: 0}
  m_Name: 
  m_EffectID: f6caa84d228d6eb4987647342becff9f
  m_EffectName: Attenuation
  m_MixLevel: cca2228843bf8d94cb43ce96a531c842
  m_Parameters: []
  m_SendTarget: {fileID: 0}
  m_EnableWetMix: 0
  m_Bypass: 0
--- !u!244 &-6641161142363265508
AudioMixerEffectController:
  m_ObjectHideFlags: 3
  m_CorrespondingSourceObject: {fileID: 0}
  m_PrefabInstance: {fileID: 0}
  m_PrefabAsset: {fileID: 0}
  m_Name: 
  m_EffectID: 8f90337d59c403e4ca5ed1812be0e67c
  m_EffectName: Attenuation
  m_MixLevel: 249f9ea240c9e9e4d837230839713703
  m_Parameters: []
  m_SendTarget: {fileID: 0}
  m_EnableWetMix: 0
  m_Bypass: 0
--- !u!243 &-6220823946282331284
AudioMixerGroupController:
  m_ObjectHideFlags: 0
  m_CorrespondingSourceObject: {fileID: 0}
  m_PrefabInstance: {fileID: 0}
  m_PrefabAsset: {fileID: 0}
  m_Name: World
  m_AudioMixer: {fileID: 24100000}
  m_GroupID: 392c06730b8c24b4891e04323ce28a1b
  m_Children: []
  m_Volume: 41896c455d9a1ae4aa309cc74ca710d0
  m_Pitch: 9cf49fefd7bd1d34d90f33cf659647af
  m_Send: 00000000000000000000000000000000
  m_Effects:
  - {fileID: 6938610661810262659}
  m_UserColorIndex: 2
  m_Mute: 0
  m_Solo: 0
  m_BypassEffects: 0
--- !u!244 &-5614320266831376857
AudioMixerEffectController:
  m_ObjectHideFlags: 3
  m_CorrespondingSourceObject: {fileID: 0}
  m_PrefabInstance: {fileID: 0}
  m_PrefabAsset: {fileID: 0}
  m_Name: 
  m_EffectID: 951aeb06392b17447ac40c573c8ab4e8
  m_EffectName: Lowpass
  m_MixLevel: 04741bd5c87e6374ea2f5322b474ed1e
  m_Parameters:
  - m_ParameterName: Cutoff freq
    m_GUID: e54d9b1ae193165428c9a6ec727593cc
  - m_ParameterName: Resonance
    m_GUID: ff180ac22fefdd546a983368408aeaa7
  m_SendTarget: {fileID: 0}
  m_EnableWetMix: 0
  m_Bypass: 0
--- !u!243 &-3414157981442100215
AudioMixerGroupController:
  m_ObjectHideFlags: 0
  m_CorrespondingSourceObject: {fileID: 0}
  m_PrefabInstance: {fileID: 0}
  m_PrefabAsset: {fileID: 0}
  m_Name: Chat
  m_AudioMixer: {fileID: 24100000}
  m_GroupID: 6d905b9b9298d5045865332efc38ab59
  m_Children: []
  m_Volume: a86cc11096ba1e043b6ae7089303c3f8
  m_Pitch: c5ab18c1f22d8a8488cf1d26bb5e6f52
  m_Send: 00000000000000000000000000000000
  m_Effects:
  - {fileID: 8195869976146750147}
  m_UserColorIndex: 6
  m_Mute: 0
  m_Solo: 0
  m_BypassEffects: 0
<<<<<<< HEAD
=======
--- !u!244 &-3338266916109782410
AudioMixerEffectController:
  m_ObjectHideFlags: 3
  m_CorrespondingSourceObject: {fileID: 0}
  m_PrefabInstance: {fileID: 0}
  m_PrefabAsset: {fileID: 0}
  m_Name: 
  m_EffectID: 54f878f1be2115945ba5e98b8bc94e3d
  m_EffectName: Highpass
  m_MixLevel: ffe3ed2890db6784c84f31218d2d55eb
  m_Parameters:
  - m_ParameterName: Cutoff freq
    m_GUID: 36eb145414e602b4d8a0c3396d33f3e1
  - m_ParameterName: Resonance
    m_GUID: ee14e9d41e99145428e740279683eff2
  m_SendTarget: {fileID: 0}
  m_EnableWetMix: 0
  m_Bypass: 0
>>>>>>> 66a59e75
--- !u!244 &-3287741400934656868
AudioMixerEffectController:
  m_ObjectHideFlags: 3
  m_CorrespondingSourceObject: {fileID: 0}
  m_PrefabInstance: {fileID: 0}
  m_PrefabAsset: {fileID: 0}
  m_Name: 
  m_EffectID: 8795ac4d0e62b264cbd10e893ff9fc29
  m_EffectName: Normalize
  m_MixLevel: bb90639cecdd2804a994dc5682777705
  m_Parameters:
  - m_ParameterName: Fade in time
    m_GUID: 53757df64491caf41915cc99be169dfd
  - m_ParameterName: Lowest volume
    m_GUID: 6ba95fd13988a0e4fb3c9cf700c98998
  - m_ParameterName: Maximum amp
    m_GUID: d07cef3a6f1a64c44bb82ad9b463a484
  m_SendTarget: {fileID: 0}
  m_EnableWetMix: 0
  m_Bypass: 0
--- !u!243 &-2191859670193011288
AudioMixerGroupController:
  m_ObjectHideFlags: 0
  m_CorrespondingSourceObject: {fileID: 0}
  m_PrefabInstance: {fileID: 0}
  m_PrefabAsset: {fileID: 0}
  m_Name: VoiceChat
  m_AudioMixer: {fileID: 24100000}
  m_GroupID: a32d7ad83736a4eb3a9a081b492fddce
  m_Children: []
  m_Volume: 356c59c6149334c7ab06612e531fbcee
  m_Pitch: 45e1f7909ba12485ea4fda8b9d794ac5
  m_Send: 00000000000000000000000000000000
  m_Effects:
  - {fileID: 5387003673831198533}
<<<<<<< HEAD
  - {fileID: -5614320266831376857}
  - {fileID: 8645120206340783631}
  - {fileID: -3287741400934656868}
=======
  - {fileID: -3287741400934656868}
  - {fileID: -8316987909882525323}
  - {fileID: -3338266916109782410}
>>>>>>> 66a59e75
  m_UserColorIndex: 8
  m_Mute: 0
  m_Solo: 0
  m_BypassEffects: 0
--- !u!245 &-1473976123031914414
AudioMixerSnapshotController:
  m_ObjectHideFlags: 0
  m_CorrespondingSourceObject: {fileID: 0}
  m_PrefabInstance: {fileID: 0}
  m_PrefabAsset: {fileID: 0}
  m_Name: OnMenu
  m_AudioMixer: {fileID: 24100000}
  m_SnapshotID: 97f9f12b433cc9a48a31fd470c3aeedd
  m_FloatValues:
    a86cc11096ba1e043b6ae7089303c3f8: -9.833286
    3aa14eb4f1d3d9440931805f03169a57: -10.345207
    41896c455d9a1ae4aa309cc74ca710d0: -10.345207
    856382ba013d5eb468afa9f4a06fb492: 0
  m_TransitionOverrides: {}
--- !u!243 &-569781701901290150
AudioMixerGroupController:
  m_ObjectHideFlags: 0
  m_CorrespondingSourceObject: {fileID: 0}
  m_PrefabInstance: {fileID: 0}
  m_PrefabAsset: {fileID: 0}
  m_Name: UI
  m_AudioMixer: {fileID: 24100000}
  m_GroupID: 741e03352863c244b8ea8d9d836547dd
  m_Children: []
  m_Volume: aa94afff7f3a3c547b715ba6b1477eeb
  m_Pitch: 0e6a5d73315eb6d4188b31f2661f66f0
  m_Send: 00000000000000000000000000000000
  m_Effects:
  - {fileID: -6641161142363265508}
  m_UserColorIndex: 5
  m_Mute: 0
  m_Solo: 0
  m_BypassEffects: 0
--- !u!241 &24100000
AudioMixerController:
  m_ObjectHideFlags: 0
  m_CorrespondingSourceObject: {fileID: 0}
  m_PrefabInstance: {fileID: 0}
  m_PrefabAsset: {fileID: 0}
  m_Name: GeneralAudioMixer
  m_OutputGroup: {fileID: 0}
  m_MasterGroup: {fileID: 24300002}
  m_Snapshots:
  - {fileID: 24500006}
  - {fileID: -1473976123031914414}
  m_StartSnapshot: {fileID: 24500006}
  m_SuspendThreshold: -80
  m_EnableSuspend: 1
  m_UpdateMode: 0
  m_ExposedParameters:
  - guid: 3aa14eb4f1d3d9440931805f03169a57
    name: Avatar_Volume
  - guid: a86cc11096ba1e043b6ae7089303c3f8
    name: Chat_Volume
  - guid: 856382ba013d5eb468afa9f4a06fb492
    name: Master_Volume
  - guid: 0b354bdbe2d8f244ebde89156a204529
    name: Microphone_Volume
  - guid: 70d912e79d514f746817b3c23579aa6b
    name: Music_Volume
  - guid: aa94afff7f3a3c547b715ba6b1477eeb
    name: UI_Volume
  - guid: 356c59c6149334c7ab06612e531fbcee
    name: VoiceChat_Volume
  - guid: 41896c455d9a1ae4aa309cc74ca710d0
    name: World_Volume
  m_AudioMixerGroupViews:
  - guids:
    - d399104d191ffa44593c071d544e1ad5
    - 741e03352863c244b8ea8d9d836547dd
    - 648dae00776d1304ebe8b6fa5dea8c12
    - 6d905b9b9298d5045865332efc38ab59
    - 392c06730b8c24b4891e04323ce28a1b
    - 781e08e3a084aab439ea063dbd3c807e
    - a32d7ad83736a4eb3a9a081b492fddce
    - c2137a4f6e006924baaa51373fc64a8e
    name: View
  m_CurrentViewIndex: 0
  m_TargetSnapshot: {fileID: 24500006}
--- !u!243 &24300002
AudioMixerGroupController:
  m_ObjectHideFlags: 0
  m_CorrespondingSourceObject: {fileID: 0}
  m_PrefabInstance: {fileID: 0}
  m_PrefabAsset: {fileID: 0}
  m_Name: Master
  m_AudioMixer: {fileID: 24100000}
  m_GroupID: d399104d191ffa44593c071d544e1ad5
  m_Children:
  - {fileID: -6220823946282331284}
  - {fileID: 99258197097754026}
  - {fileID: -569781701901290150}
  - {fileID: -3414157981442100215}
  - {fileID: 2832862654527898687}
  - {fileID: -2191859670193011288}
  - {fileID: 4705557717073340048}
  m_Volume: 856382ba013d5eb468afa9f4a06fb492
  m_Pitch: 91dc74ffa9b088549933fc13984583b7
  m_Send: 00000000000000000000000000000000
  m_Effects:
  - {fileID: 24400004}
  m_UserColorIndex: 0
  m_Mute: 0
  m_Solo: 0
  m_BypassEffects: 0
--- !u!244 &24400004
AudioMixerEffectController:
  m_ObjectHideFlags: 3
  m_CorrespondingSourceObject: {fileID: 0}
  m_PrefabInstance: {fileID: 0}
  m_PrefabAsset: {fileID: 0}
  m_Name: 
  m_EffectID: 57690536e00b25349be3c5abaa0b4087
  m_EffectName: Attenuation
  m_MixLevel: caaaeba759062a7478f655d6cccb3207
  m_Parameters: []
  m_SendTarget: {fileID: 0}
  m_EnableWetMix: 0
  m_Bypass: 0
--- !u!245 &24500006
AudioMixerSnapshotController:
  m_ObjectHideFlags: 0
  m_CorrespondingSourceObject: {fileID: 0}
  m_PrefabInstance: {fileID: 0}
  m_PrefabAsset: {fileID: 0}
  m_Name: Normal
  m_AudioMixer: {fileID: 24100000}
  m_SnapshotID: e726fc49e60a8284d9c7c62e1adfc570
  m_FloatValues:
    a86cc11096ba1e043b6ae7089303c3f8: 0
    99eaab3334696184f965b2c5b16a4117: 5000
<<<<<<< HEAD
=======
    36eb145414e602b4d8a0c3396d33f3e1: 80
>>>>>>> 66a59e75
    3aa14eb4f1d3d9440931805f03169a57: 0
    41896c455d9a1ae4aa309cc74ca710d0: 0
    356c59c6149334c7ab06612e531fbcee: 0
    70d912e79d514f746817b3c23579aa6b: 0
    e54d9b1ae193165428c9a6ec727593cc: 80
<<<<<<< HEAD
    d07cef3a6f1a64c44bb82ad9b463a484: 4
    856382ba013d5eb468afa9f4a06fb492: 0
    0b354bdbe2d8f244ebde89156a204529: -80
=======
    d07cef3a6f1a64c44bb82ad9b463a484: 10
    856382ba013d5eb468afa9f4a06fb492: 0
    0b354bdbe2d8f244ebde89156a204529: -80
    1b0ec37c29383604989f6b050ac50534: 4000
>>>>>>> 66a59e75
    aa94afff7f3a3c547b715ba6b1477eeb: 0
  m_TransitionOverrides:
    a86cc11096ba1e043b6ae7089303c3f8: 2
    3aa14eb4f1d3d9440931805f03169a57: 2
    41896c455d9a1ae4aa309cc74ca710d0: 2
    70d912e79d514f746817b3c23579aa6b: 2
    aa94afff7f3a3c547b715ba6b1477eeb: 2
--- !u!243 &99258197097754026
AudioMixerGroupController:
  m_ObjectHideFlags: 0
  m_CorrespondingSourceObject: {fileID: 0}
  m_PrefabInstance: {fileID: 0}
  m_PrefabAsset: {fileID: 0}
  m_Name: Music
  m_AudioMixer: {fileID: 24100000}
  m_GroupID: 648dae00776d1304ebe8b6fa5dea8c12
  m_Children: []
  m_Volume: 70d912e79d514f746817b3c23579aa6b
  m_Pitch: 8b8b453eb19bd9143ac95539778fc947
  m_Send: 00000000000000000000000000000000
  m_Effects:
  - {fileID: 1205770820981532583}
  m_UserColorIndex: 3
  m_Mute: 0
  m_Solo: 0
  m_BypassEffects: 0
--- !u!244 &1205770820981532583
AudioMixerEffectController:
  m_ObjectHideFlags: 3
  m_CorrespondingSourceObject: {fileID: 0}
  m_PrefabInstance: {fileID: 0}
  m_PrefabAsset: {fileID: 0}
  m_Name: 
  m_EffectID: 93015f9671f577b4289890bdc36c5b0b
  m_EffectName: Attenuation
  m_MixLevel: bf313aef96a23884c81fd88a2b5a6ba4
  m_Parameters: []
  m_SendTarget: {fileID: 0}
  m_EnableWetMix: 0
  m_Bypass: 0
--- !u!244 &1341896300578201977
AudioMixerEffectController:
  m_ObjectHideFlags: 3
  m_CorrespondingSourceObject: {fileID: 0}
  m_PrefabInstance: {fileID: 0}
  m_PrefabAsset: {fileID: 0}
  m_Name: 
  m_EffectID: 4aaf3702ec5e1104b9dcf38f91c532b1
  m_EffectName: Attenuation
  m_MixLevel: 69daf5ae014bcb241abb30db313da86e
  m_Parameters: []
  m_SendTarget: {fileID: 0}
  m_EnableWetMix: 0
  m_Bypass: 0
--- !u!243 &2832862654527898687
AudioMixerGroupController:
  m_ObjectHideFlags: 0
  m_CorrespondingSourceObject: {fileID: 0}
  m_PrefabInstance: {fileID: 0}
  m_PrefabAsset: {fileID: 0}
  m_Name: Avatar
  m_AudioMixer: {fileID: 24100000}
  m_GroupID: 781e08e3a084aab439ea063dbd3c807e
  m_Children: []
  m_Volume: 3aa14eb4f1d3d9440931805f03169a57
  m_Pitch: 8b7eb80e33126e242b0dbb89455fa798
  m_Send: 00000000000000000000000000000000
  m_Effects:
  - {fileID: -8007418454607212693}
  m_UserColorIndex: 1
  m_Mute: 0
  m_Solo: 0
  m_BypassEffects: 0
--- !u!243 &4705557717073340048
AudioMixerGroupController:
  m_ObjectHideFlags: 0
  m_CorrespondingSourceObject: {fileID: 0}
  m_PrefabInstance: {fileID: 0}
  m_PrefabAsset: {fileID: 0}
  m_Name: Microphone
  m_AudioMixer: {fileID: 24100000}
  m_GroupID: c2137a4f6e006924baaa51373fc64a8e
  m_Children: []
  m_Volume: 0b354bdbe2d8f244ebde89156a204529
  m_Pitch: d32034b1162383048844927f087e107b
  m_Send: 00000000000000000000000000000000
  m_Effects:
  - {fileID: 1341896300578201977}
  m_UserColorIndex: 0
  m_Mute: 0
  m_Solo: 0
  m_BypassEffects: 0
--- !u!244 &5387003673831198533
AudioMixerEffectController:
  m_ObjectHideFlags: 3
  m_CorrespondingSourceObject: {fileID: 0}
  m_PrefabInstance: {fileID: 0}
  m_PrefabAsset: {fileID: 0}
  m_Name: 
  m_EffectID: 3b21aeecf723442389b1dc507746c74e
  m_EffectName: Attenuation
  m_MixLevel: 36c1e2509c9d24af786431c38a2f6707
  m_Parameters: []
  m_SendTarget: {fileID: 0}
  m_EnableWetMix: 0
  m_Bypass: 0
--- !u!244 &6938610661810262659
AudioMixerEffectController:
  m_ObjectHideFlags: 3
  m_CorrespondingSourceObject: {fileID: 0}
  m_PrefabInstance: {fileID: 0}
  m_PrefabAsset: {fileID: 0}
  m_Name: 
  m_EffectID: 6bad773cbfe65e14fb3e7a226c8d46f8
  m_EffectName: Attenuation
  m_MixLevel: d197c5b348d445743be5eb3a1397a373
  m_Parameters: []
  m_SendTarget: {fileID: 0}
  m_EnableWetMix: 0
  m_Bypass: 0
--- !u!244 &8195869976146750147
AudioMixerEffectController:
  m_ObjectHideFlags: 3
  m_CorrespondingSourceObject: {fileID: 0}
  m_PrefabInstance: {fileID: 0}
  m_PrefabAsset: {fileID: 0}
  m_Name: 
  m_EffectID: de493914ef9e5104aabb11de3b39c050
  m_EffectName: Attenuation
  m_MixLevel: af23b8f38c995794ea57e6d7956438ed
  m_Parameters: []
  m_SendTarget: {fileID: 0}
  m_EnableWetMix: 0
  m_Bypass: 0
--- !u!244 &8645120206340783631
AudioMixerEffectController:
  m_ObjectHideFlags: 3
  m_CorrespondingSourceObject: {fileID: 0}
  m_PrefabInstance: {fileID: 0}
  m_PrefabAsset: {fileID: 0}
  m_Name: 
  m_EffectID: c2b5aedd1c64c3e45b21faa03395852a
  m_EffectName: Highpass
  m_MixLevel: 64f35bd78ec9f4942a4bfffb2194dd93
  m_Parameters:
  - m_ParameterName: Cutoff freq
    m_GUID: 99eaab3334696184f965b2c5b16a4117
  - m_ParameterName: Resonance
    m_GUID: 718b003c25972ba4b9d26b62921a0ad2
  m_SendTarget: {fileID: 0}
  m_EnableWetMix: 0
  m_Bypass: 0<|MERGE_RESOLUTION|>--- conflicted
+++ resolved
@@ -65,24 +65,6 @@
   m_Mute: 0
   m_Solo: 0
   m_BypassEffects: 0
---- !u!244 &-5614320266831376857
-AudioMixerEffectController:
-  m_ObjectHideFlags: 3
-  m_CorrespondingSourceObject: {fileID: 0}
-  m_PrefabInstance: {fileID: 0}
-  m_PrefabAsset: {fileID: 0}
-  m_Name: 
-  m_EffectID: 951aeb06392b17447ac40c573c8ab4e8
-  m_EffectName: Lowpass
-  m_MixLevel: 04741bd5c87e6374ea2f5322b474ed1e
-  m_Parameters:
-  - m_ParameterName: Cutoff freq
-    m_GUID: e54d9b1ae193165428c9a6ec727593cc
-  - m_ParameterName: Resonance
-    m_GUID: ff180ac22fefdd546a983368408aeaa7
-  m_SendTarget: {fileID: 0}
-  m_EnableWetMix: 0
-  m_Bypass: 0
 --- !u!243 &-3414157981442100215
 AudioMixerGroupController:
   m_ObjectHideFlags: 0
@@ -102,8 +84,6 @@
   m_Mute: 0
   m_Solo: 0
   m_BypassEffects: 0
-<<<<<<< HEAD
-=======
 --- !u!244 &-3338266916109782410
 AudioMixerEffectController:
   m_ObjectHideFlags: 3
@@ -122,7 +102,6 @@
   m_SendTarget: {fileID: 0}
   m_EnableWetMix: 0
   m_Bypass: 0
->>>>>>> 66a59e75
 --- !u!244 &-3287741400934656868
 AudioMixerEffectController:
   m_ObjectHideFlags: 3
@@ -158,15 +137,9 @@
   m_Send: 00000000000000000000000000000000
   m_Effects:
   - {fileID: 5387003673831198533}
-<<<<<<< HEAD
-  - {fileID: -5614320266831376857}
-  - {fileID: 8645120206340783631}
-  - {fileID: -3287741400934656868}
-=======
   - {fileID: -3287741400934656868}
   - {fileID: -8316987909882525323}
   - {fileID: -3338266916109782410}
->>>>>>> 66a59e75
   m_UserColorIndex: 8
   m_Mute: 0
   m_Solo: 0
@@ -303,25 +276,16 @@
   m_FloatValues:
     a86cc11096ba1e043b6ae7089303c3f8: 0
     99eaab3334696184f965b2c5b16a4117: 5000
-<<<<<<< HEAD
-=======
     36eb145414e602b4d8a0c3396d33f3e1: 80
->>>>>>> 66a59e75
     3aa14eb4f1d3d9440931805f03169a57: 0
     41896c455d9a1ae4aa309cc74ca710d0: 0
     356c59c6149334c7ab06612e531fbcee: 0
     70d912e79d514f746817b3c23579aa6b: 0
     e54d9b1ae193165428c9a6ec727593cc: 80
-<<<<<<< HEAD
-    d07cef3a6f1a64c44bb82ad9b463a484: 4
-    856382ba013d5eb468afa9f4a06fb492: 0
-    0b354bdbe2d8f244ebde89156a204529: -80
-=======
     d07cef3a6f1a64c44bb82ad9b463a484: 10
     856382ba013d5eb468afa9f4a06fb492: 0
     0b354bdbe2d8f244ebde89156a204529: -80
     1b0ec37c29383604989f6b050ac50534: 4000
->>>>>>> 66a59e75
     aa94afff7f3a3c547b715ba6b1477eeb: 0
   m_TransitionOverrides:
     a86cc11096ba1e043b6ae7089303c3f8: 2
@@ -455,22 +419,4 @@
   m_Parameters: []
   m_SendTarget: {fileID: 0}
   m_EnableWetMix: 0
-  m_Bypass: 0
---- !u!244 &8645120206340783631
-AudioMixerEffectController:
-  m_ObjectHideFlags: 3
-  m_CorrespondingSourceObject: {fileID: 0}
-  m_PrefabInstance: {fileID: 0}
-  m_PrefabAsset: {fileID: 0}
-  m_Name: 
-  m_EffectID: c2b5aedd1c64c3e45b21faa03395852a
-  m_EffectName: Highpass
-  m_MixLevel: 64f35bd78ec9f4942a4bfffb2194dd93
-  m_Parameters:
-  - m_ParameterName: Cutoff freq
-    m_GUID: 99eaab3334696184f965b2c5b16a4117
-  - m_ParameterName: Resonance
-    m_GUID: 718b003c25972ba4b9d26b62921a0ad2
-  m_SendTarget: {fileID: 0}
-  m_EnableWetMix: 0
   m_Bypass: 0