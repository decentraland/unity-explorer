using Cysharp.Threading.Tasks;
using DCL.Audio;
using DCL.UI;
using DG.Tweening;
using MVC;
using System;
using System.Threading;
using UnityEngine;
using UnityEngine.Audio;
using UnityEngine.UI;

namespace DCL.ExplorePanel
{
    public class ExplorePanelView : ViewBase, IView
    {
        [field: SerializeField]
        public CanvasGroup CanvasGroup { get; private set; } = null!;

        [field: SerializeField]
        public RectTransform AnimationTransform { get; private set; } = null!;

        [field: SerializeField]
        public ExplorePanelTabSelectorMapping[] TabSelectorMappedViews { get; private set; } = null!;

        [field: SerializeField]
        public Button CloseButton { get; private set; } = null!;

        [field: SerializeField]
        public ProfileWidgetView ProfileWidget { get; private set; } = null!;

        [field: SerializeField]
        public SystemMenuView SystemMenu { get; private set; } = null!;

        [field: Header("Audio")]
        [field: SerializeField]
        public AudioClipConfig? BackgroundMusic { get; private set; }
        [field: SerializeField]
        public AudioClipConfig? OpenMenu { get; private set; }
        [field: SerializeField]
        public AudioClipConfig? CloseMenu { get; private set; }
        [field: SerializeField]
        public AudioMixerSnapshot? MuteSoundsSnapshot { get; private set; }
        [field: SerializeField]
        public AudioMixerSnapshot? RestoreSoundsSnapShot { get; private set; }


        private bool snapshotsPresent;

        private void Awake()
        {
            snapshotsPresent = MuteSoundsSnapshot != null && RestoreSoundsSnapShot != null;
        }

        protected override UniTask PlayShowAnimation(CancellationToken ct)
        {
            CanvasGroup.alpha = 0;
            if (snapshotsPresent) { MuteSoundsSnapshot.TransitionTo(2); }
            UIAudioEventsBus.Instance.SendPlayLoopingAudioEvent(BackgroundMusic);
<<<<<<< HEAD
            return CanvasGroup.DOFade(1, 0.2f).SetEase(Ease.Linear).ToUniTask(cancellationToken: ct);
=======
            UIAudioEventsBus.Instance.SendPlayAudioEvent(OpenMenu);
            AnimationTransform.anchoredPosition = new Vector2(0, canvas.pixelRect.width);
            return AnimationTransform.DOAnchorPos(Vector2.zero, 0.5f).SetEase(Ease.OutCubic).ToUniTask(cancellationToken: ct);
>>>>>>> cc9c1c25
        }

        protected override UniTask PlayHideAnimation(CancellationToken ct)
        {
            if (snapshotsPresent) { RestoreSoundsSnapShot.TransitionTo(2); }
            UIAudioEventsBus.Instance.SendStopPlayingLoopingAudioEvent(BackgroundMusic);
<<<<<<< HEAD
            return CanvasGroup.DOFade(0, 0.2f).SetEase(Ease.Linear).ToUniTask(cancellationToken: ct);
=======
            UIAudioEventsBus.Instance.SendPlayAudioEvent(CloseMenu);
            AnimationTransform.anchoredPosition = Vector2.zero;
            return AnimationTransform.DOAnchorPos(new Vector2(canvas.pixelRect.width, 0), 0.5f).SetEase(Ease.OutCubic).ToUniTask(cancellationToken: ct);
>>>>>>> cc9c1c25
        }
    }

    [Serializable]
    public struct ExplorePanelTabSelectorMapping
    {
        [field: SerializeField]
        public TabSelectorView TabSelectorViews { get; private set; }

        [field: SerializeField]
        public ExploreSections Section { get; private set; }
    }
}
<|MERGE_RESOLUTION|>--- conflicted
+++ resolved
@@ -1,91 +1,81 @@
-using Cysharp.Threading.Tasks;
-using DCL.Audio;
-using DCL.UI;
-using DG.Tweening;
-using MVC;
-using System;
-using System.Threading;
-using UnityEngine;
-using UnityEngine.Audio;
-using UnityEngine.UI;
-
-namespace DCL.ExplorePanel
-{
-    public class ExplorePanelView : ViewBase, IView
-    {
-        [field: SerializeField]
-        public CanvasGroup CanvasGroup { get; private set; } = null!;
-
-        [field: SerializeField]
-        public RectTransform AnimationTransform { get; private set; } = null!;
-
-        [field: SerializeField]
-        public ExplorePanelTabSelectorMapping[] TabSelectorMappedViews { get; private set; } = null!;
-
-        [field: SerializeField]
-        public Button CloseButton { get; private set; } = null!;
-
-        [field: SerializeField]
-        public ProfileWidgetView ProfileWidget { get; private set; } = null!;
-
-        [field: SerializeField]
-        public SystemMenuView SystemMenu { get; private set; } = null!;
-
-        [field: Header("Audio")]
-        [field: SerializeField]
-        public AudioClipConfig? BackgroundMusic { get; private set; }
-        [field: SerializeField]
-        public AudioClipConfig? OpenMenu { get; private set; }
-        [field: SerializeField]
-        public AudioClipConfig? CloseMenu { get; private set; }
-        [field: SerializeField]
-        public AudioMixerSnapshot? MuteSoundsSnapshot { get; private set; }
-        [field: SerializeField]
-        public AudioMixerSnapshot? RestoreSoundsSnapShot { get; private set; }
-
-
-        private bool snapshotsPresent;
-
-        private void Awake()
-        {
-            snapshotsPresent = MuteSoundsSnapshot != null && RestoreSoundsSnapShot != null;
-        }
-
-        protected override UniTask PlayShowAnimation(CancellationToken ct)
-        {
-            CanvasGroup.alpha = 0;
-            if (snapshotsPresent) { MuteSoundsSnapshot.TransitionTo(2); }
-            UIAudioEventsBus.Instance.SendPlayLoopingAudioEvent(BackgroundMusic);
-<<<<<<< HEAD
-            return CanvasGroup.DOFade(1, 0.2f).SetEase(Ease.Linear).ToUniTask(cancellationToken: ct);
-=======
-            UIAudioEventsBus.Instance.SendPlayAudioEvent(OpenMenu);
-            AnimationTransform.anchoredPosition = new Vector2(0, canvas.pixelRect.width);
-            return AnimationTransform.DOAnchorPos(Vector2.zero, 0.5f).SetEase(Ease.OutCubic).ToUniTask(cancellationToken: ct);
->>>>>>> cc9c1c25
-        }
-
-        protected override UniTask PlayHideAnimation(CancellationToken ct)
-        {
-            if (snapshotsPresent) { RestoreSoundsSnapShot.TransitionTo(2); }
-            UIAudioEventsBus.Instance.SendStopPlayingLoopingAudioEvent(BackgroundMusic);
-<<<<<<< HEAD
-            return CanvasGroup.DOFade(0, 0.2f).SetEase(Ease.Linear).ToUniTask(cancellationToken: ct);
-=======
-            UIAudioEventsBus.Instance.SendPlayAudioEvent(CloseMenu);
-            AnimationTransform.anchoredPosition = Vector2.zero;
-            return AnimationTransform.DOAnchorPos(new Vector2(canvas.pixelRect.width, 0), 0.5f).SetEase(Ease.OutCubic).ToUniTask(cancellationToken: ct);
->>>>>>> cc9c1c25
-        }
-    }
-
-    [Serializable]
-    public struct ExplorePanelTabSelectorMapping
-    {
-        [field: SerializeField]
-        public TabSelectorView TabSelectorViews { get; private set; }
-
-        [field: SerializeField]
-        public ExploreSections Section { get; private set; }
-    }
-}
+using Cysharp.Threading.Tasks;
+using DCL.Audio;
+using DCL.UI;
+using DG.Tweening;
+using MVC;
+using System;
+using System.Threading;
+using UnityEngine;
+using UnityEngine.Audio;
+using UnityEngine.UI;
+
+namespace DCL.ExplorePanel
+{
+    public class ExplorePanelView : ViewBase, IView
+    {
+        [field: SerializeField]
+        public CanvasGroup CanvasGroup { get; private set; } = null!;
+
+        [field: SerializeField]
+        public RectTransform AnimationTransform { get; private set; } = null!;
+
+        [field: SerializeField]
+        public ExplorePanelTabSelectorMapping[] TabSelectorMappedViews { get; private set; } = null!;
+
+        [field: SerializeField]
+        public Button CloseButton { get; private set; } = null!;
+
+        [field: SerializeField]
+        public ProfileWidgetView ProfileWidget { get; private set; } = null!;
+
+        [field: SerializeField]
+        public SystemMenuView SystemMenu { get; private set; } = null!;
+
+        [field: Header("Audio")]
+        [field: SerializeField]
+        public AudioClipConfig? BackgroundMusic { get; private set; }
+        [field: SerializeField]
+        public AudioClipConfig? OpenMenu { get; private set; }
+        [field: SerializeField]
+        public AudioClipConfig? CloseMenu { get; private set; }
+        [field: SerializeField]
+        public AudioMixerSnapshot? MuteSoundsSnapshot { get; private set; }
+        [field: SerializeField]
+        public AudioMixerSnapshot? RestoreSoundsSnapShot { get; private set; }
+
+
+        private bool snapshotsPresent;
+
+        private void Awake()
+        {
+            snapshotsPresent = MuteSoundsSnapshot != null && RestoreSoundsSnapShot != null;
+        }
+
+        protected override UniTask PlayShowAnimation(CancellationToken ct)
+        {
+            CanvasGroup.alpha = 0;
+            if (snapshotsPresent) { MuteSoundsSnapshot.TransitionTo(2); }
+            UIAudioEventsBus.Instance.SendPlayLoopingAudioEvent(BackgroundMusic);
+            UIAudioEventsBus.Instance.SendPlayAudioEvent(OpenMenu);
+            return CanvasGroup.DOFade(1, 0.2f).SetEase(Ease.Linear).ToUniTask(cancellationToken: ct);
+        }
+
+        protected override UniTask PlayHideAnimation(CancellationToken ct)
+        {
+            if (snapshotsPresent) { RestoreSoundsSnapShot.TransitionTo(2); }
+            UIAudioEventsBus.Instance.SendStopPlayingLoopingAudioEvent(BackgroundMusic);
+            UIAudioEventsBus.Instance.SendPlayAudioEvent(CloseMenu);
+            return CanvasGroup.DOFade(0, 0.2f).SetEase(Ease.Linear).ToUniTask(cancellationToken: ct);
+        }
+    }
+
+    [Serializable]
+    public struct ExplorePanelTabSelectorMapping
+    {
+        [field: SerializeField]
+        public TabSelectorView TabSelectorViews { get; private set; }
+
+        [field: SerializeField]
+        public ExploreSections Section { get; private set; }
+    }
+}