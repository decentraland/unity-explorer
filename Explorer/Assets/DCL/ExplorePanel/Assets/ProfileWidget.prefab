%YAML 1.1
%TAG !u! tag:unity3d.com,2011:
--- !u!1 &435952783827735012
GameObject:
  m_ObjectHideFlags: 0
  m_CorrespondingSourceObject: {fileID: 0}
  m_PrefabInstance: {fileID: 0}
  m_PrefabAsset: {fileID: 0}
  serializedVersion: 6
  m_Component:
  - component: {fileID: 8668665419046056897}
  - component: {fileID: 4799242948105082254}
  m_Layer: 5
  m_Name: NameContainer
  m_TagString: Untagged
  m_Icon: {fileID: 0}
  m_NavMeshLayer: 0
  m_StaticEditorFlags: 0
  m_IsActive: 1
--- !u!224 &8668665419046056897
RectTransform:
  m_ObjectHideFlags: 0
  m_CorrespondingSourceObject: {fileID: 0}
  m_PrefabInstance: {fileID: 0}
  m_PrefabAsset: {fileID: 0}
  m_GameObject: {fileID: 435952783827735012}
  m_LocalRotation: {x: 0, y: 0, z: 0, w: 1}
  m_LocalPosition: {x: 0, y: 0, z: 0}
  m_LocalScale: {x: 1, y: 1, z: 1}
  m_ConstrainProportionsScale: 0
  m_Children:
  - {fileID: 6413302395850629107}
  - {fileID: 6813884706578007310}
  m_Father: {fileID: 3337524177640211239}
  m_LocalEulerAnglesHint: {x: 0, y: 0, z: 0}
  m_AnchorMin: {x: 0, y: 0}
  m_AnchorMax: {x: 1, y: 1}
  m_AnchoredPosition: {x: 20, y: 0}
  m_SizeDelta: {x: -60, y: 0}
  m_Pivot: {x: 0.5, y: 0.5}
--- !u!114 &4799242948105082254
MonoBehaviour:
  m_ObjectHideFlags: 0
  m_CorrespondingSourceObject: {fileID: 0}
  m_PrefabInstance: {fileID: 0}
  m_PrefabAsset: {fileID: 0}
  m_GameObject: {fileID: 435952783827735012}
  m_Enabled: 1
  m_EditorHideFlags: 0
  m_Script: {fileID: 11500000, guid: 30649d3a9faa99c48a7b1166b86bf2a0, type: 3}
  m_Name: 
  m_EditorClassIdentifier: 
  m_Padding:
    m_Left: 0
    m_Right: 0
    m_Top: 0
    m_Bottom: 0
  m_ChildAlignment: 4
  m_Spacing: 2
  m_ChildForceExpandWidth: 1
  m_ChildForceExpandHeight: 0
  m_ChildControlWidth: 1
  m_ChildControlHeight: 0
  m_ChildScaleWidth: 0
  m_ChildScaleHeight: 0
  m_ReverseArrangement: 0
--- !u!1 &1476780044245706837
GameObject:
  m_ObjectHideFlags: 0
  m_CorrespondingSourceObject: {fileID: 0}
  m_PrefabInstance: {fileID: 0}
  m_PrefabAsset: {fileID: 0}
  serializedVersion: 6
  m_Component:
  - component: {fileID: 6413302395850629107}
  - component: {fileID: 4934646478000920611}
  - component: {fileID: 1195385098958599846}
  m_Layer: 5
  m_Name: ProfileName
  m_TagString: Untagged
  m_Icon: {fileID: 0}
  m_NavMeshLayer: 0
  m_StaticEditorFlags: 0
  m_IsActive: 1
--- !u!224 &6413302395850629107
RectTransform:
  m_ObjectHideFlags: 0
  m_CorrespondingSourceObject: {fileID: 0}
  m_PrefabInstance: {fileID: 0}
  m_PrefabAsset: {fileID: 0}
  m_GameObject: {fileID: 1476780044245706837}
  m_LocalRotation: {x: -0, y: -0, z: -0, w: 1}
  m_LocalPosition: {x: 0, y: 0, z: 0}
  m_LocalScale: {x: 1, y: 1, z: 1}
  m_ConstrainProportionsScale: 0
  m_Children: []
  m_Father: {fileID: 8668665419046056897}
  m_LocalEulerAnglesHint: {x: 0, y: 0, z: 0}
  m_AnchorMin: {x: 0, y: 0}
  m_AnchorMax: {x: 0, y: 0}
  m_AnchoredPosition: {x: 0, y: 0}
  m_SizeDelta: {x: 0, y: 30}
  m_Pivot: {x: 1, y: 0.5}
--- !u!222 &4934646478000920611
CanvasRenderer:
  m_ObjectHideFlags: 0
  m_CorrespondingSourceObject: {fileID: 0}
  m_PrefabInstance: {fileID: 0}
  m_PrefabAsset: {fileID: 0}
  m_GameObject: {fileID: 1476780044245706837}
  m_CullTransparentMesh: 1
--- !u!114 &1195385098958599846
MonoBehaviour:
  m_ObjectHideFlags: 0
  m_CorrespondingSourceObject: {fileID: 0}
  m_PrefabInstance: {fileID: 0}
  m_PrefabAsset: {fileID: 0}
  m_GameObject: {fileID: 1476780044245706837}
  m_Enabled: 1
  m_EditorHideFlags: 0
  m_Script: {fileID: 11500000, guid: f4688fdb7df04437aeb418b961361dc5, type: 3}
  m_Name: 
  m_EditorClassIdentifier: 
  m_Material: {fileID: 0}
  m_Color: {r: 1, g: 1, b: 1, a: 1}
  m_RaycastTarget: 0
  m_RaycastPadding: {x: 0, y: 0, z: 0, w: 0}
  m_Maskable: 1
  m_OnCullStateChanged:
    m_PersistentCalls:
      m_Calls: []
  m_text: UserName
  m_isRightToLeft: 0
  m_fontAsset: {fileID: 11400000, guid: 96ae0a2159a39234f858ea23bdcc74ad, type: 2}
  m_sharedMaterial: {fileID: 735423033564544980, guid: 96ae0a2159a39234f858ea23bdcc74ad, type: 2}
  m_fontSharedMaterials: []
  m_fontMaterial: {fileID: 0}
  m_fontMaterials: []
  m_fontColor32:
    serializedVersion: 2
    rgba: 4294769916
  m_fontColor: {r: 0.9882353, g: 0.9882353, b: 0.9882353, a: 1}
  m_enableVertexGradient: 0
  m_colorMode: 3
  m_fontColorGradient:
    topLeft: {r: 1, g: 1, b: 1, a: 1}
    topRight: {r: 1, g: 1, b: 1, a: 1}
    bottomLeft: {r: 1, g: 1, b: 1, a: 1}
    bottomRight: {r: 1, g: 1, b: 1, a: 1}
  m_fontColorGradientPreset: {fileID: 0}
  m_spriteAsset: {fileID: 0}
  m_tintAllSprites: 0
  m_StyleSheet: {fileID: 0}
  m_TextStyleHashCode: -1183493901
  m_overrideHtmlColors: 0
  m_faceColor:
    serializedVersion: 2
    rgba: 4294967295
  m_fontSize: 16
  m_fontSizeBase: 8
  m_fontWeight: 400
  m_enableAutoSizing: 1
  m_fontSizeMin: 8
  m_fontSizeMax: 16
  m_fontStyle: 0
  m_HorizontalAlignment: 2
  m_VerticalAlignment: 512
  m_textAlignment: 65535
  m_characterSpacing: 0
  m_wordSpacing: 0
  m_lineSpacing: 0
  m_lineSpacingMax: 0
  m_paragraphSpacing: 0
  m_charWidthMaxAdj: 0
  m_TextWrappingMode: 0
  m_wordWrappingRatios: 0.4
  m_overflowMode: 1
  m_linkedTextComponent: {fileID: 0}
  parentLinkedComponent: {fileID: 0}
  m_enableKerning: 1
  m_ActiveFontFeatures: 6e72656b
  m_enableExtraPadding: 0
  checkPaddingRequired: 0
  m_isRichText: 1
  m_EmojiFallbackSupport: 1
  m_parseCtrlCharacters: 1
  m_isOrthographic: 1
  m_isCullingEnabled: 0
  m_horizontalMapping: 0
  m_verticalMapping: 0
  m_uvLineOffset: 0
  m_geometrySortingOrder: 0
  m_IsTextObjectScaleStatic: 0
  m_VertexBufferAutoSizeReduction: 0
  m_useMaxVisibleDescender: 1
  m_pageToDisplay: 1
  m_margin: {x: 0, y: 0, z: 0, w: 0}
  m_isUsingLegacyAnimationComponent: 0
  m_isVolumetricText: 0
  m_hasFontAssetChanged: 0
  m_baseMaterial: {fileID: 0}
  m_maskOffset: {x: 0, y: 0, z: 0, w: 0}
--- !u!1 &3065395492998984063
GameObject:
  m_ObjectHideFlags: 0
  m_CorrespondingSourceObject: {fileID: 0}
  m_PrefabInstance: {fileID: 0}
  m_PrefabAsset: {fileID: 0}
  serializedVersion: 6
  m_Component:
  - component: {fileID: 7578704935402104348}
  - component: {fileID: 3800592869886521503}
  - component: {fileID: 5099452411109013659}
  - component: {fileID: 7857823277324516365}
  - component: {fileID: 2536746017206536155}
  m_Layer: 5
  m_Name: ProfilePictureContainer
  m_TagString: Untagged
  m_Icon: {fileID: 0}
  m_NavMeshLayer: 0
  m_StaticEditorFlags: 0
  m_IsActive: 1
--- !u!224 &7578704935402104348
RectTransform:
  m_ObjectHideFlags: 0
  m_CorrespondingSourceObject: {fileID: 0}
  m_PrefabInstance: {fileID: 0}
  m_PrefabAsset: {fileID: 0}
  m_GameObject: {fileID: 3065395492998984063}
  m_LocalRotation: {x: 0, y: 0, z: 0, w: 1}
  m_LocalPosition: {x: 0, y: 0, z: 0}
  m_LocalScale: {x: 1, y: 1, z: 1}
  m_ConstrainProportionsScale: 0
  m_Children:
  - {fileID: 8938652790006249912}
  - {fileID: 310380774958066507}
  - {fileID: 3695724964683887685}
  m_Father: {fileID: 3337524177640211239}
  m_LocalEulerAnglesHint: {x: 0, y: 0, z: 0}
  m_AnchorMin: {x: 0, y: 0}
  m_AnchorMax: {x: 0, y: 1}
  m_AnchoredPosition: {x: 2, y: 0}
  m_SizeDelta: {x: 42, y: -4}
  m_Pivot: {x: 0, y: 0.5}
--- !u!222 &3800592869886521503
CanvasRenderer:
  m_ObjectHideFlags: 0
  m_CorrespondingSourceObject: {fileID: 0}
  m_PrefabInstance: {fileID: 0}
  m_PrefabAsset: {fileID: 0}
  m_GameObject: {fileID: 3065395492998984063}
  m_CullTransparentMesh: 1
--- !u!114 &5099452411109013659
MonoBehaviour:
  m_ObjectHideFlags: 0
  m_CorrespondingSourceObject: {fileID: 0}
  m_PrefabInstance: {fileID: 0}
  m_PrefabAsset: {fileID: 0}
  m_GameObject: {fileID: 3065395492998984063}
  m_Enabled: 1
  m_EditorHideFlags: 0
  m_Script: {fileID: 11500000, guid: fe87c0e1cc204ed48ad3b37840f39efc, type: 3}
  m_Name: 
  m_EditorClassIdentifier: 
  m_Material: {fileID: 0}
  m_Color: {r: 0.9254902, g: 0.92156863, b: 0.92941177, a: 1}
  m_RaycastTarget: 0
  m_RaycastPadding: {x: 0, y: 0, z: 0, w: 0}
  m_Maskable: 1
  m_OnCullStateChanged:
    m_PersistentCalls:
      m_Calls: []
  m_Sprite: {fileID: 21300000, guid: 0f85301a9211845c8b8d39b4a4b05762, type: 3}
  m_Type: 0
  m_PreserveAspect: 0
  m_FillCenter: 1
  m_FillMethod: 4
  m_FillAmount: 1
  m_FillClockwise: 1
  m_FillOrigin: 0
  m_UseSpriteMesh: 0
  m_PixelsPerUnitMultiplier: 1
--- !u!114 &7857823277324516365
MonoBehaviour:
  m_ObjectHideFlags: 0
  m_CorrespondingSourceObject: {fileID: 0}
  m_PrefabInstance: {fileID: 0}
  m_PrefabAsset: {fileID: 0}
  m_GameObject: {fileID: 3065395492998984063}
  m_Enabled: 1
  m_EditorHideFlags: 0
  m_Script: {fileID: 11500000, guid: 31a19414c41e5ae4aae2af33fee712f6, type: 3}
  m_Name: 
  m_EditorClassIdentifier: 
  m_ShowMaskGraphic: 1
--- !u!114 &2536746017206536155
MonoBehaviour:
  m_ObjectHideFlags: 0
  m_CorrespondingSourceObject: {fileID: 0}
  m_PrefabInstance: {fileID: 0}
  m_PrefabAsset: {fileID: 0}
  m_GameObject: {fileID: 3065395492998984063}
  m_Enabled: 1
  m_EditorHideFlags: 0
  m_Script: {fileID: 11500000, guid: 1e79e296834574c5d9138852d94c8998, type: 3}
  m_Name: 
  m_EditorClassIdentifier: 
  <LoadingObject>k__BackingField: {fileID: 3752742426702959645}
  <Image>k__BackingField: {fileID: 1120536632783300561}
--- !u!1 &3957498243247986392
GameObject:
  m_ObjectHideFlags: 0
  m_CorrespondingSourceObject: {fileID: 0}
  m_PrefabInstance: {fileID: 0}
  m_PrefabAsset: {fileID: 0}
  serializedVersion: 6
  m_Component:
  - component: {fileID: 3695724964683887685}
  - component: {fileID: 2546829817340173084}
  - component: {fileID: 6379768942098107845}
  m_Layer: 5
  m_Name: Frame
  m_TagString: Untagged
  m_Icon: {fileID: 0}
  m_NavMeshLayer: 0
  m_StaticEditorFlags: 0
  m_IsActive: 1
--- !u!224 &3695724964683887685
RectTransform:
  m_ObjectHideFlags: 0
  m_CorrespondingSourceObject: {fileID: 0}
  m_PrefabInstance: {fileID: 0}
  m_PrefabAsset: {fileID: 0}
  m_GameObject: {fileID: 3957498243247986392}
  m_LocalRotation: {x: 0, y: 0, z: 0, w: 1}
  m_LocalPosition: {x: 0, y: 0, z: 0}
  m_LocalScale: {x: 1, y: 1, z: 1}
  m_ConstrainProportionsScale: 0
  m_Children: []
  m_Father: {fileID: 7578704935402104348}
  m_LocalEulerAnglesHint: {x: 0, y: 0, z: 0}
  m_AnchorMin: {x: 0, y: 0}
  m_AnchorMax: {x: 1, y: 1}
  m_AnchoredPosition: {x: 0, y: 0}
  m_SizeDelta: {x: 3.2424, y: 3.1614}
  m_Pivot: {x: 0.5, y: 0.5}
--- !u!222 &2546829817340173084
CanvasRenderer:
  m_ObjectHideFlags: 0
  m_CorrespondingSourceObject: {fileID: 0}
  m_PrefabInstance: {fileID: 0}
  m_PrefabAsset: {fileID: 0}
  m_GameObject: {fileID: 3957498243247986392}
  m_CullTransparentMesh: 1
--- !u!114 &6379768942098107845
MonoBehaviour:
  m_ObjectHideFlags: 0
  m_CorrespondingSourceObject: {fileID: 0}
  m_PrefabInstance: {fileID: 0}
  m_PrefabAsset: {fileID: 0}
  m_GameObject: {fileID: 3957498243247986392}
  m_Enabled: 1
  m_EditorHideFlags: 0
  m_Script: {fileID: 11500000, guid: fe87c0e1cc204ed48ad3b37840f39efc, type: 3}
  m_Name: 
  m_EditorClassIdentifier: 
  m_Material: {fileID: 0}
  m_Color: {r: 0.13333334, g: 0.12941177, b: 0.14117648, a: 1}
  m_RaycastTarget: 0
  m_RaycastPadding: {x: 0, y: 0, z: 0, w: 0}
  m_Maskable: 0
  m_OnCullStateChanged:
    m_PersistentCalls:
      m_Calls: []
  m_Sprite: {fileID: 21300000, guid: ac6ac6c06a20c4eeaa5a43ef13336247, type: 3}
  m_Type: 0
  m_PreserveAspect: 0
  m_FillCenter: 1
  m_FillMethod: 4
  m_FillAmount: 1
  m_FillClockwise: 1
  m_FillOrigin: 0
  m_UseSpriteMesh: 0
  m_PixelsPerUnitMultiplier: 1
--- !u!1 &6319513712739639546
GameObject:
  m_ObjectHideFlags: 0
  m_CorrespondingSourceObject: {fileID: 0}
  m_PrefabInstance: {fileID: 0}
  m_PrefabAsset: {fileID: 0}
  serializedVersion: 6
  m_Component:
  - component: {fileID: 8938652790006249912}
  - component: {fileID: 3674410481970679752}
  - component: {fileID: 1120536632783300561}
  m_Layer: 5
  m_Name: ProfilePicture
  m_TagString: Untagged
  m_Icon: {fileID: 0}
  m_NavMeshLayer: 0
  m_StaticEditorFlags: 0
  m_IsActive: 1
--- !u!224 &8938652790006249912
RectTransform:
  m_ObjectHideFlags: 0
  m_CorrespondingSourceObject: {fileID: 0}
  m_PrefabInstance: {fileID: 0}
  m_PrefabAsset: {fileID: 0}
  m_GameObject: {fileID: 6319513712739639546}
  m_LocalRotation: {x: 0, y: 0, z: 0, w: 1}
  m_LocalPosition: {x: 0, y: 0, z: 0}
  m_LocalScale: {x: 1, y: 1, z: 1}
  m_ConstrainProportionsScale: 0
  m_Children: []
  m_Father: {fileID: 7578704935402104348}
  m_LocalEulerAnglesHint: {x: 0, y: 0, z: 0}
  m_AnchorMin: {x: 0, y: 0}
  m_AnchorMax: {x: 1, y: 1}
  m_AnchoredPosition: {x: 0, y: 0}
  m_SizeDelta: {x: 0, y: 0}
  m_Pivot: {x: 0.5, y: 0.5}
--- !u!222 &3674410481970679752
CanvasRenderer:
  m_ObjectHideFlags: 0
  m_CorrespondingSourceObject: {fileID: 0}
  m_PrefabInstance: {fileID: 0}
  m_PrefabAsset: {fileID: 0}
  m_GameObject: {fileID: 6319513712739639546}
  m_CullTransparentMesh: 1
--- !u!114 &1120536632783300561
MonoBehaviour:
  m_ObjectHideFlags: 0
  m_CorrespondingSourceObject: {fileID: 0}
  m_PrefabInstance: {fileID: 0}
  m_PrefabAsset: {fileID: 0}
  m_GameObject: {fileID: 6319513712739639546}
  m_Enabled: 1
  m_EditorHideFlags: 0
  m_Script: {fileID: 11500000, guid: fe87c0e1cc204ed48ad3b37840f39efc, type: 3}
  m_Name: 
  m_EditorClassIdentifier: 
  m_Material: {fileID: 0}
  m_Color: {r: 1, g: 1, b: 1, a: 1}
  m_RaycastTarget: 1
  m_RaycastPadding: {x: 0, y: 0, z: 0, w: 0}
  m_Maskable: 1
  m_OnCullStateChanged:
    m_PersistentCalls:
      m_Calls: []
  m_Sprite: {fileID: 0}
  m_Type: 0
  m_PreserveAspect: 1
  m_FillCenter: 1
  m_FillMethod: 4
  m_FillAmount: 1
  m_FillClockwise: 1
  m_FillOrigin: 0
  m_UseSpriteMesh: 0
  m_PixelsPerUnitMultiplier: 1
--- !u!1 &7181508176511302396
GameObject:
  m_ObjectHideFlags: 0
  m_CorrespondingSourceObject: {fileID: 0}
  m_PrefabInstance: {fileID: 0}
  m_PrefabAsset: {fileID: 0}
  serializedVersion: 6
  m_Component:
  - component: {fileID: 6813884706578007310}
  - component: {fileID: 2969383859082564131}
  - component: {fileID: 723462149448302663}
  m_Layer: 5
  m_Name: ProfileAddress
  m_TagString: Untagged
  m_Icon: {fileID: 0}
  m_NavMeshLayer: 0
  m_StaticEditorFlags: 0
  m_IsActive: 0
--- !u!224 &6813884706578007310
RectTransform:
  m_ObjectHideFlags: 0
  m_CorrespondingSourceObject: {fileID: 0}
  m_PrefabInstance: {fileID: 0}
  m_PrefabAsset: {fileID: 0}
  m_GameObject: {fileID: 7181508176511302396}
  m_LocalRotation: {x: -0, y: -0, z: -0, w: 1}
  m_LocalPosition: {x: 0, y: 0, z: 0}
  m_LocalScale: {x: 1, y: 1, z: 1}
  m_ConstrainProportionsScale: 0
  m_Children: []
  m_Father: {fileID: 8668665419046056897}
  m_LocalEulerAnglesHint: {x: 0, y: 0, z: 0}
  m_AnchorMin: {x: 0, y: 1}
  m_AnchorMax: {x: 0, y: 1}
  m_AnchoredPosition: {x: 103, y: -23}
  m_SizeDelta: {x: 36.403557, y: 30}
  m_Pivot: {x: 1, y: 0.5}
--- !u!222 &2969383859082564131
CanvasRenderer:
  m_ObjectHideFlags: 0
  m_CorrespondingSourceObject: {fileID: 0}
  m_PrefabInstance: {fileID: 0}
  m_PrefabAsset: {fileID: 0}
  m_GameObject: {fileID: 7181508176511302396}
  m_CullTransparentMesh: 1
--- !u!114 &723462149448302663
MonoBehaviour:
  m_ObjectHideFlags: 0
  m_CorrespondingSourceObject: {fileID: 0}
  m_PrefabInstance: {fileID: 0}
  m_PrefabAsset: {fileID: 0}
  m_GameObject: {fileID: 7181508176511302396}
  m_Enabled: 1
  m_EditorHideFlags: 0
  m_Script: {fileID: 11500000, guid: f4688fdb7df04437aeb418b961361dc5, type: 3}
  m_Name: 
  m_EditorClassIdentifier: 
  m_Material: {fileID: 0}
  m_Color: {r: 1, g: 1, b: 1, a: 1}
  m_RaycastTarget: 0
  m_RaycastPadding: {x: 0, y: 0, z: 0, w: 0}
  m_Maskable: 1
  m_OnCullStateChanged:
    m_PersistentCalls:
      m_Calls: []
  m_text: '#d4f5'
  m_isRightToLeft: 0
  m_fontAsset: {fileID: 11400000, guid: 35aa85d68d15435418848a03a2db81ec, type: 2}
  m_sharedMaterial: {fileID: 1701868249614554837, guid: 35aa85d68d15435418848a03a2db81ec, type: 2}
  m_fontSharedMaterials: []
  m_fontMaterial: {fileID: 0}
  m_fontMaterials: []
  m_fontColor32:
    serializedVersion: 2
    rgba: 4289239968
  m_fontColor: {r: 0.627451, g: 0.60784316, b: 0.65882355, a: 1}
  m_enableVertexGradient: 0
  m_colorMode: 3
  m_fontColorGradient:
    topLeft: {r: 1, g: 1, b: 1, a: 1}
    topRight: {r: 1, g: 1, b: 1, a: 1}
    bottomLeft: {r: 1, g: 1, b: 1, a: 1}
    bottomRight: {r: 1, g: 1, b: 1, a: 1}
  m_fontColorGradientPreset: {fileID: 0}
  m_spriteAsset: {fileID: 0}
  m_tintAllSprites: 0
  m_StyleSheet: {fileID: 0}
  m_TextStyleHashCode: -1183493901
  m_overrideHtmlColors: 0
  m_faceColor:
    serializedVersion: 2
    rgba: 4294967295
  m_fontSize: 12.7
  m_fontSizeBase: 7.2
  m_fontWeight: 400
  m_enableAutoSizing: 1
  m_fontSizeMin: 8
  m_fontSizeMax: 16
  m_fontStyle: 0
  m_HorizontalAlignment: 1
  m_VerticalAlignment: 512
  m_textAlignment: 65535
  m_characterSpacing: 0
  m_wordSpacing: 0
  m_lineSpacing: 0
  m_lineSpacingMax: 0
  m_paragraphSpacing: 0
  m_charWidthMaxAdj: 0
  m_TextWrappingMode: 0
  m_wordWrappingRatios: 0.4
  m_overflowMode: 0
  m_linkedTextComponent: {fileID: 0}
  parentLinkedComponent: {fileID: 0}
  m_enableKerning: 1
  m_ActiveFontFeatures: 00000000
  m_enableExtraPadding: 0
  checkPaddingRequired: 0
  m_isRichText: 1
  m_EmojiFallbackSupport: 1
  m_parseCtrlCharacters: 1
  m_isOrthographic: 1
  m_isCullingEnabled: 0
  m_horizontalMapping: 0
  m_verticalMapping: 0
  m_uvLineOffset: 0
  m_geometrySortingOrder: 0
  m_IsTextObjectScaleStatic: 0
  m_VertexBufferAutoSizeReduction: 0
  m_useMaxVisibleDescender: 1
  m_pageToDisplay: 1
  m_margin: {x: 0, y: 0, z: 0, w: 0}
  m_isUsingLegacyAnimationComponent: 0
  m_isVolumetricText: 0
  m_hasFontAssetChanged: 0
  m_baseMaterial: {fileID: 0}
  m_maskOffset: {x: 0, y: 0, z: 0, w: 0}
--- !u!1 &7299534126958377997
GameObject:
  m_ObjectHideFlags: 0
  m_CorrespondingSourceObject: {fileID: 0}
  m_PrefabInstance: {fileID: 0}
  m_PrefabAsset: {fileID: 0}
  serializedVersion: 6
  m_Component:
  - component: {fileID: 3337524177640211239}
  - component: {fileID: 1177382805137110741}
  - component: {fileID: 2100482677044878223}
  - component: {fileID: 7528735507517742048}
  - component: {fileID: 4521501325372381856}
  - component: {fileID: 4425837832303240811}
  - component: {fileID: 8204842775870157769}
  - component: {fileID: 7324451290630012214}
  m_Layer: 5
  m_Name: ProfileWidget
  m_TagString: Untagged
  m_Icon: {fileID: 0}
  m_NavMeshLayer: 0
  m_StaticEditorFlags: 0
  m_IsActive: 1
--- !u!224 &3337524177640211239
RectTransform:
  m_ObjectHideFlags: 0
  m_CorrespondingSourceObject: {fileID: 0}
  m_PrefabInstance: {fileID: 0}
  m_PrefabAsset: {fileID: 0}
  m_GameObject: {fileID: 7299534126958377997}
  m_LocalRotation: {x: 0, y: 0, z: 0, w: 1}
  m_LocalPosition: {x: 0, y: 0, z: 0}
  m_LocalScale: {x: 1, y: 1, z: 1}
  m_ConstrainProportionsScale: 0
  m_Children:
  - {fileID: 7578704935402104348}
  - {fileID: 8668665419046056897}
  m_Father: {fileID: 0}
  m_LocalEulerAnglesHint: {x: 0, y: 0, z: 0}
  m_AnchorMin: {x: 0.5, y: 0.5}
  m_AnchorMax: {x: 0.5, y: 0.5}
  m_AnchoredPosition: {x: 0, y: 0}
  m_SizeDelta: {x: 163, y: 46}
  m_Pivot: {x: 0.5, y: 0.5}
--- !u!222 &1177382805137110741
CanvasRenderer:
  m_ObjectHideFlags: 0
  m_CorrespondingSourceObject: {fileID: 0}
  m_PrefabInstance: {fileID: 0}
  m_PrefabAsset: {fileID: 0}
  m_GameObject: {fileID: 7299534126958377997}
  m_CullTransparentMesh: 1
--- !u!114 &2100482677044878223
MonoBehaviour:
  m_ObjectHideFlags: 0
  m_CorrespondingSourceObject: {fileID: 0}
  m_PrefabInstance: {fileID: 0}
  m_PrefabAsset: {fileID: 0}
  m_GameObject: {fileID: 7299534126958377997}
  m_Enabled: 1
  m_EditorHideFlags: 0
  m_Script: {fileID: 11500000, guid: fe87c0e1cc204ed48ad3b37840f39efc, type: 3}
  m_Name: 
  m_EditorClassIdentifier: 
  m_Material: {fileID: 0}
  m_Color: {r: 1, g: 1, b: 1, a: 1}
  m_RaycastTarget: 1
  m_RaycastPadding: {x: 0, y: 0, z: 0, w: 0}
  m_Maskable: 1
  m_OnCullStateChanged:
    m_PersistentCalls:
      m_Calls: []
  m_Sprite: {fileID: 21300000, guid: 12dd1efc4e826764f9b02be515a9a033, type: 3}
  m_Type: 1
  m_PreserveAspect: 0
  m_FillCenter: 1
  m_FillMethod: 4
  m_FillAmount: 1
  m_FillClockwise: 1
  m_FillOrigin: 0
  m_UseSpriteMesh: 0
  m_PixelsPerUnitMultiplier: 1
--- !u!114 &7528735507517742048
MonoBehaviour:
  m_ObjectHideFlags: 0
  m_CorrespondingSourceObject: {fileID: 0}
  m_PrefabInstance: {fileID: 0}
  m_PrefabAsset: {fileID: 0}
  m_GameObject: {fileID: 7299534126958377997}
  m_Enabled: 1
  m_EditorHideFlags: 0
  m_Script: {fileID: 11500000, guid: 4e29b1a8efbd4b44bb3f3716e73f07ff, type: 3}
  m_Name: 
  m_EditorClassIdentifier: 
  m_Navigation:
    m_Mode: 3
    m_WrapAround: 0
    m_SelectOnUp: {fileID: 0}
    m_SelectOnDown: {fileID: 0}
    m_SelectOnLeft: {fileID: 0}
    m_SelectOnRight: {fileID: 0}
  m_Transition: 1
  m_Colors:
    m_NormalColor: {r: 0.13333334, g: 0.12941177, b: 0.14117648, a: 1}
    m_HighlightedColor: {r: 0.25286132, g: 0.23589355, b: 0.2924528, a: 1}
    m_PressedColor: {r: 0.13333334, g: 0.12941177, b: 0.14117648, a: 1}
    m_SelectedColor: {r: 0.13333334, g: 0.12941177, b: 0.14117648, a: 1}
    m_DisabledColor: {r: 0.78431374, g: 0.78431374, b: 0.78431374, a: 0.5019608}
    m_ColorMultiplier: 1
    m_FadeDuration: 0.1
  m_SpriteState:
    m_HighlightedSprite: {fileID: 0}
    m_PressedSprite: {fileID: 0}
    m_SelectedSprite: {fileID: 0}
    m_DisabledSprite: {fileID: 0}
  m_AnimationTriggers:
    m_NormalTrigger: Normal
    m_HighlightedTrigger: Highlighted
    m_PressedTrigger: Pressed
    m_SelectedTrigger: Selected
    m_DisabledTrigger: Disabled
  m_Interactable: 1
  m_TargetGraphic: {fileID: 2100482677044878223}
  m_OnClick:
    m_PersistentCalls:
      m_Calls: []
--- !u!114 &4521501325372381856
MonoBehaviour:
  m_ObjectHideFlags: 0
  m_CorrespondingSourceObject: {fileID: 0}
  m_PrefabInstance: {fileID: 0}
  m_PrefabAsset: {fileID: 0}
  m_GameObject: {fileID: 7299534126958377997}
  m_Enabled: 1
  m_EditorHideFlags: 0
  m_Script: {fileID: 11500000, guid: 6333f24857394fb7bc08abc34e065140, type: 3}
  m_Name: 
  m_EditorClassIdentifier: 
  <canvas>k__BackingField: {fileID: 4425837832303240811}
  <raycaster>k__BackingField: {fileID: 8204842775870157769}
  <FaceSnapshotImage>k__BackingField: {fileID: 2536746017206536155}
  <NameLabel>k__BackingField: {fileID: 1195385098958599846}
  <AddressLabel>k__BackingField: {fileID: 723462149448302663}
  <OpenProfileButton>k__BackingField: {fileID: 7528735507517742048}
--- !u!223 &4425837832303240811
Canvas:
  m_ObjectHideFlags: 0
  m_CorrespondingSourceObject: {fileID: 0}
  m_PrefabInstance: {fileID: 0}
  m_PrefabAsset: {fileID: 0}
  m_GameObject: {fileID: 7299534126958377997}
  m_Enabled: 1
  serializedVersion: 3
  m_RenderMode: 2
  m_Camera: {fileID: 0}
  m_PlaneDistance: 100
  m_PixelPerfect: 0
  m_ReceivesEvents: 1
  m_OverrideSorting: 0
  m_OverridePixelPerfect: 0
  m_SortingBucketNormalizedSize: 0
  m_VertexColorAlwaysGammaSpace: 0
  m_AdditionalShaderChannelsFlag: 25
  m_UpdateRectTransformForStandalone: 0
  m_SortingLayerID: 0
  m_SortingOrder: 0
  m_TargetDisplay: 0
--- !u!114 &8204842775870157769
MonoBehaviour:
  m_ObjectHideFlags: 0
  m_CorrespondingSourceObject: {fileID: 0}
  m_PrefabInstance: {fileID: 0}
  m_PrefabAsset: {fileID: 0}
  m_GameObject: {fileID: 7299534126958377997}
  m_Enabled: 1
  m_EditorHideFlags: 0
  m_Script: {fileID: 11500000, guid: dc42784cf147c0c48a680349fa168899, type: 3}
  m_Name: 
  m_EditorClassIdentifier: 
  m_IgnoreReversedGraphics: 1
  m_BlockingObjects: 0
  m_BlockingMask:
    serializedVersion: 2
    m_Bits: 4294967295
--- !u!114 &7324451290630012214
MonoBehaviour:
  m_ObjectHideFlags: 0
  m_CorrespondingSourceObject: {fileID: 0}
  m_PrefabInstance: {fileID: 0}
  m_PrefabAsset: {fileID: 0}
  m_GameObject: {fileID: 7299534126958377997}
  m_Enabled: 1
  m_EditorHideFlags: 0
  m_Script: {fileID: 11500000, guid: 1cdc6c1a43024e58bcd05d3e69a19db4, type: 3}
  m_Name: 
  m_EditorClassIdentifier: 
  <Button>k__BackingField: {fileID: 7528735507517742048}
<<<<<<< HEAD
  ButtonPressedAudio: {fileID: 11400000, guid: cbbd6a003fc75e24da47c13feacd92c7, type: 2}
=======
  <ButtonPressedAudio>k__BackingField: {fileID: 11400000, guid: cbbd6a003fc75e24da47c13feacd92c7, type: 2}
>>>>>>> ec5ece41
--- !u!1001 &1476951154888741524
PrefabInstance:
  m_ObjectHideFlags: 0
  serializedVersion: 2
  m_Modification:
    serializedVersion: 3
    m_TransformParent: {fileID: 7578704935402104348}
    m_Modifications:
    - target: {fileID: 1166888513132788191, guid: d565b61885fb1ef41b1582a285e748e9, type: 3}
      propertyPath: m_Pivot.x
      value: 0.5
      objectReference: {fileID: 0}
    - target: {fileID: 1166888513132788191, guid: d565b61885fb1ef41b1582a285e748e9, type: 3}
      propertyPath: m_Pivot.y
      value: 0.5
      objectReference: {fileID: 0}
    - target: {fileID: 1166888513132788191, guid: d565b61885fb1ef41b1582a285e748e9, type: 3}
      propertyPath: m_RootOrder
      value: -1
      objectReference: {fileID: 0}
    - target: {fileID: 1166888513132788191, guid: d565b61885fb1ef41b1582a285e748e9, type: 3}
      propertyPath: m_AnchorMax.x
      value: 1
      objectReference: {fileID: 0}
    - target: {fileID: 1166888513132788191, guid: d565b61885fb1ef41b1582a285e748e9, type: 3}
      propertyPath: m_AnchorMax.y
      value: 1
      objectReference: {fileID: 0}
    - target: {fileID: 1166888513132788191, guid: d565b61885fb1ef41b1582a285e748e9, type: 3}
      propertyPath: m_AnchorMin.x
      value: 0
      objectReference: {fileID: 0}
    - target: {fileID: 1166888513132788191, guid: d565b61885fb1ef41b1582a285e748e9, type: 3}
      propertyPath: m_AnchorMin.y
      value: 0
      objectReference: {fileID: 0}
    - target: {fileID: 1166888513132788191, guid: d565b61885fb1ef41b1582a285e748e9, type: 3}
      propertyPath: m_SizeDelta.x
      value: -16
      objectReference: {fileID: 0}
    - target: {fileID: 1166888513132788191, guid: d565b61885fb1ef41b1582a285e748e9, type: 3}
      propertyPath: m_SizeDelta.y
      value: -16
      objectReference: {fileID: 0}
    - target: {fileID: 1166888513132788191, guid: d565b61885fb1ef41b1582a285e748e9, type: 3}
      propertyPath: m_LocalPosition.x
      value: 0
      objectReference: {fileID: 0}
    - target: {fileID: 1166888513132788191, guid: d565b61885fb1ef41b1582a285e748e9, type: 3}
      propertyPath: m_LocalPosition.y
      value: 0
      objectReference: {fileID: 0}
    - target: {fileID: 1166888513132788191, guid: d565b61885fb1ef41b1582a285e748e9, type: 3}
      propertyPath: m_LocalPosition.z
      value: 0
      objectReference: {fileID: 0}
    - target: {fileID: 1166888513132788191, guid: d565b61885fb1ef41b1582a285e748e9, type: 3}
      propertyPath: m_LocalRotation.w
      value: 1
      objectReference: {fileID: 0}
    - target: {fileID: 1166888513132788191, guid: d565b61885fb1ef41b1582a285e748e9, type: 3}
      propertyPath: m_LocalRotation.x
      value: -0
      objectReference: {fileID: 0}
    - target: {fileID: 1166888513132788191, guid: d565b61885fb1ef41b1582a285e748e9, type: 3}
      propertyPath: m_LocalRotation.y
      value: -0
      objectReference: {fileID: 0}
    - target: {fileID: 1166888513132788191, guid: d565b61885fb1ef41b1582a285e748e9, type: 3}
      propertyPath: m_LocalRotation.z
      value: -0
      objectReference: {fileID: 0}
    - target: {fileID: 1166888513132788191, guid: d565b61885fb1ef41b1582a285e748e9, type: 3}
      propertyPath: m_AnchoredPosition.x
      value: 0
      objectReference: {fileID: 0}
    - target: {fileID: 1166888513132788191, guid: d565b61885fb1ef41b1582a285e748e9, type: 3}
      propertyPath: m_AnchoredPosition.y
      value: 0
      objectReference: {fileID: 0}
    - target: {fileID: 1166888513132788191, guid: d565b61885fb1ef41b1582a285e748e9, type: 3}
      propertyPath: m_LocalEulerAnglesHint.x
      value: 0
      objectReference: {fileID: 0}
    - target: {fileID: 1166888513132788191, guid: d565b61885fb1ef41b1582a285e748e9, type: 3}
      propertyPath: m_LocalEulerAnglesHint.y
      value: 0
      objectReference: {fileID: 0}
    - target: {fileID: 1166888513132788191, guid: d565b61885fb1ef41b1582a285e748e9, type: 3}
      propertyPath: m_LocalEulerAnglesHint.z
      value: -336.96002
      objectReference: {fileID: 0}
    - target: {fileID: 2336035712942851721, guid: d565b61885fb1ef41b1582a285e748e9, type: 3}
      propertyPath: m_Name
      value: LoadingSpinner
      objectReference: {fileID: 0}
    m_RemovedComponents: []
    m_RemovedGameObjects: []
    m_AddedGameObjects: []
    m_AddedComponents: []
  m_SourcePrefab: {fileID: 100100000, guid: d565b61885fb1ef41b1582a285e748e9, type: 3}
--- !u!224 &310380774958066507 stripped
RectTransform:
  m_CorrespondingSourceObject: {fileID: 1166888513132788191, guid: d565b61885fb1ef41b1582a285e748e9, type: 3}
  m_PrefabInstance: {fileID: 1476951154888741524}
  m_PrefabAsset: {fileID: 0}
--- !u!1 &3752742426702959645 stripped
GameObject:
  m_CorrespondingSourceObject: {fileID: 2336035712942851721, guid: d565b61885fb1ef41b1582a285e748e9, type: 3}
  m_PrefabInstance: {fileID: 1476951154888741524}
  m_PrefabAsset: {fileID: 0}<|MERGE_RESOLUTION|>--- conflicted
+++ resolved
@@ -790,11 +790,7 @@
   m_Name: 
   m_EditorClassIdentifier: 
   <Button>k__BackingField: {fileID: 7528735507517742048}
-<<<<<<< HEAD
-  ButtonPressedAudio: {fileID: 11400000, guid: cbbd6a003fc75e24da47c13feacd92c7, type: 2}
-=======
   <ButtonPressedAudio>k__BackingField: {fileID: 11400000, guid: cbbd6a003fc75e24da47c13feacd92c7, type: 2}
->>>>>>> ec5ece41
 --- !u!1001 &1476951154888741524
 PrefabInstance:
   m_ObjectHideFlags: 0
