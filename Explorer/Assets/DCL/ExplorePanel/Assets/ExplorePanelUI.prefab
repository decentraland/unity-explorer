--- conflicted
+++ resolved
@@ -902,27 +902,6 @@
       propertyPath: m_AnchoredPosition.y
       value: 0
       objectReference: {fileID: 0}
-<<<<<<< HEAD
-    - target: {fileID: 267759340061970864, guid: ad0eada9babef44e5bb3f06b080eef83, type: 3}
-      propertyPath: m_AnchorMax.y
-      value: 0
-      objectReference: {fileID: 0}
-    - target: {fileID: 267759340061970864, guid: ad0eada9babef44e5bb3f06b080eef83, type: 3}
-      propertyPath: m_AnchorMin.y
-      value: 0
-      objectReference: {fileID: 0}
-    - target: {fileID: 267759340061970864, guid: ad0eada9babef44e5bb3f06b080eef83, type: 3}
-      propertyPath: m_SizeDelta.x
-      value: 0
-      objectReference: {fileID: 0}
-    - target: {fileID: 267759340061970864, guid: ad0eada9babef44e5bb3f06b080eef83, type: 3}
-      propertyPath: m_AnchoredPosition.x
-      value: 0
-      objectReference: {fileID: 0}
-    - target: {fileID: 267759340061970864, guid: ad0eada9babef44e5bb3f06b080eef83, type: 3}
-      propertyPath: m_AnchoredPosition.y
-      value: 0
-=======
     - target: {fileID: 353556842730624937, guid: ad0eada9babef44e5bb3f06b080eef83, type: 3}
       propertyPath: m_ActiveFontFeatures.Array.data[0]
       value: 1801810542
@@ -930,7 +909,6 @@
     - target: {fileID: 396106319327453537, guid: ad0eada9babef44e5bb3f06b080eef83, type: 3}
       propertyPath: m_ActiveFontFeatures.Array.data[0]
       value: 1801810542
->>>>>>> feb855df
       objectReference: {fileID: 0}
     - target: {fileID: 452888844655872247, guid: ad0eada9babef44e5bb3f06b080eef83, type: 3}
       propertyPath: m_AnchorMax.y
@@ -1080,22 +1058,6 @@
       propertyPath: m_SizeDelta.x
       value: 0
       objectReference: {fileID: 0}
-    - target: {fileID: 926891493798751082, guid: ad0eada9babef44e5bb3f06b080eef83, type: 3}
-      propertyPath: m_AnchorMax.y
-      value: 0
-      objectReference: {fileID: 0}
-    - target: {fileID: 926891493798751082, guid: ad0eada9babef44e5bb3f06b080eef83, type: 3}
-      propertyPath: m_AnchorMin.y
-      value: 0
-      objectReference: {fileID: 0}
-    - target: {fileID: 926891493798751082, guid: ad0eada9babef44e5bb3f06b080eef83, type: 3}
-      propertyPath: m_AnchoredPosition.x
-      value: 0
-      objectReference: {fileID: 0}
-    - target: {fileID: 926891493798751082, guid: ad0eada9babef44e5bb3f06b080eef83, type: 3}
-      propertyPath: m_AnchoredPosition.y
-      value: 0
-      objectReference: {fileID: 0}
     - target: {fileID: 993268907457545206, guid: ad0eada9babef44e5bb3f06b080eef83, type: 3}
       propertyPath: m_AnchorMax.y
       value: 0
@@ -1316,10 +1278,6 @@
       propertyPath: m_AnchoredPosition.y
       value: 0
       objectReference: {fileID: 0}
-    - target: {fileID: 1831051329038741637, guid: ad0eada9babef44e5bb3f06b080eef83, type: 3}
-      propertyPath: m_SizeDelta.x
-      value: 0
-      objectReference: {fileID: 0}
     - target: {fileID: 2131220498554991414, guid: ad0eada9babef44e5bb3f06b080eef83, type: 3}
       propertyPath: m_AnchorMax.y
       value: 0
@@ -1580,38 +1538,6 @@
       propertyPath: m_SizeDelta.y
       value: 10
       objectReference: {fileID: 0}
-    - target: {fileID: 4228074539075321117, guid: ad0eada9babef44e5bb3f06b080eef83, type: 3}
-      propertyPath: m_AnchorMax.y
-      value: 0
-      objectReference: {fileID: 0}
-    - target: {fileID: 4228074539075321117, guid: ad0eada9babef44e5bb3f06b080eef83, type: 3}
-      propertyPath: m_AnchorMin.y
-      value: 0
-      objectReference: {fileID: 0}
-    - target: {fileID: 4228074539075321117, guid: ad0eada9babef44e5bb3f06b080eef83, type: 3}
-      propertyPath: m_AnchoredPosition.x
-      value: 0
-      objectReference: {fileID: 0}
-    - target: {fileID: 4228074539075321117, guid: ad0eada9babef44e5bb3f06b080eef83, type: 3}
-      propertyPath: m_AnchoredPosition.y
-      value: 0
-      objectReference: {fileID: 0}
-    - target: {fileID: 4355553488569849823, guid: ad0eada9babef44e5bb3f06b080eef83, type: 3}
-      propertyPath: m_AnchorMax.y
-      value: 0
-      objectReference: {fileID: 0}
-    - target: {fileID: 4355553488569849823, guid: ad0eada9babef44e5bb3f06b080eef83, type: 3}
-      propertyPath: m_AnchorMin.y
-      value: 0
-      objectReference: {fileID: 0}
-    - target: {fileID: 4355553488569849823, guid: ad0eada9babef44e5bb3f06b080eef83, type: 3}
-      propertyPath: m_SizeDelta.x
-      value: 0
-      objectReference: {fileID: 0}
-    - target: {fileID: 4355553488569849823, guid: ad0eada9babef44e5bb3f06b080eef83, type: 3}
-      propertyPath: m_AnchoredPosition.y
-      value: 0
-      objectReference: {fileID: 0}
     - target: {fileID: 4375747251183265665, guid: ad0eada9babef44e5bb3f06b080eef83, type: 3}
       propertyPath: m_AnchorMax.y
       value: 0
@@ -1692,15 +1618,9 @@
       propertyPath: m_Size
       value: 1
       objectReference: {fileID: 0}
-<<<<<<< HEAD
-    - target: {fileID: 5322253151358301529, guid: ad0eada9babef44e5bb3f06b080eef83, type: 3}
-      propertyPath: m_Value
-      value: 0
-=======
     - target: {fileID: 5387511363903285680, guid: ad0eada9babef44e5bb3f06b080eef83, type: 3}
       propertyPath: m_ActiveFontFeatures.Array.data[0]
       value: 1801810542
->>>>>>> feb855df
       objectReference: {fileID: 0}
     - target: {fileID: 5713678978094444651, guid: ad0eada9babef44e5bb3f06b080eef83, type: 3}
       propertyPath: m_Pivot.x
@@ -1786,22 +1706,6 @@
       propertyPath: m_AnchoredPosition.y
       value: 0
       objectReference: {fileID: 0}
-    - target: {fileID: 6074850875363580067, guid: ad0eada9babef44e5bb3f06b080eef83, type: 3}
-      propertyPath: m_AnchorMax.y
-      value: 0
-      objectReference: {fileID: 0}
-    - target: {fileID: 6074850875363580067, guid: ad0eada9babef44e5bb3f06b080eef83, type: 3}
-      propertyPath: m_AnchorMin.y
-      value: 0
-      objectReference: {fileID: 0}
-    - target: {fileID: 6074850875363580067, guid: ad0eada9babef44e5bb3f06b080eef83, type: 3}
-      propertyPath: m_AnchoredPosition.x
-      value: 0
-      objectReference: {fileID: 0}
-    - target: {fileID: 6074850875363580067, guid: ad0eada9babef44e5bb3f06b080eef83, type: 3}
-      propertyPath: m_AnchoredPosition.y
-      value: 0
-      objectReference: {fileID: 0}
     - target: {fileID: 6130420988427616297, guid: ad0eada9babef44e5bb3f06b080eef83, type: 3}
       propertyPath: m_AnchorMax.y
       value: 0
@@ -1815,26 +1719,6 @@
       value: 0
       objectReference: {fileID: 0}
     - target: {fileID: 6130420988427616297, guid: ad0eada9babef44e5bb3f06b080eef83, type: 3}
-      propertyPath: m_AnchoredPosition.y
-      value: 0
-      objectReference: {fileID: 0}
-    - target: {fileID: 6131980454684310232, guid: ad0eada9babef44e5bb3f06b080eef83, type: 3}
-      propertyPath: m_AnchorMax.y
-      value: 0
-      objectReference: {fileID: 0}
-    - target: {fileID: 6131980454684310232, guid: ad0eada9babef44e5bb3f06b080eef83, type: 3}
-      propertyPath: m_AnchorMin.y
-      value: 0
-      objectReference: {fileID: 0}
-    - target: {fileID: 6131980454684310232, guid: ad0eada9babef44e5bb3f06b080eef83, type: 3}
-      propertyPath: m_SizeDelta.x
-      value: 0
-      objectReference: {fileID: 0}
-    - target: {fileID: 6131980454684310232, guid: ad0eada9babef44e5bb3f06b080eef83, type: 3}
-      propertyPath: m_AnchoredPosition.x
-      value: 0
-      objectReference: {fileID: 0}
-    - target: {fileID: 6131980454684310232, guid: ad0eada9babef44e5bb3f06b080eef83, type: 3}
       propertyPath: m_AnchoredPosition.y
       value: 0
       objectReference: {fileID: 0}
@@ -1905,10 +1789,6 @@
     - target: {fileID: 6366762303803979521, guid: ad0eada9babef44e5bb3f06b080eef83, type: 3}
       propertyPath: m_AnchoredPosition.y
       value: -23
-      objectReference: {fileID: 0}
-    - target: {fileID: 6645526128043960259, guid: ad0eada9babef44e5bb3f06b080eef83, type: 3}
-      propertyPath: m_SizeDelta.y
-      value: 0
       objectReference: {fileID: 0}
     - target: {fileID: 6787587819620247618, guid: ad0eada9babef44e5bb3f06b080eef83, type: 3}
       propertyPath: m_AnchorMax.y
@@ -1986,27 +1866,9 @@
       propertyPath: m_AnchoredPosition.y
       value: 0
       objectReference: {fileID: 0}
-<<<<<<< HEAD
-    - target: {fileID: 7371762342025678592, guid: ad0eada9babef44e5bb3f06b080eef83, type: 3}
-      propertyPath: m_AnchorMax.y
-      value: 0
-      objectReference: {fileID: 0}
-    - target: {fileID: 7371762342025678592, guid: ad0eada9babef44e5bb3f06b080eef83, type: 3}
-      propertyPath: m_AnchorMin.y
-      value: 0
-      objectReference: {fileID: 0}
-    - target: {fileID: 7371762342025678592, guid: ad0eada9babef44e5bb3f06b080eef83, type: 3}
-      propertyPath: m_AnchoredPosition.x
-      value: 0
-      objectReference: {fileID: 0}
-    - target: {fileID: 7371762342025678592, guid: ad0eada9babef44e5bb3f06b080eef83, type: 3}
-      propertyPath: m_AnchoredPosition.y
-      value: 0
-=======
     - target: {fileID: 7356530095873068637, guid: ad0eada9babef44e5bb3f06b080eef83, type: 3}
       propertyPath: m_ActiveFontFeatures.Array.data[0]
       value: 1801810542
->>>>>>> feb855df
       objectReference: {fileID: 0}
     - target: {fileID: 7394049148130561993, guid: ad0eada9babef44e5bb3f06b080eef83, type: 3}
       propertyPath: m_AnchorMax.y
@@ -2076,26 +1938,6 @@
       propertyPath: m_AnchoredPosition.y
       value: 0
       objectReference: {fileID: 0}
-    - target: {fileID: 7820116009902200831, guid: ad0eada9babef44e5bb3f06b080eef83, type: 3}
-      propertyPath: m_AnchorMax.y
-      value: 0
-      objectReference: {fileID: 0}
-    - target: {fileID: 7820116009902200831, guid: ad0eada9babef44e5bb3f06b080eef83, type: 3}
-      propertyPath: m_AnchorMin.y
-      value: 0
-      objectReference: {fileID: 0}
-    - target: {fileID: 7820116009902200831, guid: ad0eada9babef44e5bb3f06b080eef83, type: 3}
-      propertyPath: m_SizeDelta.x
-      value: 0
-      objectReference: {fileID: 0}
-    - target: {fileID: 7820116009902200831, guid: ad0eada9babef44e5bb3f06b080eef83, type: 3}
-      propertyPath: m_AnchoredPosition.x
-      value: 0
-      objectReference: {fileID: 0}
-    - target: {fileID: 7820116009902200831, guid: ad0eada9babef44e5bb3f06b080eef83, type: 3}
-      propertyPath: m_AnchoredPosition.y
-      value: 0
-      objectReference: {fileID: 0}
     - target: {fileID: 7879708898242044120, guid: ad0eada9babef44e5bb3f06b080eef83, type: 3}
       propertyPath: m_AnchorMax.y
       value: 0
@@ -2156,22 +1998,6 @@
       propertyPath: m_IsActive
       value: 1
       objectReference: {fileID: 0}
-    - target: {fileID: 8229827575356387306, guid: ad0eada9babef44e5bb3f06b080eef83, type: 3}
-      propertyPath: m_AnchorMax.y
-      value: 0
-      objectReference: {fileID: 0}
-    - target: {fileID: 8229827575356387306, guid: ad0eada9babef44e5bb3f06b080eef83, type: 3}
-      propertyPath: m_AnchorMin.y
-      value: 0
-      objectReference: {fileID: 0}
-    - target: {fileID: 8229827575356387306, guid: ad0eada9babef44e5bb3f06b080eef83, type: 3}
-      propertyPath: m_AnchoredPosition.x
-      value: 0
-      objectReference: {fileID: 0}
-    - target: {fileID: 8229827575356387306, guid: ad0eada9babef44e5bb3f06b080eef83, type: 3}
-      propertyPath: m_AnchoredPosition.y
-      value: 0
-      objectReference: {fileID: 0}
     - target: {fileID: 8417574710718345768, guid: ad0eada9babef44e5bb3f06b080eef83, type: 3}
       propertyPath: m_AnchorMax.y
       value: 1
@@ -2235,26 +2061,6 @@
     - target: {fileID: 8945599091996999429, guid: ad0eada9babef44e5bb3f06b080eef83, type: 3}
       propertyPath: m_AnchoredPosition.y
       value: 0.000011771917
-      objectReference: {fileID: 0}
-    - target: {fileID: 8963147552032789253, guid: ad0eada9babef44e5bb3f06b080eef83, type: 3}
-      propertyPath: m_AnchorMax.y
-      value: 0
-      objectReference: {fileID: 0}
-    - target: {fileID: 8963147552032789253, guid: ad0eada9babef44e5bb3f06b080eef83, type: 3}
-      propertyPath: m_AnchorMin.y
-      value: 0
-      objectReference: {fileID: 0}
-    - target: {fileID: 8963147552032789253, guid: ad0eada9babef44e5bb3f06b080eef83, type: 3}
-      propertyPath: m_SizeDelta.x
-      value: 0
-      objectReference: {fileID: 0}
-    - target: {fileID: 8963147552032789253, guid: ad0eada9babef44e5bb3f06b080eef83, type: 3}
-      propertyPath: m_AnchoredPosition.x
-      value: 0
-      objectReference: {fileID: 0}
-    - target: {fileID: 8963147552032789253, guid: ad0eada9babef44e5bb3f06b080eef83, type: 3}
-      propertyPath: m_AnchoredPosition.y
-      value: 0
       objectReference: {fileID: 0}
     - target: {fileID: 9086857670890158988, guid: ad0eada9babef44e5bb3f06b080eef83, type: 3}
       propertyPath: m_AnchorMax.x
@@ -2651,11 +2457,6 @@
       propertyPath: m_AnchoredPosition.y
       value: 0
       objectReference: {fileID: 0}
-<<<<<<< HEAD
-    - target: {fileID: 338611136690323766, guid: 59a68b0305a304d4d8aa18e6fe1d5781, type: 3}
-      propertyPath: m_ActiveFontFeatures.Array.data[0]
-      value: 1801810542
-=======
     - target: {fileID: 317445393093927444, guid: 59a68b0305a304d4d8aa18e6fe1d5781, type: 3}
       propertyPath: m_AnchorMax.y
       value: 0
@@ -2683,7 +2484,6 @@
     - target: {fileID: 347424575609398245, guid: 59a68b0305a304d4d8aa18e6fe1d5781, type: 3}
       propertyPath: m_SizeDelta.y
       value: 0
->>>>>>> feb855df
       objectReference: {fileID: 0}
     - target: {fileID: 418798181896874544, guid: 59a68b0305a304d4d8aa18e6fe1d5781, type: 3}
       propertyPath: m_SizeDelta.y
@@ -2953,11 +2753,6 @@
       propertyPath: m_SizeDelta.y
       value: 0
       objectReference: {fileID: 0}
-<<<<<<< HEAD
-    - target: {fileID: 1014710887346938950, guid: 59a68b0305a304d4d8aa18e6fe1d5781, type: 3}
-      propertyPath: m_ActiveFontFeatures.Array.data[0]
-      value: 1801810542
-=======
     - target: {fileID: 966469936343724393, guid: 59a68b0305a304d4d8aa18e6fe1d5781, type: 3}
       propertyPath: m_SizeDelta.y
       value: 0
@@ -2981,7 +2776,6 @@
     - target: {fileID: 1027282255530278186, guid: 59a68b0305a304d4d8aa18e6fe1d5781, type: 3}
       propertyPath: m_AnchoredPosition.y
       value: 0
->>>>>>> feb855df
       objectReference: {fileID: 0}
     - target: {fileID: 1039761615339897767, guid: 59a68b0305a304d4d8aa18e6fe1d5781, type: 3}
       propertyPath: m_AnchorMax.y
@@ -3139,11 +2933,6 @@
       propertyPath: m_AnchoredPosition.y
       value: 0
       objectReference: {fileID: 0}
-<<<<<<< HEAD
-    - target: {fileID: 1591641843352173238, guid: 59a68b0305a304d4d8aa18e6fe1d5781, type: 3}
-      propertyPath: m_ActiveFontFeatures.Array.data[0]
-      value: 1801810542
-=======
     - target: {fileID: 1603070411444604633, guid: 59a68b0305a304d4d8aa18e6fe1d5781, type: 3}
       propertyPath: m_AnchorMax.y
       value: 0
@@ -3159,7 +2948,6 @@
     - target: {fileID: 1603070411444604633, guid: 59a68b0305a304d4d8aa18e6fe1d5781, type: 3}
       propertyPath: m_AnchoredPosition.y
       value: 0
->>>>>>> feb855df
       objectReference: {fileID: 0}
     - target: {fileID: 1717090210388684525, guid: 59a68b0305a304d4d8aa18e6fe1d5781, type: 3}
       propertyPath: m_AnchorMax.y
@@ -3565,10 +3353,6 @@
       propertyPath: m_AnchoredPosition.y
       value: 0
       objectReference: {fileID: 0}
-    - target: {fileID: 3234780969290897659, guid: 59a68b0305a304d4d8aa18e6fe1d5781, type: 3}
-      propertyPath: m_ActiveFontFeatures.Array.data[0]
-      value: 1801810542
-      objectReference: {fileID: 0}
     - target: {fileID: 3294081510619256220, guid: 59a68b0305a304d4d8aa18e6fe1d5781, type: 3}
       propertyPath: m_AnchorMax.y
       value: 0
@@ -4025,11 +3809,6 @@
       propertyPath: m_AnchoredPosition.y
       value: 0
       objectReference: {fileID: 0}
-<<<<<<< HEAD
-    - target: {fileID: 5021879574482890924, guid: 59a68b0305a304d4d8aa18e6fe1d5781, type: 3}
-      propertyPath: m_ActiveFontFeatures.Array.data[0]
-      value: 1801810542
-=======
     - target: {fileID: 5036552142610020195, guid: 59a68b0305a304d4d8aa18e6fe1d5781, type: 3}
       propertyPath: m_AnchorMax.y
       value: 0
@@ -4045,7 +3824,6 @@
     - target: {fileID: 5036552142610020195, guid: 59a68b0305a304d4d8aa18e6fe1d5781, type: 3}
       propertyPath: m_AnchoredPosition.y
       value: 0
->>>>>>> feb855df
       objectReference: {fileID: 0}
     - target: {fileID: 5221633089198770896, guid: 59a68b0305a304d4d8aa18e6fe1d5781, type: 3}
       propertyPath: m_AnchorMax.y
@@ -4175,15 +3953,6 @@
       propertyPath: m_AnchorMax.y
       value: 0
       objectReference: {fileID: 0}
-<<<<<<< HEAD
-    - target: {fileID: 5344066830198706013, guid: 59a68b0305a304d4d8aa18e6fe1d5781, type: 3}
-      propertyPath: m_ActiveFontFeatures.Array.data[0]
-      value: 1801810542
-      objectReference: {fileID: 0}
-    - target: {fileID: 5453977214822511893, guid: 59a68b0305a304d4d8aa18e6fe1d5781, type: 3}
-      propertyPath: m_ActiveFontFeatures.Array.data[0]
-      value: 1801810542
-=======
     - target: {fileID: 5327723748932266054, guid: 59a68b0305a304d4d8aa18e6fe1d5781, type: 3}
       propertyPath: m_AnchorMax.y
       value: 0
@@ -4219,7 +3988,6 @@
     - target: {fileID: 5433810536783963533, guid: 59a68b0305a304d4d8aa18e6fe1d5781, type: 3}
       propertyPath: m_SizeDelta.x
       value: 0
->>>>>>> feb855df
       objectReference: {fileID: 0}
     - target: {fileID: 5455920552752266286, guid: 59a68b0305a304d4d8aa18e6fe1d5781, type: 3}
       propertyPath: m_AnchorMax.y
@@ -4289,15 +4057,6 @@
       propertyPath: m_AnchoredPosition.y
       value: 0
       objectReference: {fileID: 0}
-<<<<<<< HEAD
-    - target: {fileID: 5845336760743824461, guid: 59a68b0305a304d4d8aa18e6fe1d5781, type: 3}
-      propertyPath: m_ActiveFontFeatures.Array.data[0]
-      value: 1801810542
-      objectReference: {fileID: 0}
-    - target: {fileID: 5846508579320894176, guid: 59a68b0305a304d4d8aa18e6fe1d5781, type: 3}
-      propertyPath: m_ActiveFontFeatures.Array.data[0]
-      value: 1801810542
-=======
     - target: {fileID: 5754024191850672744, guid: 59a68b0305a304d4d8aa18e6fe1d5781, type: 3}
       propertyPath: m_AnchorMax.y
       value: 0
@@ -4313,7 +4072,6 @@
     - target: {fileID: 5754024191850672744, guid: 59a68b0305a304d4d8aa18e6fe1d5781, type: 3}
       propertyPath: m_AnchoredPosition.y
       value: 0
->>>>>>> feb855df
       objectReference: {fileID: 0}
     - target: {fileID: 5909108713087068964, guid: 59a68b0305a304d4d8aa18e6fe1d5781, type: 3}
       propertyPath: m_AnchorMax.y
@@ -4335,10 +4093,6 @@
       propertyPath: m_AnchoredPosition.y
       value: 0
       objectReference: {fileID: 0}
-    - target: {fileID: 5920148911123950289, guid: 59a68b0305a304d4d8aa18e6fe1d5781, type: 3}
-      propertyPath: m_ActiveFontFeatures.Array.data[0]
-      value: 1801810542
-      objectReference: {fileID: 0}
     - target: {fileID: 5959710809536989093, guid: 59a68b0305a304d4d8aa18e6fe1d5781, type: 3}
       propertyPath: m_AnchorMax.y
       value: 0
@@ -4375,11 +4129,6 @@
       propertyPath: m_AnchoredPosition.y
       value: 0
       objectReference: {fileID: 0}
-<<<<<<< HEAD
-    - target: {fileID: 6114559653678407050, guid: 59a68b0305a304d4d8aa18e6fe1d5781, type: 3}
-      propertyPath: m_ActiveFontFeatures.Array.data[0]
-      value: 1801810542
-=======
     - target: {fileID: 6043104068335841702, guid: 59a68b0305a304d4d8aa18e6fe1d5781, type: 3}
       propertyPath: m_AnchorMax.y
       value: 0
@@ -4395,7 +4144,6 @@
     - target: {fileID: 6043104068335841702, guid: 59a68b0305a304d4d8aa18e6fe1d5781, type: 3}
       propertyPath: m_AnchoredPosition.y
       value: 0
->>>>>>> feb855df
       objectReference: {fileID: 0}
     - target: {fileID: 6188254327214430555, guid: 59a68b0305a304d4d8aa18e6fe1d5781, type: 3}
       propertyPath: m_AnchorMax.y
@@ -4597,11 +4345,6 @@
       propertyPath: m_AnchoredPosition.y
       value: 0
       objectReference: {fileID: 0}
-<<<<<<< HEAD
-    - target: {fileID: 6578441177996242426, guid: 59a68b0305a304d4d8aa18e6fe1d5781, type: 3}
-      propertyPath: m_ActiveFontFeatures.Array.data[0]
-      value: 1801810542
-=======
     - target: {fileID: 6526802950915684991, guid: 59a68b0305a304d4d8aa18e6fe1d5781, type: 3}
       propertyPath: m_AnchorMax.y
       value: 0
@@ -4617,7 +4360,6 @@
     - target: {fileID: 6526802950915684991, guid: 59a68b0305a304d4d8aa18e6fe1d5781, type: 3}
       propertyPath: m_AnchoredPosition.y
       value: 0
->>>>>>> feb855df
       objectReference: {fileID: 0}
     - target: {fileID: 6586321104979071255, guid: 59a68b0305a304d4d8aa18e6fe1d5781, type: 3}
       propertyPath: m_SizeDelta.y
@@ -4762,10 +4504,6 @@
     - target: {fileID: 7026625139177227612, guid: 59a68b0305a304d4d8aa18e6fe1d5781, type: 3}
       propertyPath: m_AnchoredPosition.y
       value: 0
-      objectReference: {fileID: 0}
-    - target: {fileID: 7046038250641411076, guid: 59a68b0305a304d4d8aa18e6fe1d5781, type: 3}
-      propertyPath: m_ActiveFontFeatures.Array.data[0]
-      value: 1801810542
       objectReference: {fileID: 0}
     - target: {fileID: 7127325157907514231, guid: 59a68b0305a304d4d8aa18e6fe1d5781, type: 3}
       propertyPath: m_AnchorMax.x
@@ -4855,10 +4593,6 @@
       propertyPath: m_SizeDelta.y
       value: 0
       objectReference: {fileID: 0}
-    - target: {fileID: 7287730247536090340, guid: 59a68b0305a304d4d8aa18e6fe1d5781, type: 3}
-      propertyPath: m_ActiveFontFeatures.Array.data[0]
-      value: 1801810542
-      objectReference: {fileID: 0}
     - target: {fileID: 7302555917082663431, guid: 59a68b0305a304d4d8aa18e6fe1d5781, type: 3}
       propertyPath: m_AnchorMax.y
       value: 0
@@ -4931,15 +4665,6 @@
       propertyPath: m_SizeDelta.y
       value: 0
       objectReference: {fileID: 0}
-<<<<<<< HEAD
-    - target: {fileID: 7608018050240703947, guid: 59a68b0305a304d4d8aa18e6fe1d5781, type: 3}
-      propertyPath: m_ActiveFontFeatures.Array.data[0]
-      value: 1801810542
-      objectReference: {fileID: 0}
-    - target: {fileID: 7609513475360106322, guid: 59a68b0305a304d4d8aa18e6fe1d5781, type: 3}
-      propertyPath: m_ActiveFontFeatures.Array.data[0]
-      value: 1801810542
-=======
     - target: {fileID: 7676064711280163479, guid: 59a68b0305a304d4d8aa18e6fe1d5781, type: 3}
       propertyPath: m_AnchorMax.y
       value: 0
@@ -4955,7 +4680,6 @@
     - target: {fileID: 7676064711280163479, guid: 59a68b0305a304d4d8aa18e6fe1d5781, type: 3}
       propertyPath: m_AnchoredPosition.y
       value: 0
->>>>>>> feb855df
       objectReference: {fileID: 0}
     - target: {fileID: 7714823473630255748, guid: 59a68b0305a304d4d8aa18e6fe1d5781, type: 3}
       propertyPath: m_AnchorMax.y
@@ -5364,10 +5088,6 @@
     - target: {fileID: 8766430799702875001, guid: 59a68b0305a304d4d8aa18e6fe1d5781, type: 3}
       propertyPath: m_SizeDelta.y
       value: 0
-      objectReference: {fileID: 0}
-    - target: {fileID: 8875151053190770046, guid: 59a68b0305a304d4d8aa18e6fe1d5781, type: 3}
-      propertyPath: m_ActiveFontFeatures.Array.data[0]
-      value: 1801810542
       objectReference: {fileID: 0}
     - target: {fileID: 8890743075653478416, guid: 59a68b0305a304d4d8aa18e6fe1d5781, type: 3}
       propertyPath: m_AnchorMax.y
