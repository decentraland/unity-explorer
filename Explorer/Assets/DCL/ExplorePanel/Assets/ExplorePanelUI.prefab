--- conflicted
+++ resolved
@@ -1965,23 +1965,23 @@
       objectReference: {fileID: 0}
     - target: {fileID: 267759340061970864, guid: ad0eada9babef44e5bb3f06b080eef83, type: 3}
       propertyPath: m_AnchorMax.y
-      value: 0
+      value: 1
       objectReference: {fileID: 0}
     - target: {fileID: 267759340061970864, guid: ad0eada9babef44e5bb3f06b080eef83, type: 3}
       propertyPath: m_AnchorMin.y
-      value: 0
+      value: 1
       objectReference: {fileID: 0}
     - target: {fileID: 267759340061970864, guid: ad0eada9babef44e5bb3f06b080eef83, type: 3}
       propertyPath: m_SizeDelta.x
-      value: 0
+      value: 20
       objectReference: {fileID: 0}
     - target: {fileID: 267759340061970864, guid: ad0eada9babef44e5bb3f06b080eef83, type: 3}
       propertyPath: m_AnchoredPosition.x
-      value: 0
+      value: 85.770004
       objectReference: {fileID: 0}
     - target: {fileID: 267759340061970864, guid: ad0eada9babef44e5bb3f06b080eef83, type: 3}
       propertyPath: m_AnchoredPosition.y
-      value: 0
+      value: -15
       objectReference: {fileID: 0}
     - target: {fileID: 452888844655872247, guid: ad0eada9babef44e5bb3f06b080eef83, type: 3}
       propertyPath: m_AnchorMax.y
@@ -2689,19 +2689,19 @@
       objectReference: {fileID: 0}
     - target: {fileID: 4355553488569849823, guid: ad0eada9babef44e5bb3f06b080eef83, type: 3}
       propertyPath: m_AnchorMax.y
-      value: 0
+      value: 1
       objectReference: {fileID: 0}
     - target: {fileID: 4355553488569849823, guid: ad0eada9babef44e5bb3f06b080eef83, type: 3}
       propertyPath: m_AnchorMin.y
-      value: 0
+      value: 1
       objectReference: {fileID: 0}
     - target: {fileID: 4355553488569849823, guid: ad0eada9babef44e5bb3f06b080eef83, type: 3}
       propertyPath: m_SizeDelta.x
-      value: 0
+      value: 24
       objectReference: {fileID: 0}
     - target: {fileID: 4355553488569849823, guid: ad0eada9babef44e5bb3f06b080eef83, type: 3}
       propertyPath: m_AnchoredPosition.y
-      value: 0
+      value: -15
       objectReference: {fileID: 0}
     - target: {fileID: 4392543827313620798, guid: ad0eada9babef44e5bb3f06b080eef83, type: 3}
       propertyPath: m_PresetInfoIsWorld
@@ -2949,23 +2949,23 @@
       objectReference: {fileID: 0}
     - target: {fileID: 6131980454684310232, guid: ad0eada9babef44e5bb3f06b080eef83, type: 3}
       propertyPath: m_AnchorMax.y
-      value: 0
+      value: 1
       objectReference: {fileID: 0}
     - target: {fileID: 6131980454684310232, guid: ad0eada9babef44e5bb3f06b080eef83, type: 3}
       propertyPath: m_AnchorMin.y
-      value: 0
+      value: 1
       objectReference: {fileID: 0}
     - target: {fileID: 6131980454684310232, guid: ad0eada9babef44e5bb3f06b080eef83, type: 3}
       propertyPath: m_SizeDelta.x
-      value: 0
+      value: 32.11
       objectReference: {fileID: 0}
     - target: {fileID: 6131980454684310232, guid: ad0eada9babef44e5bb3f06b080eef83, type: 3}
       propertyPath: m_AnchoredPosition.x
-      value: 0
+      value: 113.825005
       objectReference: {fileID: 0}
     - target: {fileID: 6131980454684310232, guid: ad0eada9babef44e5bb3f06b080eef83, type: 3}
       propertyPath: m_AnchoredPosition.y
-      value: 0
+      value: -15
       objectReference: {fileID: 0}
     - target: {fileID: 6206568137154906387, guid: ad0eada9babef44e5bb3f06b080eef83, type: 3}
       propertyPath: m_AnchorMax.y
@@ -3165,23 +3165,23 @@
       objectReference: {fileID: 0}
     - target: {fileID: 7820116009902200831, guid: ad0eada9babef44e5bb3f06b080eef83, type: 3}
       propertyPath: m_AnchorMax.y
-      value: 0
+      value: 1
       objectReference: {fileID: 0}
     - target: {fileID: 7820116009902200831, guid: ad0eada9babef44e5bb3f06b080eef83, type: 3}
       propertyPath: m_AnchorMin.y
-      value: 0
+      value: 1
       objectReference: {fileID: 0}
     - target: {fileID: 7820116009902200831, guid: ad0eada9babef44e5bb3f06b080eef83, type: 3}
       propertyPath: m_SizeDelta.x
-      value: 0
+      value: 10
       objectReference: {fileID: 0}
     - target: {fileID: 7820116009902200831, guid: ad0eada9babef44e5bb3f06b080eef83, type: 3}
       propertyPath: m_AnchoredPosition.x
-      value: 0
+      value: 68.770004
       objectReference: {fileID: 0}
     - target: {fileID: 7820116009902200831, guid: ad0eada9babef44e5bb3f06b080eef83, type: 3}
       propertyPath: m_AnchoredPosition.y
-      value: 0
+      value: -15
       objectReference: {fileID: 0}
     - target: {fileID: 7879708898242044120, guid: ad0eada9babef44e5bb3f06b080eef83, type: 3}
       propertyPath: m_AnchorMax.y
@@ -3297,23 +3297,23 @@
       objectReference: {fileID: 0}
     - target: {fileID: 8963147552032789253, guid: ad0eada9babef44e5bb3f06b080eef83, type: 3}
       propertyPath: m_AnchorMax.y
-      value: 0
+      value: 1
       objectReference: {fileID: 0}
     - target: {fileID: 8963147552032789253, guid: ad0eada9babef44e5bb3f06b080eef83, type: 3}
       propertyPath: m_AnchorMin.y
-      value: 0
+      value: 1
       objectReference: {fileID: 0}
     - target: {fileID: 8963147552032789253, guid: ad0eada9babef44e5bb3f06b080eef83, type: 3}
       propertyPath: m_SizeDelta.x
-      value: 0
+      value: 35.77
       objectReference: {fileID: 0}
     - target: {fileID: 8963147552032789253, guid: ad0eada9babef44e5bb3f06b080eef83, type: 3}
       propertyPath: m_AnchoredPosition.x
-      value: 0
+      value: 26
       objectReference: {fileID: 0}
     - target: {fileID: 8963147552032789253, guid: ad0eada9babef44e5bb3f06b080eef83, type: 3}
       propertyPath: m_AnchoredPosition.y
-      value: 0
+      value: -15
       objectReference: {fileID: 0}
     - target: {fileID: 9086857670890158988, guid: ad0eada9babef44e5bb3f06b080eef83, type: 3}
       propertyPath: m_AnchorMax.x
@@ -9059,11 +9059,7 @@
       objectReference: {fileID: 0}
     - target: {fileID: 8968749121595387193, guid: 56d4550f784694f7a89e739437f9ca7a, type: 3}
       propertyPath: m_Size
-<<<<<<< HEAD
       value: 0.99999994
-=======
-      value: 0.9999999
->>>>>>> aec4c8e5
       objectReference: {fileID: 0}
     - target: {fileID: 9095025335429269016, guid: 56d4550f784694f7a89e739437f9ca7a, type: 3}
       propertyPath: m_AnchorMax.y
