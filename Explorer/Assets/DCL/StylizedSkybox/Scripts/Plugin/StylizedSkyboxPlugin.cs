--- conflicted
+++ resolved
@@ -5,7 +5,6 @@
 using DCL.DebugUtilities;
 using DCL.DebugUtilities.UIBindings;
 using DCL.Diagnostics;
-using DCL.FeatureFlags;
 using DCL.PluginSystem;
 using DCL.PluginSystem.Global;
 using DCL.SceneRestrictionBusController.SceneRestrictionBus;
@@ -23,41 +22,24 @@
         private StylizedSkyboxSettingsAsset? skyboxSettings;
         private readonly IAssetsProvisioner assetsProvisioner;
         private readonly Light directionalLight;
-<<<<<<< HEAD
-        private readonly FeatureFlagsCache featureFlagsCache;
+        private readonly IDebugContainerBuilder debugContainerBuilder;
         private readonly IScenesCache scenesCache;
         private readonly ISceneRestrictionBusController sceneRestrictionBusController;
-=======
-        private readonly IDebugContainerBuilder debugContainerBuilder;
-        private SkyboxController? skyboxController;
-        private readonly ElementBinding<float> timeOfDay;
->>>>>>> f4834f2e
 
-        private readonly IDebugContainerBuilder debugContainerBuilder;
         private readonly ElementBinding<float> debugTimeOfDay = new(0);
         private readonly ElementBinding<string> debugTimeSource = new (nameof(SkyboxTimeSource.GLOBAL));
 
         public StylizedSkyboxPlugin(IAssetsProvisioner assetsProvisioner,
             Light directionalLight,
-<<<<<<< HEAD
             IDebugContainerBuilder debugContainerBuilder,
-            FeatureFlagsCache featureFlagsCache,
-            IScenesCache scenesCache
-           , ISceneRestrictionBusController sceneRestrictionBusController
-            )
-=======
-            IDebugContainerBuilder debugContainerBuilder)
->>>>>>> f4834f2e
+            IScenesCache scenesCache,
+            ISceneRestrictionBusController sceneRestrictionBusController)
         {
             this.assetsProvisioner = assetsProvisioner;
             this.directionalLight = directionalLight;
             this.debugContainerBuilder = debugContainerBuilder;
-<<<<<<< HEAD
-            this.featureFlagsCache = featureFlagsCache;
             this.scenesCache = scenesCache;
             this.sceneRestrictionBusController = sceneRestrictionBusController;
-=======
->>>>>>> f4834f2e
         }
 
         public void Dispose()
@@ -78,11 +60,9 @@
                 skyboxController = Object.Instantiate((await assetsProvisioner.ProvideMainAssetAsync(skyboxSettings.StylizedSkyboxPrefab, ct: ct)).Value.GetComponent<SkyboxController>());
                 AnimationClip skyboxAnimation = (await assetsProvisioner.ProvideMainAssetAsync(skyboxSettings.SkyboxAnimationCycle, ct: ct)).Value;
 
-<<<<<<< HEAD
                 skyboxController.Initialize(skyboxSettings.SkyboxMaterial,
                     directionalLight,
                     skyboxAnimation,
-                    featureFlagsCache,
                     skyboxSettings,
                     scenesCache
                   , sceneRestrictionBusController
@@ -106,9 +86,6 @@
             if(!skyboxController || !skyboxSettings) return;
 
             skyboxSettings.SkyboxTimeSourceChanged += OnSkyboxTimeSourceChanged;
-=======
-            skyboxController.Initialize(settingsAsset.SkyboxMaterial, directionalLight, skyboxAnimation, settingsAsset, FeatureFlagsConfiguration.Instance);
->>>>>>> f4834f2e
 
             debugContainerBuilder.TryAddWidget("Skybox")
                                 ?.AddSingleButton("Play", ()=> skyboxController.ForceSetDayCycleEnabled(true, SkyboxTimeSource.GLOBAL))
