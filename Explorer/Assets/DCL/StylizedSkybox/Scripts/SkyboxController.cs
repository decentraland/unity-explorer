--- conflicted
+++ resolved
@@ -1,5 +1,4 @@
 using DCL.Diagnostics;
-using DCL.FeatureFlags;
 using DCL.SceneRestrictionBusController.SceneRestrictionBus;
 using DCL.StylizedSkybox.Scripts;
 using ECS.SceneLifeCycle;
@@ -89,12 +88,7 @@
         }
     }
 
-<<<<<<< HEAD
-    public void Initialize(Material skyboxMat, Light dirLight, AnimationClip skyboxAnimationClip, FeatureFlagsCache featureFlagsCache, StylizedSkyboxSettingsAsset settingsAsset,
-        IScenesCache scenesCache, ISceneRestrictionBusController sceneRestrictionBusController)
-=======
-    public void Initialize(Material skyboxMat, Light dirLight, AnimationClip skyboxAnimationClip, StylizedSkyboxSettingsAsset settingsAsset, FeatureFlagsConfiguration featureFlags)
->>>>>>> f4834f2e
+    public void Initialize(Material skyboxMat, Light dirLight, AnimationClip skyboxAnimationClip, StylizedSkyboxSettingsAsset settingsAsset, IScenesCache scenesCache, ISceneRestrictionBusController sceneRestrictionBusController)
     {
         this.skyboxSettings = settingsAsset;
 
@@ -149,26 +143,9 @@
         if (fog)
             RenderSettings.fog = true;
 
-<<<<<<< HEAD
-        InitializeSkyboxTimeHandling(scenesCache, sceneRestrictionBusController, featureFlagsCache);
+        InitializeSkyboxTimeHandling(scenesCache, sceneRestrictionBusController);
 
         UpdateSkybox();
-=======
-        bool useRemoteSkyboxSettings = featureFlags.IsEnabled(FeatureFlagsStrings.SKYBOX_SETTINGS);
-
-        if (useRemoteSkyboxSettings &&
-            featureFlags.TryGetJsonPayload(FeatureFlagsStrings.SKYBOX_SETTINGS, FeatureFlagsStrings.SKYBOX_SETTINGS_VARIANT, out SkyboxSettings skyboxSettings))
-        {
-            SpeedMultiplier = skyboxSettings.speed;
-            DynamicTimeNormalized = (float)skyboxSettings.time / SECONDS_IN_DAY;
-        }
-        else { DynamicTimeNormalized = DEFAULT_TIME; }
-
-        settingsAsset.NormalizedTime =DynamicTimeNormalized;
-        settingsAsset.NormalizedTimeChanged += OnNormalizedTimeChanged;
-        settingsAsset.UseDynamicTime = UseDynamicTime;
-        settingsAsset.UseDynamicTimeChanged += OnUseDynamicTimeChanged;
->>>>>>> f4834f2e
 
         isInitialized = true;
     }
@@ -261,11 +238,7 @@
         //Added the flag to allow editing of the prefab in a separate scene
         //that doesn't have the regular plugin init flow
         if (editMode)
-<<<<<<< HEAD
-            Initialize(null, null, null, null, null, null, null);
-=======
-            Initialize(null, null, null, null, new FeatureFlagsConfiguration(FeatureFlagsResultDto.Empty));
->>>>>>> f4834f2e
+            Initialize(null, null, null, null, null, null);
     }
 #endif
 }