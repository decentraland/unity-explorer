﻿using Arch.Core;
using Arch.System;
using Cysharp.Threading.Tasks;
using DCL.AsyncLoadReporting;
using DCL.Character.Components;
using DCL.CharacterMotion.Components;
using ECS.SceneLifeCycle.Reporting;
using Ipfs;
using System;
using System.Collections.Generic;
using System.Threading;
using UnityEngine;
using Utility;

namespace DCL.ParcelsService
{
    public partial class TeleportController : ITeleportController
    {
<<<<<<< HEAD
        private IRetrieveScene retrieveScene;
        private World world;

        public void InvalidateRealm()
=======
        private readonly ISceneReadinessReportQueue sceneReadinessReportQueue;
        private IRetrieveScene? retrieveScene;
        private World? world;

        public IRetrieveScene SceneProviderStrategy
        {
            set => retrieveScene = value;
        }

        public World World
>>>>>>> 9e304c3c
        {
            set => world = value;
        }

        public TeleportController(ISceneReadinessReportQueue sceneReadinessReportQueue)
        {
            this.sceneReadinessReportQueue = sceneReadinessReportQueue;
        }

        public void InvalidateRealm()
        {
            retrieveScene = null;
        }

        public async UniTask TeleportToSceneSpawnPointAsync(Vector2Int parcel, AsyncLoadProcessReport loadReport, CancellationToken ct)
        {
            // If type of retrieval is not set yet
            if (retrieveScene == null)
            {
                TeleportToParcel(parcel);
                return;
            }

            IpfsTypes.SceneEntityDefinition sceneDef = await retrieveScene.ByParcelAsync(parcel, ct);

            Vector3 targetPosition;

            if (sceneDef != null)
            {
                // Override parcel as it's a new target
                parcel = sceneDef.metadata.scene.DecodedBase;

                targetPosition = ParcelMathHelper.GetPositionByParcelPosition(parcel);

                List<IpfsTypes.SceneMetadata.SpawnPoint> spawnPoints = sceneDef.metadata.spawnPoints;

                if (spawnPoints is { Count: > 0 })
                {
                    // TODO transfer obscure logic of how to pick the desired spawn point from the array
                    // For now just pick default/first

                    IpfsTypes.SceneMetadata.SpawnPoint spawnPoint = spawnPoints[0];

                    for (var i = 0; i < spawnPoints.Count; i++)
                    {
                        IpfsTypes.SceneMetadata.SpawnPoint sp = spawnPoints[i];
                        if (!sp.@default) continue;

                        spawnPoint = sp;
                        break;
                    }

                    Vector3 offset = GetOffsetFromSpawnPoint(spawnPoint);

                    // TODO validate offset position is within bounds of one of scene parcels

                    targetPosition += offset;
                }
            }
            else
                targetPosition = ParcelMathHelper.GetPositionByParcelPosition(parcel);

            await UniTask.Yield(PlayerLoopTiming.LastPostLateUpdate);

            AddTeleportIntentQuery(retrieveScene.World, new PlayerTeleportIntent(targetPosition, parcel));

            if (sceneDef == null)
            {
                // Instant completion for empty parcels
                loadReport.ProgressCounter.Value = 1;
                loadReport.CompletionSource.TrySetResult();

                return;
            }

            // Add report to the queue so it will be grabbed by the actual scene
            sceneReadinessReportQueue.Enqueue(parcel, loadReport);

            try
            {
                // add timeout in case of a trouble
                await loadReport.CompletionSource.Task.Timeout(TimeSpan.FromSeconds(30));
            }
            catch (Exception e) { loadReport.CompletionSource.TrySetException(e); }
        }

        private static Vector3 GetOffsetFromSpawnPoint(IpfsTypes.SceneMetadata.SpawnPoint spawnPoint)
        {
            if (spawnPoint.SP != null)
            {
                IpfsTypes.SceneMetadata.SpawnPoint.SinglePosition val = spawnPoint.SP.Value;
                return new Vector3(val.x, val.y, val.z);
            }

            if (spawnPoint.MP != null)
            {
                static float GetMidPoint(float[] coordArray)
                {
                    var sum = 0f;

                    for (var i = 0; i < coordArray.Length; i++)
                        sum += (int)coordArray[i];

                    return sum / coordArray.Length;
                }

                IpfsTypes.SceneMetadata.SpawnPoint.MultiPosition val = spawnPoint.MP.Value;
                return new Vector3(GetMidPoint(val.x), GetMidPoint(val.y), GetMidPoint(val.z));
            }

            // Center
            return new Vector3(ParcelMathHelper.PARCEL_SIZE / 2f, 0, ParcelMathHelper.PARCEL_SIZE / 2f);
        }

        public void TeleportToParcel(Vector2Int parcel)
        {
            Vector3 characterPos = ParcelMathHelper.GetPositionByParcelPosition(parcel);
            AddTeleportIntentQuery(world, new PlayerTeleportIntent(characterPos, parcel));
        }

        [Query]
        [All(typeof(PlayerComponent))]
        private void AddTeleportIntent([Data] PlayerTeleportIntent intent, in Entity entity)
        {
            world?.Add(entity, intent);
        }
    }
}
<|MERGE_RESOLUTION|>--- conflicted
+++ resolved
@@ -1,163 +1,156 @@
-﻿using Arch.Core;
-using Arch.System;
-using Cysharp.Threading.Tasks;
-using DCL.AsyncLoadReporting;
-using DCL.Character.Components;
-using DCL.CharacterMotion.Components;
-using ECS.SceneLifeCycle.Reporting;
-using Ipfs;
-using System;
-using System.Collections.Generic;
-using System.Threading;
-using UnityEngine;
-using Utility;
-
-namespace DCL.ParcelsService
-{
-    public partial class TeleportController : ITeleportController
-    {
-<<<<<<< HEAD
-        private IRetrieveScene retrieveScene;
-        private World world;
-
-        public void InvalidateRealm()
-=======
-        private readonly ISceneReadinessReportQueue sceneReadinessReportQueue;
-        private IRetrieveScene? retrieveScene;
-        private World? world;
-
-        public IRetrieveScene SceneProviderStrategy
-        {
-            set => retrieveScene = value;
-        }
-
-        public World World
->>>>>>> 9e304c3c
-        {
-            set => world = value;
-        }
-
-        public TeleportController(ISceneReadinessReportQueue sceneReadinessReportQueue)
-        {
-            this.sceneReadinessReportQueue = sceneReadinessReportQueue;
-        }
-
-        public void InvalidateRealm()
-        {
-            retrieveScene = null;
-        }
-
-        public async UniTask TeleportToSceneSpawnPointAsync(Vector2Int parcel, AsyncLoadProcessReport loadReport, CancellationToken ct)
-        {
-            // If type of retrieval is not set yet
-            if (retrieveScene == null)
-            {
-                TeleportToParcel(parcel);
-                return;
-            }
-
-            IpfsTypes.SceneEntityDefinition sceneDef = await retrieveScene.ByParcelAsync(parcel, ct);
-
-            Vector3 targetPosition;
-
-            if (sceneDef != null)
-            {
-                // Override parcel as it's a new target
-                parcel = sceneDef.metadata.scene.DecodedBase;
-
-                targetPosition = ParcelMathHelper.GetPositionByParcelPosition(parcel);
-
-                List<IpfsTypes.SceneMetadata.SpawnPoint> spawnPoints = sceneDef.metadata.spawnPoints;
-
-                if (spawnPoints is { Count: > 0 })
-                {
-                    // TODO transfer obscure logic of how to pick the desired spawn point from the array
-                    // For now just pick default/first
-
-                    IpfsTypes.SceneMetadata.SpawnPoint spawnPoint = spawnPoints[0];
-
-                    for (var i = 0; i < spawnPoints.Count; i++)
-                    {
-                        IpfsTypes.SceneMetadata.SpawnPoint sp = spawnPoints[i];
-                        if (!sp.@default) continue;
-
-                        spawnPoint = sp;
-                        break;
-                    }
-
-                    Vector3 offset = GetOffsetFromSpawnPoint(spawnPoint);
-
-                    // TODO validate offset position is within bounds of one of scene parcels
-
-                    targetPosition += offset;
-                }
-            }
-            else
-                targetPosition = ParcelMathHelper.GetPositionByParcelPosition(parcel);
-
-            await UniTask.Yield(PlayerLoopTiming.LastPostLateUpdate);
-
-            AddTeleportIntentQuery(retrieveScene.World, new PlayerTeleportIntent(targetPosition, parcel));
-
-            if (sceneDef == null)
-            {
-                // Instant completion for empty parcels
-                loadReport.ProgressCounter.Value = 1;
-                loadReport.CompletionSource.TrySetResult();
-
-                return;
-            }
-
-            // Add report to the queue so it will be grabbed by the actual scene
-            sceneReadinessReportQueue.Enqueue(parcel, loadReport);
-
-            try
-            {
-                // add timeout in case of a trouble
-                await loadReport.CompletionSource.Task.Timeout(TimeSpan.FromSeconds(30));
-            }
-            catch (Exception e) { loadReport.CompletionSource.TrySetException(e); }
-        }
-
-        private static Vector3 GetOffsetFromSpawnPoint(IpfsTypes.SceneMetadata.SpawnPoint spawnPoint)
-        {
-            if (spawnPoint.SP != null)
-            {
-                IpfsTypes.SceneMetadata.SpawnPoint.SinglePosition val = spawnPoint.SP.Value;
-                return new Vector3(val.x, val.y, val.z);
-            }
-
-            if (spawnPoint.MP != null)
-            {
-                static float GetMidPoint(float[] coordArray)
-                {
-                    var sum = 0f;
-
-                    for (var i = 0; i < coordArray.Length; i++)
-                        sum += (int)coordArray[i];
-
-                    return sum / coordArray.Length;
-                }
-
-                IpfsTypes.SceneMetadata.SpawnPoint.MultiPosition val = spawnPoint.MP.Value;
-                return new Vector3(GetMidPoint(val.x), GetMidPoint(val.y), GetMidPoint(val.z));
-            }
-
-            // Center
-            return new Vector3(ParcelMathHelper.PARCEL_SIZE / 2f, 0, ParcelMathHelper.PARCEL_SIZE / 2f);
-        }
-
-        public void TeleportToParcel(Vector2Int parcel)
-        {
-            Vector3 characterPos = ParcelMathHelper.GetPositionByParcelPosition(parcel);
-            AddTeleportIntentQuery(world, new PlayerTeleportIntent(characterPos, parcel));
-        }
-
-        [Query]
-        [All(typeof(PlayerComponent))]
-        private void AddTeleportIntent([Data] PlayerTeleportIntent intent, in Entity entity)
-        {
-            world?.Add(entity, intent);
-        }
-    }
-}
+﻿using Arch.Core;
+using Arch.System;
+using Cysharp.Threading.Tasks;
+using DCL.AsyncLoadReporting;
+using DCL.Character.Components;
+using DCL.CharacterMotion.Components;
+using ECS.SceneLifeCycle.Reporting;
+using Ipfs;
+using System;
+using System.Collections.Generic;
+using System.Threading;
+using UnityEngine;
+using Utility;
+
+namespace DCL.ParcelsService
+{
+    public partial class TeleportController : ITeleportController
+    {
+        private readonly ISceneReadinessReportQueue sceneReadinessReportQueue;
+        private IRetrieveScene? retrieveScene;
+        private World? world;
+
+        public IRetrieveScene SceneProviderStrategy
+        {
+            set => retrieveScene = value;
+        }
+
+        public World World
+        {
+            set => world = value;
+        }
+
+        public TeleportController(ISceneReadinessReportQueue sceneReadinessReportQueue)
+        {
+            this.sceneReadinessReportQueue = sceneReadinessReportQueue;
+        }
+
+        public void InvalidateRealm()
+        {
+            retrieveScene = null;
+        }
+
+        public async UniTask TeleportToSceneSpawnPointAsync(Vector2Int parcel, AsyncLoadProcessReport loadReport, CancellationToken ct)
+        {
+            // If type of retrieval is not set yet
+            if (retrieveScene == null)
+            {
+                TeleportToParcel(parcel);
+                return;
+            }
+
+            IpfsTypes.SceneEntityDefinition sceneDef = await retrieveScene.ByParcelAsync(parcel, ct);
+
+            Vector3 targetPosition;
+
+            if (sceneDef != null)
+            {
+                // Override parcel as it's a new target
+                parcel = sceneDef.metadata.scene.DecodedBase;
+
+                targetPosition = ParcelMathHelper.GetPositionByParcelPosition(parcel);
+
+                List<IpfsTypes.SceneMetadata.SpawnPoint> spawnPoints = sceneDef.metadata.spawnPoints;
+
+                if (spawnPoints is { Count: > 0 })
+                {
+                    // TODO transfer obscure logic of how to pick the desired spawn point from the array
+                    // For now just pick default/first
+
+                    IpfsTypes.SceneMetadata.SpawnPoint spawnPoint = spawnPoints[0];
+
+                    for (var i = 0; i < spawnPoints.Count; i++)
+                    {
+                        IpfsTypes.SceneMetadata.SpawnPoint sp = spawnPoints[i];
+                        if (!sp.@default) continue;
+
+                        spawnPoint = sp;
+                        break;
+                    }
+
+                    Vector3 offset = GetOffsetFromSpawnPoint(spawnPoint);
+
+                    // TODO validate offset position is within bounds of one of scene parcels
+
+                    targetPosition += offset;
+                }
+            }
+            else
+                targetPosition = ParcelMathHelper.GetPositionByParcelPosition(parcel);
+
+            await UniTask.Yield(PlayerLoopTiming.LastPostLateUpdate);
+
+            AddTeleportIntentQuery(retrieveScene.World, new PlayerTeleportIntent(targetPosition, parcel));
+
+            if (sceneDef == null)
+            {
+                // Instant completion for empty parcels
+                loadReport.ProgressCounter.Value = 1;
+                loadReport.CompletionSource.TrySetResult();
+
+                return;
+            }
+
+            // Add report to the queue so it will be grabbed by the actual scene
+            sceneReadinessReportQueue.Enqueue(parcel, loadReport);
+
+            try
+            {
+                // add timeout in case of a trouble
+                await loadReport.CompletionSource.Task.Timeout(TimeSpan.FromSeconds(30));
+            }
+            catch (Exception e) { loadReport.CompletionSource.TrySetException(e); }
+        }
+
+        private static Vector3 GetOffsetFromSpawnPoint(IpfsTypes.SceneMetadata.SpawnPoint spawnPoint)
+        {
+            if (spawnPoint.SP != null)
+            {
+                IpfsTypes.SceneMetadata.SpawnPoint.SinglePosition val = spawnPoint.SP.Value;
+                return new Vector3(val.x, val.y, val.z);
+            }
+
+            if (spawnPoint.MP != null)
+            {
+                static float GetMidPoint(float[] coordArray)
+                {
+                    var sum = 0f;
+
+                    for (var i = 0; i < coordArray.Length; i++)
+                        sum += (int)coordArray[i];
+
+                    return sum / coordArray.Length;
+                }
+
+                IpfsTypes.SceneMetadata.SpawnPoint.MultiPosition val = spawnPoint.MP.Value;
+                return new Vector3(GetMidPoint(val.x), GetMidPoint(val.y), GetMidPoint(val.z));
+            }
+
+            // Center
+            return new Vector3(ParcelMathHelper.PARCEL_SIZE / 2f, 0, ParcelMathHelper.PARCEL_SIZE / 2f);
+        }
+
+        public void TeleportToParcel(Vector2Int parcel)
+        {
+            Vector3 characterPos = ParcelMathHelper.GetPositionByParcelPosition(parcel);
+            AddTeleportIntentQuery(world, new PlayerTeleportIntent(characterPos, parcel));
+        }
+
+        [Query]
+        [All(typeof(PlayerComponent))]
+        private void AddTeleportIntent([Data] PlayerTeleportIntent intent, in Entity entity)
+        {
+            world?.Add(entity, intent);
+        }
+    }
+}