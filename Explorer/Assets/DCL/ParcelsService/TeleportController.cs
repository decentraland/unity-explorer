--- conflicted
+++ resolved
@@ -1,194 +1,186 @@
-﻿using Arch.Core;
-using Arch.System;
-using Cysharp.Threading.Tasks;
-using DCL.AsyncLoadReporting;
-using DCL.Character.Components;
-using DCL.CharacterMotion.Components;
-using DCL.Ipfs;
-using ECS.SceneLifeCycle.Reporting;
-using System;
-using System.Collections.Generic;
-using System.Threading;
-using UnityEngine;
-using Utility;
-
-namespace DCL.ParcelsService
-{
-    public partial class TeleportController : ITeleportController
-    {
-        private readonly ISceneReadinessReportQueue sceneReadinessReportQueue;
-        private IRetrieveScene? retrieveScene;
-        private World? world;
-
-        public IRetrieveScene SceneProviderStrategy
-        {
-            set => retrieveScene = value;
-        }
-
-        public World World
-        {
-            set => world = value;
-        }
-
-        public TeleportController(ISceneReadinessReportQueue sceneReadinessReportQueue)
-        {
-            this.sceneReadinessReportQueue = sceneReadinessReportQueue;
-        }
-
-        public void InvalidateRealm()
-        {
-            retrieveScene = null;
-        }
-
-        public async UniTask<WaitForSceneReadiness?> TeleportToSceneSpawnPointAsync(Vector2Int parcel, AsyncLoadProcessReport loadReport, CancellationToken ct)
-        {
-            if (retrieveScene == null)
-            {
-<<<<<<< HEAD
-                AddTeleportIntentQuery(world, new PlayerTeleportIntent(ParcelMathHelper.GetPositionByParcelPosition(parcel), parcel, loadReport));
-=======
-                AddTeleportIntentQuery(world, new PlayerTeleportIntent(ParcelMathHelper.GetPositionByParcelPosition(parcel, true), parcel));
->>>>>>> 488d1875
-                loadReport.ProgressCounter.Value = 1f;
-                loadReport.CompletionSource.TrySetResult();
-                return null;
-            }
-
-            SceneEntityDefinition sceneDef = await retrieveScene.ByParcelAsync(parcel, ct);
-
-            Vector3 targetPosition;
-
-            if (sceneDef != null)
-            {
-                // Override parcel as it's a new target
-                parcel = sceneDef.metadata.scene.DecodedBase;
-
-                targetPosition = ParcelMathHelper.GetPositionByParcelPosition(parcel);
-
-                List<SceneMetadata.SpawnPoint> spawnPoints = sceneDef.metadata.spawnPoints;
-
-                if (spawnPoints is { Count: > 0 })
-                {
-                    // TODO transfer obscure logic of how to pick the desired spawn point from the array
-                    // For now just pick default/first
-
-                    SceneMetadata.SpawnPoint spawnPoint = spawnPoints[0];
-
-                    for (var i = 0; i < spawnPoints.Count; i++)
-                    {
-                        SceneMetadata.SpawnPoint sp = spawnPoints[i];
-                        if (!sp.@default) continue;
-
-                        spawnPoint = sp;
-                        break;
-                    }
-
-                    Vector3 offset = GetOffsetFromSpawnPoint(spawnPoint);
-
-                    // TODO validate offset position is within bounds of one of scene parcels
-
-                    targetPosition += offset;
-                }
-            }
-            else
-                targetPosition = ParcelMathHelper.GetPositionByParcelPosition(parcel, true);
-
-            await UniTask.Yield(PlayerLoopTiming.LastPostLateUpdate);
-
-            AddTeleportIntentQuery(retrieveScene.World, new PlayerTeleportIntent(targetPosition, parcel, loadReport));
-
-            if (sceneDef == null)
-            {
-                // Instant completion for empty parcels
-                loadReport.ProgressCounter.Value = 1;
-                loadReport.CompletionSource.TrySetResult();
-
-                return null;
-            }
-
-            return new WaitForSceneReadiness(parcel, loadReport, sceneReadinessReportQueue);
-        }
-
-        public async UniTask TeleportToParcelAsync(Vector2Int parcel, AsyncLoadProcessReport loadReport, CancellationToken ct)
-        {
-            if (retrieveScene == null)
-            {
-<<<<<<< HEAD
-                AddTeleportIntentQuery(world, new PlayerTeleportIntent(ParcelMathHelper.GetPositionByParcelPosition(parcel), parcel, loadReport));
-=======
-                AddTeleportIntentQuery(world, new PlayerTeleportIntent(ParcelMathHelper.GetPositionByParcelPosition(parcel, true), parcel));
->>>>>>> 488d1875
-                loadReport.ProgressCounter.Value = 1f;
-                loadReport.CompletionSource.TrySetResult();
-                return;
-            }
-
-            Vector3 characterPos = ParcelMathHelper.GetPositionByParcelPosition(parcel);
-            SceneEntityDefinition sceneDef = await retrieveScene.ByParcelAsync(parcel, ct);
-
-            if (sceneDef != null)
-
-                // Override parcel as it's a new target
-                parcel = sceneDef.metadata.scene.DecodedBase;
-
-            await UniTask.Yield(PlayerLoopTiming.LastPostLateUpdate);
-
-            // Add report to the queue so it will be grabbed by the actual scene
-            sceneReadinessReportQueue.Enqueue(parcel, loadReport);
-
-            AddTeleportIntentQuery(world, new PlayerTeleportIntent(characterPos, parcel, loadReport));
-
-            if (sceneDef == null)
-            {
-                // Instant completion for empty parcels
-                loadReport.ProgressCounter.Value = 1;
-                loadReport.CompletionSource.TrySetResult();
-
-                return;
-            }
-
-            try
-            {
-                // add timeout in case of a trouble
-                await loadReport.CompletionSource.Task.Timeout(TimeSpan.FromSeconds(30));
-            }
-            catch (Exception e) { loadReport.CompletionSource.TrySetException(e); }
-        }
-
-        private static Vector3 GetOffsetFromSpawnPoint(SceneMetadata.SpawnPoint spawnPoint)
-        {
-            static float GetMidPoint(float[] coordArray)
-            {
-                var sum = 0f;
-
-                for (var i = 0; i < coordArray.Length; i++)
-                    sum += (int)coordArray[i];
-
-                return sum / coordArray.Length;
-            }
-
-            static float? GetSpawnComponent(SceneMetadata.SpawnPoint.Coordinate coordinate)
-            {
-                if (coordinate.SingleValue != null)
-                    return coordinate.SingleValue.Value;
-
-                if (coordinate.MultiValue != null)
-                    return GetMidPoint(coordinate.MultiValue);
-
-                return null;
-            }
-
-            return new Vector3(
-                GetSpawnComponent(spawnPoint.position.x) ?? ParcelMathHelper.PARCEL_SIZE / 2f,
-                GetSpawnComponent(spawnPoint.position.y) ?? 0,
-                GetSpawnComponent(spawnPoint.position.z) ?? ParcelMathHelper.PARCEL_SIZE / 2f);
-        }
-
-        [Query]
-        [All(typeof(PlayerComponent))]
-        private void AddTeleportIntent([Data] PlayerTeleportIntent intent, in Entity entity)
-        {
-            world?.Add(entity, intent);
-        }
-    }
-}
+﻿using Arch.Core;
+using Arch.System;
+using Cysharp.Threading.Tasks;
+using DCL.AsyncLoadReporting;
+using DCL.Character.Components;
+using DCL.CharacterMotion.Components;
+using DCL.Ipfs;
+using ECS.SceneLifeCycle.Reporting;
+using System;
+using System.Collections.Generic;
+using System.Threading;
+using UnityEngine;
+using Utility;
+
+namespace DCL.ParcelsService
+{
+    public partial class TeleportController : ITeleportController
+    {
+        private readonly ISceneReadinessReportQueue sceneReadinessReportQueue;
+        private IRetrieveScene? retrieveScene;
+        private World? world;
+
+        public IRetrieveScene SceneProviderStrategy
+        {
+            set => retrieveScene = value;
+        }
+
+        public World World
+        {
+            set => world = value;
+        }
+
+        public TeleportController(ISceneReadinessReportQueue sceneReadinessReportQueue)
+        {
+            this.sceneReadinessReportQueue = sceneReadinessReportQueue;
+        }
+
+        public void InvalidateRealm()
+        {
+            retrieveScene = null;
+        }
+
+        public async UniTask<WaitForSceneReadiness?> TeleportToSceneSpawnPointAsync(Vector2Int parcel, AsyncLoadProcessReport loadReport, CancellationToken ct)
+        {
+            if (retrieveScene == null)
+            {
+                AddTeleportIntentQuery(world, new PlayerTeleportIntent(ParcelMathHelper.GetPositionByParcelPosition(parcel, true), parcel, loadReport));
+                loadReport.ProgressCounter.Value = 1f;
+                loadReport.CompletionSource.TrySetResult();
+                return null;
+            }
+
+            SceneEntityDefinition sceneDef = await retrieveScene.ByParcelAsync(parcel, ct);
+
+            Vector3 targetPosition;
+
+            if (sceneDef != null)
+            {
+                // Override parcel as it's a new target
+                parcel = sceneDef.metadata.scene.DecodedBase;
+
+                targetPosition = ParcelMathHelper.GetPositionByParcelPosition(parcel);
+
+                List<SceneMetadata.SpawnPoint> spawnPoints = sceneDef.metadata.spawnPoints;
+
+                if (spawnPoints is { Count: > 0 })
+                {
+                    // TODO transfer obscure logic of how to pick the desired spawn point from the array
+                    // For now just pick default/first
+
+                    SceneMetadata.SpawnPoint spawnPoint = spawnPoints[0];
+
+                    for (var i = 0; i < spawnPoints.Count; i++)
+                    {
+                        SceneMetadata.SpawnPoint sp = spawnPoints[i];
+                        if (!sp.@default) continue;
+
+                        spawnPoint = sp;
+                        break;
+                    }
+
+                    Vector3 offset = GetOffsetFromSpawnPoint(spawnPoint);
+
+                    // TODO validate offset position is within bounds of one of scene parcels
+
+                    targetPosition += offset;
+                }
+            }
+            else
+                targetPosition = ParcelMathHelper.GetPositionByParcelPosition(parcel, true);
+
+            await UniTask.Yield(PlayerLoopTiming.LastPostLateUpdate);
+
+            AddTeleportIntentQuery(retrieveScene.World, new PlayerTeleportIntent(targetPosition, parcel, loadReport));
+
+            if (sceneDef == null)
+            {
+                // Instant completion for empty parcels
+                loadReport.ProgressCounter.Value = 1;
+                loadReport.CompletionSource.TrySetResult();
+
+                return null;
+            }
+
+            return new WaitForSceneReadiness(parcel, loadReport, sceneReadinessReportQueue);
+        }
+
+        public async UniTask TeleportToParcelAsync(Vector2Int parcel, AsyncLoadProcessReport loadReport, CancellationToken ct)
+        {
+            if (retrieveScene == null)
+            {
+                AddTeleportIntentQuery(world, new PlayerTeleportIntent(ParcelMathHelper.GetPositionByParcelPosition(parcel, true), parcel, loadReport));
+                loadReport.ProgressCounter.Value = 1f;
+                loadReport.CompletionSource.TrySetResult();
+                return;
+            }
+
+            Vector3 characterPos = ParcelMathHelper.GetPositionByParcelPosition(parcel);
+            SceneEntityDefinition sceneDef = await retrieveScene.ByParcelAsync(parcel, ct);
+
+            if (sceneDef != null)
+
+                // Override parcel as it's a new target
+                parcel = sceneDef.metadata.scene.DecodedBase;
+
+            await UniTask.Yield(PlayerLoopTiming.LastPostLateUpdate);
+
+            // Add report to the queue so it will be grabbed by the actual scene
+            sceneReadinessReportQueue.Enqueue(parcel, loadReport);
+
+            AddTeleportIntentQuery(world, new PlayerTeleportIntent(characterPos, parcel, loadReport));
+
+            if (sceneDef == null)
+            {
+                // Instant completion for empty parcels
+                loadReport.ProgressCounter.Value = 1;
+                loadReport.CompletionSource.TrySetResult();
+
+                return;
+            }
+
+            try
+            {
+                // add timeout in case of a trouble
+                await loadReport.CompletionSource.Task.Timeout(TimeSpan.FromSeconds(30));
+            }
+            catch (Exception e) { loadReport.CompletionSource.TrySetException(e); }
+        }
+
+        private static Vector3 GetOffsetFromSpawnPoint(SceneMetadata.SpawnPoint spawnPoint)
+        {
+            static float GetMidPoint(float[] coordArray)
+            {
+                var sum = 0f;
+
+                for (var i = 0; i < coordArray.Length; i++)
+                    sum += (int)coordArray[i];
+
+                return sum / coordArray.Length;
+            }
+
+            static float? GetSpawnComponent(SceneMetadata.SpawnPoint.Coordinate coordinate)
+            {
+                if (coordinate.SingleValue != null)
+                    return coordinate.SingleValue.Value;
+
+                if (coordinate.MultiValue != null)
+                    return GetMidPoint(coordinate.MultiValue);
+
+                return null;
+            }
+
+            return new Vector3(
+                GetSpawnComponent(spawnPoint.position.x) ?? ParcelMathHelper.PARCEL_SIZE / 2f,
+                GetSpawnComponent(spawnPoint.position.y) ?? 0,
+                GetSpawnComponent(spawnPoint.position.z) ?? ParcelMathHelper.PARCEL_SIZE / 2f);
+        }
+
+        [Query]
+        [All(typeof(PlayerComponent))]
+        private void AddTeleportIntent([Data] PlayerTeleportIntent intent, in Entity entity)
+        {
+            world?.Add(entity, intent);
+        }
+    }
+}