﻿using Arch.Core;
using Arch.System;
using Cysharp.Threading.Tasks;
using DCL.AsyncLoadReporting;
using DCL.Character;
using DCL.Character.Components;
using DCL.CharacterCamera;
using DCL.CharacterMotion.Components;
using DCL.Ipfs;
using ECS.SceneLifeCycle.Reporting;
using System;
using System.Collections.Generic;
using System.Linq;
using System.Threading;
using UnityEngine;
using UnityEngine.Pool;
using Utility;
using Random = System.Random;
using SpawnPoint = DCL.Ipfs.SceneMetadata.SpawnPoint;

namespace DCL.ParcelsService
{
    public class TeleportController : ITeleportController
    {
        private static readonly Random RANDOM = new ();
        
        private readonly ISceneReadinessReportQueue sceneReadinessReportQueue;
        private IRetrieveScene? retrieveScene;
        private World? world;
        private Entity cameraEntity;
        private Entity playerEntity;

        public IRetrieveScene SceneProviderStrategy
        {
            set => retrieveScene = value;
        }

        public World World
        {
            set
            {
                world = value;
                cameraEntity = world.CacheCamera();
                playerEntity = world.CachePlayer();
            }
        }

        public TeleportController(ISceneReadinessReportQueue sceneReadinessReportQueue)
        {
            this.sceneReadinessReportQueue = sceneReadinessReportQueue;
        }

        public void InvalidateRealm()
        {
            retrieveScene = null;
        }

        public async UniTask<WaitForSceneReadiness?> TeleportToSceneSpawnPointAsync(Vector2Int parcel, AsyncLoadProcessReport loadReport, CancellationToken ct)
        {
            if (retrieveScene == null)
            {
                TeleportCharacter(new PlayerTeleportIntent(ParcelMathHelper.GetPositionByParcelPosition(parcel, true), parcel, loadReport));
                loadReport.SetProgress(1f);
                return null;
            }

            SceneEntityDefinition? sceneDef = await retrieveScene.ByParcelAsync(parcel, ct);

            Vector3 targetWorldPosition;
            Vector3? cameraTarget = null;

            if (sceneDef != null)
            {
                // Override parcel as it's a new target
                parcel = sceneDef.metadata.scene.DecodedBase;
                Vector3 parcelBaseWorldPosition = ParcelMathHelper.GetPositionByParcelPosition(parcel);
                targetWorldPosition = parcelBaseWorldPosition;

                List<SpawnPoint>? spawnPoints = sceneDef.metadata.spawnPoints;

                if (spawnPoints is { Count: > 0 })
                {
                    SpawnPoint spawnPoint = PickSpawnPoint(spawnPoints, targetWorldPosition, parcelBaseWorldPosition);

                    // TODO validate offset position is within bounds of one of scene parcels
                    targetWorldPosition += GetSpawnPositionOffset(spawnPoint);

                    if (spawnPoint.cameraTarget != null)
                        cameraTarget = spawnPoint.cameraTarget!.Value.ToVector3() + parcelBaseWorldPosition;
                }
            }
            else
                targetWorldPosition = ParcelMathHelper.GetPositionByParcelPosition(parcel, true);

            await UniTask.Yield(PlayerLoopTiming.LastPostLateUpdate);

<<<<<<< HEAD
            TeleportCharacter(new PlayerTeleportIntent(targetPosition, parcel, loadReport));

            if (cameraTarget != null)
            {
                ForceCameraLookAt(new CameraLookAtIntent(cameraTarget.Value, targetPosition));
                ForceCharacterLookAt(new PlayerLookAtIntent(cameraTarget.Value, targetPosition));
=======
            TeleportCharacterQuery(retrieveScene.World, new PlayerTeleportIntent(targetWorldPosition, parcel, loadReport));

            if (cameraTarget != null)
            {
                ForceCameraLookAtQuery(retrieveScene.World, new CameraLookAtIntent(cameraTarget.Value, targetWorldPosition));
                ForceCharacterLookAtQuery(retrieveScene.World, new PlayerLookAtIntent(cameraTarget.Value, targetWorldPosition));
>>>>>>> 8abd448c
            }

            if (sceneDef == null)
            {
                // Instant completion for empty parcels
                loadReport.SetProgress(1f);

                return null;
            }

            return new WaitForSceneReadiness(parcel, loadReport, sceneReadinessReportQueue);
        }

        // TODO: this method should be removed, implies possible mantainance efforts and its only for debugging purposes
        public async UniTask TeleportToParcelAsync(Vector2Int parcel, AsyncLoadProcessReport loadReport, CancellationToken ct)
        {
            if (retrieveScene == null)
            {
                TeleportCharacter(new PlayerTeleportIntent(ParcelMathHelper.GetPositionByParcelPosition(parcel, true), parcel, loadReport));
                loadReport.SetProgress(1f);
                return;
            }

            Vector3 characterPos = ParcelMathHelper.GetPositionByParcelPosition(parcel);
            SceneEntityDefinition? sceneDef = await retrieveScene.ByParcelAsync(parcel, ct);

            if (sceneDef != null)

                // Override parcel as it's a new target
                parcel = sceneDef.metadata.scene.DecodedBase;

            await UniTask.Yield(PlayerLoopTiming.LastPostLateUpdate);

            // Add report to the queue so it will be grabbed by the actual scene
            sceneReadinessReportQueue.Enqueue(parcel, loadReport);

            TeleportCharacter(new PlayerTeleportIntent(characterPos, parcel, loadReport));

            if (sceneDef == null)
            {
                // Instant completion for empty parcels
                loadReport.SetProgress(1f);
                return;
            }

            try
            {
                // add timeout in case of a trouble
                await loadReport.CompletionSource.Task.Timeout(TimeSpan.FromSeconds(30));
            }
            catch (Exception e) { loadReport.CompletionSource.TrySetException(e); }
        }

        private SpawnPoint PickSpawnPoint(IReadOnlyList<SpawnPoint> spawnPoints, Vector3 targetWorldPosition, Vector3 parcelBaseWorldPosition)
        {
            List<SpawnPoint> defaults = ListPool<SpawnPoint>.Get();
            defaults.AddRange(spawnPoints.Where(sp => sp.@default));

            IReadOnlyList<SpawnPoint> elegibleSpawnPoints = defaults.Count > 0 ? defaults : spawnPoints;
            var closestIndex = 0;

            if (elegibleSpawnPoints.Count > 1)
            {
                float closestDistance = float.MaxValue;

                for (var i = 0; i < elegibleSpawnPoints.Count; i++)
                {
                    SpawnPoint sp = elegibleSpawnPoints[i];
                    Vector3 spawnWorldPosition = GetSpawnPositionOffset(sp) + parcelBaseWorldPosition;
                    float distance = Vector3.Distance(targetWorldPosition, spawnWorldPosition);

                    if (distance < closestDistance)
                    {
                        closestIndex = i;
                        closestDistance = distance;
                    }
                }
            }

            SpawnPoint spawnPoint = elegibleSpawnPoints[closestIndex];

            ListPool<SpawnPoint>.Release(defaults);

            return spawnPoint;
        }

        private static Vector3 GetSpawnPositionOffset(SpawnPoint spawnPoint)
        {
            static float GetRandomPoint(float[] coordArray)
            {
                float randomPoint = 0;

                switch (coordArray.Length)
                {
                    case 1:
                        randomPoint = coordArray[0];
                        break;
                    case >= 2:
                    {
                        float min = coordArray[0];
                        float max = coordArray[1];

                        if (Mathf.Approximately(min, max))
                            return max;

                        if (min > max)
                            (min, max) = (max, min);

                        randomPoint = (float)((RANDOM.NextDouble() * (max - min)) + min);
                        break;
                    }
                }

                return randomPoint;
            }

            static float? GetSpawnComponent(SpawnPoint.Coordinate coordinate)
            {
                if (coordinate.SingleValue != null)
                    return coordinate.SingleValue.Value;

                if (coordinate.MultiValue != null)
                    return GetRandomPoint(coordinate.MultiValue);

                return null;
            }

            return new Vector3(
                GetSpawnComponent(spawnPoint.position.x) ?? ParcelMathHelper.PARCEL_SIZE / 2f,
                GetSpawnComponent(spawnPoint.position.y) ?? 0,
                GetSpawnComponent(spawnPoint.position.z) ?? ParcelMathHelper.PARCEL_SIZE / 2f);
        }

        private void TeleportCharacter(PlayerTeleportIntent intent)
        {
            world?.AddOrGet(playerEntity, intent);
        }


        private void ForceCameraLookAt(CameraLookAtIntent intent)
        {
            world?.AddOrGet(cameraEntity, intent);
        }

        private void ForceCharacterLookAt(PlayerLookAtIntent intent)
        {
            world?.AddOrGet(playerEntity, intent);
        }
    }
}
<|MERGE_RESOLUTION|>--- conflicted
+++ resolved
@@ -1,261 +1,252 @@
-﻿using Arch.Core;
-using Arch.System;
-using Cysharp.Threading.Tasks;
-using DCL.AsyncLoadReporting;
-using DCL.Character;
-using DCL.Character.Components;
-using DCL.CharacterCamera;
-using DCL.CharacterMotion.Components;
-using DCL.Ipfs;
-using ECS.SceneLifeCycle.Reporting;
-using System;
-using System.Collections.Generic;
-using System.Linq;
-using System.Threading;
-using UnityEngine;
-using UnityEngine.Pool;
-using Utility;
-using Random = System.Random;
-using SpawnPoint = DCL.Ipfs.SceneMetadata.SpawnPoint;
-
-namespace DCL.ParcelsService
-{
-    public class TeleportController : ITeleportController
-    {
-        private static readonly Random RANDOM = new ();
-        
-        private readonly ISceneReadinessReportQueue sceneReadinessReportQueue;
-        private IRetrieveScene? retrieveScene;
-        private World? world;
-        private Entity cameraEntity;
-        private Entity playerEntity;
-
-        public IRetrieveScene SceneProviderStrategy
-        {
-            set => retrieveScene = value;
-        }
-
-        public World World
-        {
-            set
-            {
-                world = value;
-                cameraEntity = world.CacheCamera();
-                playerEntity = world.CachePlayer();
-            }
-        }
-
-        public TeleportController(ISceneReadinessReportQueue sceneReadinessReportQueue)
-        {
-            this.sceneReadinessReportQueue = sceneReadinessReportQueue;
-        }
-
-        public void InvalidateRealm()
-        {
-            retrieveScene = null;
-        }
-
-        public async UniTask<WaitForSceneReadiness?> TeleportToSceneSpawnPointAsync(Vector2Int parcel, AsyncLoadProcessReport loadReport, CancellationToken ct)
-        {
-            if (retrieveScene == null)
-            {
-                TeleportCharacter(new PlayerTeleportIntent(ParcelMathHelper.GetPositionByParcelPosition(parcel, true), parcel, loadReport));
-                loadReport.SetProgress(1f);
-                return null;
-            }
-
-            SceneEntityDefinition? sceneDef = await retrieveScene.ByParcelAsync(parcel, ct);
-
-            Vector3 targetWorldPosition;
-            Vector3? cameraTarget = null;
-
-            if (sceneDef != null)
-            {
-                // Override parcel as it's a new target
-                parcel = sceneDef.metadata.scene.DecodedBase;
-                Vector3 parcelBaseWorldPosition = ParcelMathHelper.GetPositionByParcelPosition(parcel);
-                targetWorldPosition = parcelBaseWorldPosition;
-
-                List<SpawnPoint>? spawnPoints = sceneDef.metadata.spawnPoints;
-
-                if (spawnPoints is { Count: > 0 })
-                {
-                    SpawnPoint spawnPoint = PickSpawnPoint(spawnPoints, targetWorldPosition, parcelBaseWorldPosition);
-
-                    // TODO validate offset position is within bounds of one of scene parcels
-                    targetWorldPosition += GetSpawnPositionOffset(spawnPoint);
-
-                    if (spawnPoint.cameraTarget != null)
-                        cameraTarget = spawnPoint.cameraTarget!.Value.ToVector3() + parcelBaseWorldPosition;
-                }
-            }
-            else
-                targetWorldPosition = ParcelMathHelper.GetPositionByParcelPosition(parcel, true);
-
-            await UniTask.Yield(PlayerLoopTiming.LastPostLateUpdate);
-
-<<<<<<< HEAD
-            TeleportCharacter(new PlayerTeleportIntent(targetPosition, parcel, loadReport));
-
-            if (cameraTarget != null)
-            {
-                ForceCameraLookAt(new CameraLookAtIntent(cameraTarget.Value, targetPosition));
-                ForceCharacterLookAt(new PlayerLookAtIntent(cameraTarget.Value, targetPosition));
-=======
-            TeleportCharacterQuery(retrieveScene.World, new PlayerTeleportIntent(targetWorldPosition, parcel, loadReport));
-
-            if (cameraTarget != null)
-            {
-                ForceCameraLookAtQuery(retrieveScene.World, new CameraLookAtIntent(cameraTarget.Value, targetWorldPosition));
-                ForceCharacterLookAtQuery(retrieveScene.World, new PlayerLookAtIntent(cameraTarget.Value, targetWorldPosition));
->>>>>>> 8abd448c
-            }
-
-            if (sceneDef == null)
-            {
-                // Instant completion for empty parcels
-                loadReport.SetProgress(1f);
-
-                return null;
-            }
-
-            return new WaitForSceneReadiness(parcel, loadReport, sceneReadinessReportQueue);
-        }
-
-        // TODO: this method should be removed, implies possible mantainance efforts and its only for debugging purposes
-        public async UniTask TeleportToParcelAsync(Vector2Int parcel, AsyncLoadProcessReport loadReport, CancellationToken ct)
-        {
-            if (retrieveScene == null)
-            {
-                TeleportCharacter(new PlayerTeleportIntent(ParcelMathHelper.GetPositionByParcelPosition(parcel, true), parcel, loadReport));
-                loadReport.SetProgress(1f);
-                return;
-            }
-
-            Vector3 characterPos = ParcelMathHelper.GetPositionByParcelPosition(parcel);
-            SceneEntityDefinition? sceneDef = await retrieveScene.ByParcelAsync(parcel, ct);
-
-            if (sceneDef != null)
-
-                // Override parcel as it's a new target
-                parcel = sceneDef.metadata.scene.DecodedBase;
-
-            await UniTask.Yield(PlayerLoopTiming.LastPostLateUpdate);
-
-            // Add report to the queue so it will be grabbed by the actual scene
-            sceneReadinessReportQueue.Enqueue(parcel, loadReport);
-
-            TeleportCharacter(new PlayerTeleportIntent(characterPos, parcel, loadReport));
-
-            if (sceneDef == null)
-            {
-                // Instant completion for empty parcels
-                loadReport.SetProgress(1f);
-                return;
-            }
-
-            try
-            {
-                // add timeout in case of a trouble
-                await loadReport.CompletionSource.Task.Timeout(TimeSpan.FromSeconds(30));
-            }
-            catch (Exception e) { loadReport.CompletionSource.TrySetException(e); }
-        }
-
-        private SpawnPoint PickSpawnPoint(IReadOnlyList<SpawnPoint> spawnPoints, Vector3 targetWorldPosition, Vector3 parcelBaseWorldPosition)
-        {
-            List<SpawnPoint> defaults = ListPool<SpawnPoint>.Get();
-            defaults.AddRange(spawnPoints.Where(sp => sp.@default));
-
-            IReadOnlyList<SpawnPoint> elegibleSpawnPoints = defaults.Count > 0 ? defaults : spawnPoints;
-            var closestIndex = 0;
-
-            if (elegibleSpawnPoints.Count > 1)
-            {
-                float closestDistance = float.MaxValue;
-
-                for (var i = 0; i < elegibleSpawnPoints.Count; i++)
-                {
-                    SpawnPoint sp = elegibleSpawnPoints[i];
-                    Vector3 spawnWorldPosition = GetSpawnPositionOffset(sp) + parcelBaseWorldPosition;
-                    float distance = Vector3.Distance(targetWorldPosition, spawnWorldPosition);
-
-                    if (distance < closestDistance)
-                    {
-                        closestIndex = i;
-                        closestDistance = distance;
-                    }
-                }
-            }
-
-            SpawnPoint spawnPoint = elegibleSpawnPoints[closestIndex];
-
-            ListPool<SpawnPoint>.Release(defaults);
-
-            return spawnPoint;
-        }
-
-        private static Vector3 GetSpawnPositionOffset(SpawnPoint spawnPoint)
-        {
-            static float GetRandomPoint(float[] coordArray)
-            {
-                float randomPoint = 0;
-
-                switch (coordArray.Length)
-                {
-                    case 1:
-                        randomPoint = coordArray[0];
-                        break;
-                    case >= 2:
-                    {
-                        float min = coordArray[0];
-                        float max = coordArray[1];
-
-                        if (Mathf.Approximately(min, max))
-                            return max;
-
-                        if (min > max)
-                            (min, max) = (max, min);
-
-                        randomPoint = (float)((RANDOM.NextDouble() * (max - min)) + min);
-                        break;
-                    }
-                }
-
-                return randomPoint;
-            }
-
-            static float? GetSpawnComponent(SpawnPoint.Coordinate coordinate)
-            {
-                if (coordinate.SingleValue != null)
-                    return coordinate.SingleValue.Value;
-
-                if (coordinate.MultiValue != null)
-                    return GetRandomPoint(coordinate.MultiValue);
-
-                return null;
-            }
-
-            return new Vector3(
-                GetSpawnComponent(spawnPoint.position.x) ?? ParcelMathHelper.PARCEL_SIZE / 2f,
-                GetSpawnComponent(spawnPoint.position.y) ?? 0,
-                GetSpawnComponent(spawnPoint.position.z) ?? ParcelMathHelper.PARCEL_SIZE / 2f);
-        }
-
-        private void TeleportCharacter(PlayerTeleportIntent intent)
-        {
-            world?.AddOrGet(playerEntity, intent);
-        }
-
-
-        private void ForceCameraLookAt(CameraLookAtIntent intent)
-        {
-            world?.AddOrGet(cameraEntity, intent);
-        }
-
-        private void ForceCharacterLookAt(PlayerLookAtIntent intent)
-        {
-            world?.AddOrGet(playerEntity, intent);
-        }
-    }
-}
+﻿using Arch.Core;
+using Arch.System;
+using Cysharp.Threading.Tasks;
+using DCL.AsyncLoadReporting;
+using DCL.Character;
+using DCL.Character.Components;
+using DCL.CharacterCamera;
+using DCL.CharacterMotion.Components;
+using DCL.Ipfs;
+using ECS.SceneLifeCycle.Reporting;
+using System;
+using System.Collections.Generic;
+using System.Linq;
+using System.Threading;
+using UnityEngine;
+using UnityEngine.Pool;
+using Utility;
+using Random = System.Random;
+using SpawnPoint = DCL.Ipfs.SceneMetadata.SpawnPoint;
+
+namespace DCL.ParcelsService
+{
+    public class TeleportController : ITeleportController
+    {
+        private static readonly Random RANDOM = new ();
+
+        private readonly ISceneReadinessReportQueue sceneReadinessReportQueue;
+        private IRetrieveScene? retrieveScene;
+        private World? world;
+        private Entity cameraEntity;
+        private Entity playerEntity;
+
+        public IRetrieveScene SceneProviderStrategy
+        {
+            set => retrieveScene = value;
+        }
+
+        public World World
+        {
+            set
+            {
+                world = value;
+                cameraEntity = world.CacheCamera();
+                playerEntity = world.CachePlayer();
+            }
+        }
+
+        public TeleportController(ISceneReadinessReportQueue sceneReadinessReportQueue)
+        {
+            this.sceneReadinessReportQueue = sceneReadinessReportQueue;
+        }
+
+        public void InvalidateRealm()
+        {
+            retrieveScene = null;
+        }
+
+        public async UniTask<WaitForSceneReadiness?> TeleportToSceneSpawnPointAsync(Vector2Int parcel, AsyncLoadProcessReport loadReport, CancellationToken ct)
+        {
+            if (retrieveScene == null)
+            {
+                TeleportCharacter(new PlayerTeleportIntent(ParcelMathHelper.GetPositionByParcelPosition(parcel, true), parcel, loadReport));
+                loadReport.SetProgress(1f);
+                return null;
+            }
+
+            SceneEntityDefinition? sceneDef = await retrieveScene.ByParcelAsync(parcel, ct);
+
+            Vector3 targetWorldPosition;
+            Vector3? cameraTarget = null;
+
+            if (sceneDef != null)
+            {
+                // Override parcel as it's a new target
+                parcel = sceneDef.metadata.scene.DecodedBase;
+                Vector3 parcelBaseWorldPosition = ParcelMathHelper.GetPositionByParcelPosition(parcel);
+                targetWorldPosition = parcelBaseWorldPosition;
+
+                List<SpawnPoint>? spawnPoints = sceneDef.metadata.spawnPoints;
+
+                if (spawnPoints is { Count: > 0 })
+                {
+                    SpawnPoint spawnPoint = PickSpawnPoint(spawnPoints, targetWorldPosition, parcelBaseWorldPosition);
+
+                    // TODO validate offset position is within bounds of one of scene parcels
+                    targetWorldPosition += GetSpawnPositionOffset(spawnPoint);
+
+                    if (spawnPoint.cameraTarget != null)
+                        cameraTarget = spawnPoint.cameraTarget!.Value.ToVector3() + parcelBaseWorldPosition;
+                }
+            }
+            else
+                targetWorldPosition = ParcelMathHelper.GetPositionByParcelPosition(parcel, true);
+
+            await UniTask.Yield(PlayerLoopTiming.LastPostLateUpdate);
+
+            TeleportCharacter(new PlayerTeleportIntent(targetWorldPosition, parcel, loadReport));
+
+            if (cameraTarget != null)
+            {
+                ForceCameraLookAt(new CameraLookAtIntent(cameraTarget.Value, targetWorldPosition));
+                ForceCharacterLookAt(new PlayerLookAtIntent(cameraTarget.Value, targetWorldPosition));
+            }
+
+            if (sceneDef == null)
+            {
+                // Instant completion for empty parcels
+                loadReport.SetProgress(1f);
+
+                return null;
+            }
+
+            return new WaitForSceneReadiness(parcel, loadReport, sceneReadinessReportQueue);
+        }
+
+        // TODO: this method should be removed, implies possible mantainance efforts and its only for debugging purposes
+        public async UniTask TeleportToParcelAsync(Vector2Int parcel, AsyncLoadProcessReport loadReport, CancellationToken ct)
+        {
+            if (retrieveScene == null)
+            {
+                TeleportCharacter(new PlayerTeleportIntent(ParcelMathHelper.GetPositionByParcelPosition(parcel, true), parcel, loadReport));
+                loadReport.SetProgress(1f);
+                return;
+            }
+
+            Vector3 characterPos = ParcelMathHelper.GetPositionByParcelPosition(parcel);
+            SceneEntityDefinition? sceneDef = await retrieveScene.ByParcelAsync(parcel, ct);
+
+            if (sceneDef != null)
+
+                // Override parcel as it's a new target
+                parcel = sceneDef.metadata.scene.DecodedBase;
+
+            await UniTask.Yield(PlayerLoopTiming.LastPostLateUpdate);
+
+            // Add report to the queue so it will be grabbed by the actual scene
+            sceneReadinessReportQueue.Enqueue(parcel, loadReport);
+
+            TeleportCharacter(new PlayerTeleportIntent(characterPos, parcel, loadReport));
+
+            if (sceneDef == null)
+            {
+                // Instant completion for empty parcels
+                loadReport.SetProgress(1f);
+                return;
+            }
+
+            try
+            {
+                // add timeout in case of a trouble
+                await loadReport.CompletionSource.Task.Timeout(TimeSpan.FromSeconds(30));
+            }
+            catch (Exception e) { loadReport.CompletionSource.TrySetException(e); }
+        }
+
+        private SpawnPoint PickSpawnPoint(IReadOnlyList<SpawnPoint> spawnPoints, Vector3 targetWorldPosition, Vector3 parcelBaseWorldPosition)
+        {
+            List<SpawnPoint> defaults = ListPool<SpawnPoint>.Get();
+            defaults.AddRange(spawnPoints.Where(sp => sp.@default));
+
+            IReadOnlyList<SpawnPoint> elegibleSpawnPoints = defaults.Count > 0 ? defaults : spawnPoints;
+            var closestIndex = 0;
+
+            if (elegibleSpawnPoints.Count > 1)
+            {
+                float closestDistance = float.MaxValue;
+
+                for (var i = 0; i < elegibleSpawnPoints.Count; i++)
+                {
+                    SpawnPoint sp = elegibleSpawnPoints[i];
+                    Vector3 spawnWorldPosition = GetSpawnPositionOffset(sp) + parcelBaseWorldPosition;
+                    float distance = Vector3.Distance(targetWorldPosition, spawnWorldPosition);
+
+                    if (distance < closestDistance)
+                    {
+                        closestIndex = i;
+                        closestDistance = distance;
+                    }
+                }
+            }
+
+            SpawnPoint spawnPoint = elegibleSpawnPoints[closestIndex];
+
+            ListPool<SpawnPoint>.Release(defaults);
+
+            return spawnPoint;
+        }
+
+        private static Vector3 GetSpawnPositionOffset(SpawnPoint spawnPoint)
+        {
+            static float GetRandomPoint(float[] coordArray)
+            {
+                float randomPoint = 0;
+
+                switch (coordArray.Length)
+                {
+                    case 1:
+                        randomPoint = coordArray[0];
+                        break;
+                    case >= 2:
+                    {
+                        float min = coordArray[0];
+                        float max = coordArray[1];
+
+                        if (Mathf.Approximately(min, max))
+                            return max;
+
+                        if (min > max)
+                            (min, max) = (max, min);
+
+                        randomPoint = (float)((RANDOM.NextDouble() * (max - min)) + min);
+                        break;
+                    }
+                }
+
+                return randomPoint;
+            }
+
+            static float? GetSpawnComponent(SpawnPoint.Coordinate coordinate)
+            {
+                if (coordinate.SingleValue != null)
+                    return coordinate.SingleValue.Value;
+
+                if (coordinate.MultiValue != null)
+                    return GetRandomPoint(coordinate.MultiValue);
+
+                return null;
+            }
+
+            return new Vector3(
+                GetSpawnComponent(spawnPoint.position.x) ?? ParcelMathHelper.PARCEL_SIZE / 2f,
+                GetSpawnComponent(spawnPoint.position.y) ?? 0,
+                GetSpawnComponent(spawnPoint.position.z) ?? ParcelMathHelper.PARCEL_SIZE / 2f);
+        }
+
+        private void TeleportCharacter(PlayerTeleportIntent intent)
+        {
+            world?.AddOrGet(playerEntity, intent);
+        }
+
+
+        private void ForceCameraLookAt(CameraLookAtIntent intent)
+        {
+            world?.AddOrGet(cameraEntity, intent);
+        }
+
+        private void ForceCharacterLookAt(PlayerLookAtIntent intent)
+        {
+            world?.AddOrGet(playerEntity, intent);
+        }
+    }
+}