--- conflicted
+++ resolved
@@ -1,62 +1,56 @@
-﻿using Cysharp.Threading.Tasks;
-using DCL.AsyncLoadReporting;
-using DCL.DebugUtilities;
-using DCL.DebugUtilities.UIBindings;
-using DCL.SceneLoadingScreens;
-using ECS;
-using ECS.SceneLifeCycle.Reporting;
-using MVC;
-using System;
-using System.Threading;
-using UnityEngine;
-
-namespace DCL.ParcelsService
-{
-    public class ParcelServiceContainer
-    {
-        public RetrieveSceneFromVolatileWorld RetrieveSceneFromVolatileWorld { get; private set; }
-        public RetrieveSceneFromFixedRealm RetrieveSceneFromFixedRealm { get; private set; }
-        public TeleportController TeleportController { get; private set; }
-
-<<<<<<< HEAD
-        public static ParcelServiceContainer Create(IRealmData realmData, IDebugContainerBuilder debugContainerBuilder)
-        {
-            var teleportController = new TeleportController();
-=======
-        public static ParcelServiceContainer Create(IRealmData realmData,
-            ISceneReadinessReportQueue sceneReadinessReportQueue,
-            IDebugContainerBuilder debugContainerBuilder,
-            MVCManager mvcManager)
-        {
-            var teleportController = new TeleportController(sceneReadinessReportQueue);
->>>>>>> 9e304c3c
-
-            BuildDebugWidget(teleportController, mvcManager, debugContainerBuilder);
-
-            return new ParcelServiceContainer
-            {
-                RetrieveSceneFromFixedRealm = new RetrieveSceneFromFixedRealm(),
-                RetrieveSceneFromVolatileWorld = new RetrieveSceneFromVolatileWorld(realmData),
-                TeleportController = teleportController,
-            };
-        }
-
-        private static void BuildDebugWidget(ITeleportController teleportController, MVCManager mvcManager, IDebugContainerBuilder debugContainerBuilder)
-        {
-            var binding = new ElementBinding<Vector2Int>(Vector2Int.zero);
-
-            debugContainerBuilder.AddWidget("Teleport")
-                                 .AddControl(new DebugVector2IntFieldDef(binding), null)
-                                 .AddControl(
-                                      new DebugButtonDef("To Parcel", () => teleportController.TeleportToParcel(binding.Value)),
-                                      new DebugButtonDef("To Spawn Point", () =>
-                                      {
-                                          var loadReport = new AsyncLoadProcessReport(new UniTaskCompletionSource(), new AsyncReactiveProperty<float>(0));
-
-                                          UniTask.WhenAll(mvcManager.ShowAsync(SceneLoadingScreenController.IssueCommand(new SceneLoadingScreenController.Params(loadReport, TimeSpan.FromSeconds(30)))),
-                                                      teleportController.TeleportToSceneSpawnPointAsync(binding.Value, loadReport, CancellationToken.None))
-                                                 .Forget();
-                                      }));
-        }
-    }
-}
+﻿using Cysharp.Threading.Tasks;
+using DCL.AsyncLoadReporting;
+using DCL.DebugUtilities;
+using DCL.DebugUtilities.UIBindings;
+using DCL.SceneLoadingScreens;
+using ECS;
+using ECS.SceneLifeCycle.Reporting;
+using MVC;
+using System;
+using System.Threading;
+using UnityEngine;
+
+namespace DCL.ParcelsService
+{
+    public class ParcelServiceContainer
+    {
+        public RetrieveSceneFromVolatileWorld RetrieveSceneFromVolatileWorld { get; private set; }
+        public RetrieveSceneFromFixedRealm RetrieveSceneFromFixedRealm { get; private set; }
+        public TeleportController TeleportController { get; private set; }
+
+        public static ParcelServiceContainer Create(IRealmData realmData,
+            ISceneReadinessReportQueue sceneReadinessReportQueue,
+            IDebugContainerBuilder debugContainerBuilder,
+            MVCManager mvcManager)
+        {
+            var teleportController = new TeleportController(sceneReadinessReportQueue);
+
+            BuildDebugWidget(teleportController, mvcManager, debugContainerBuilder);
+
+            return new ParcelServiceContainer
+            {
+                RetrieveSceneFromFixedRealm = new RetrieveSceneFromFixedRealm(),
+                RetrieveSceneFromVolatileWorld = new RetrieveSceneFromVolatileWorld(realmData),
+                TeleportController = teleportController,
+            };
+        }
+
+        private static void BuildDebugWidget(ITeleportController teleportController, MVCManager mvcManager, IDebugContainerBuilder debugContainerBuilder)
+        {
+            var binding = new ElementBinding<Vector2Int>(Vector2Int.zero);
+
+            debugContainerBuilder.AddWidget("Teleport")
+                                 .AddControl(new DebugVector2IntFieldDef(binding), null)
+                                 .AddControl(
+                                      new DebugButtonDef("To Parcel", () => teleportController.TeleportToParcel(binding.Value)),
+                                      new DebugButtonDef("To Spawn Point", () =>
+                                      {
+                                          var loadReport = new AsyncLoadProcessReport(new UniTaskCompletionSource(), new AsyncReactiveProperty<float>(0));
+
+                                          UniTask.WhenAll(mvcManager.ShowAsync(SceneLoadingScreenController.IssueCommand(new SceneLoadingScreenController.Params(loadReport, TimeSpan.FromSeconds(30)))),
+                                                      teleportController.TeleportToSceneSpawnPointAsync(binding.Value, loadReport, CancellationToken.None))
+                                                 .Forget();
+                                      }));
+        }
+    }
+}