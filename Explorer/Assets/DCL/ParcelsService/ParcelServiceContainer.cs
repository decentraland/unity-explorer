﻿using Cysharp.Threading.Tasks;
using DCL.AsyncLoadReporting;
using DCL.DebugUtilities;
using DCL.DebugUtilities.UIBindings;
using DCL.SceneLoadingScreens;
using ECS;
using ECS.SceneLifeCycle;
using ECS.SceneLifeCycle.Reporting;
using MVC;
using System;
using System.Threading;
using UnityEngine;
using Utility.Storage;

namespace DCL.ParcelsService
{
    public class ParcelServiceContainer
    {
        public RetrieveSceneFromVolatileWorld RetrieveSceneFromVolatileWorld { get; private set; }
        public RetrieveSceneFromFixedRealm RetrieveSceneFromFixedRealm { get; private set; }
        public TeleportController TeleportController { get; private set; }

        public static ParcelServiceContainer Create(IRealmData realmData,
            ISceneReadinessReportQueue sceneReadinessReportQueue,
            IDebugContainerBuilder debugContainerBuilder,
<<<<<<< HEAD
            IMVCManager mvcManager)
=======
            IMVCManager mvcManager,
            SceneAssetLock assetLock)
>>>>>>> 82588a85
        {
            var teleportController = new TeleportController(sceneReadinessReportQueue, assetLock);

            BuildDebugWidget(teleportController, mvcManager, debugContainerBuilder);

            return new ParcelServiceContainer
            {
                RetrieveSceneFromFixedRealm = new RetrieveSceneFromFixedRealm(),
                RetrieveSceneFromVolatileWorld = new RetrieveSceneFromVolatileWorld(realmData),
                TeleportController = teleportController,
            };
        }

        private static void BuildDebugWidget(ITeleportController teleportController, IMVCManager mvcManager, IDebugContainerBuilder debugContainerBuilder)
        {
            var binding = new PersistentElementBinding<Vector2Int>(PersistentSetting.CreateVector2Int("teleportCoordinates"));

            UniTask ShowLoadingScreenAsync(AsyncLoadProcessReport loadReport) =>
                mvcManager.ShowAsync(
                    SceneLoadingScreenController.IssueCommand(
                        new SceneLoadingScreenController.Params(
                            loadReport,
                            TimeSpan.FromSeconds(30)
                        )
                    )
                );

            debugContainerBuilder
                .AddWidget("Teleport")!
               .AddControl(new DebugVector2IntFieldDef(binding), null)
               .AddControl(
                    new DebugButtonDef("To Parcel", () =>
                        {
                            var loadReport = AsyncLoadProcessReport.Create()!;

                            UniTask.WhenAll(
                                        ShowLoadingScreenAsync(loadReport),
                                        teleportController.TeleportToParcelAsync(binding.Value, loadReport, CancellationToken.None)
                                    )
                                   .Forget();
                        }
                    ),
                    new DebugButtonDef("To Spawn Point", () =>
                        {
                            var loadReport = AsyncLoadProcessReport.Create()!;

                            UniTask.WhenAll(
                                        ShowLoadingScreenAsync(loadReport),
                                        teleportController.TeleportToSceneSpawnPointAsync(binding.Value, loadReport, CancellationToken.None))
                                   .Forget();
                        }
                    )
                );
        }
    }
}
<|MERGE_RESOLUTION|>--- conflicted
+++ resolved
@@ -1,87 +1,83 @@
-﻿using Cysharp.Threading.Tasks;
-using DCL.AsyncLoadReporting;
-using DCL.DebugUtilities;
-using DCL.DebugUtilities.UIBindings;
-using DCL.SceneLoadingScreens;
-using ECS;
-using ECS.SceneLifeCycle;
-using ECS.SceneLifeCycle.Reporting;
-using MVC;
-using System;
-using System.Threading;
-using UnityEngine;
-using Utility.Storage;
-
-namespace DCL.ParcelsService
-{
-    public class ParcelServiceContainer
-    {
-        public RetrieveSceneFromVolatileWorld RetrieveSceneFromVolatileWorld { get; private set; }
-        public RetrieveSceneFromFixedRealm RetrieveSceneFromFixedRealm { get; private set; }
-        public TeleportController TeleportController { get; private set; }
-
-        public static ParcelServiceContainer Create(IRealmData realmData,
-            ISceneReadinessReportQueue sceneReadinessReportQueue,
-            IDebugContainerBuilder debugContainerBuilder,
-<<<<<<< HEAD
-            IMVCManager mvcManager)
-=======
-            IMVCManager mvcManager,
-            SceneAssetLock assetLock)
->>>>>>> 82588a85
-        {
-            var teleportController = new TeleportController(sceneReadinessReportQueue, assetLock);
-
-            BuildDebugWidget(teleportController, mvcManager, debugContainerBuilder);
-
-            return new ParcelServiceContainer
-            {
-                RetrieveSceneFromFixedRealm = new RetrieveSceneFromFixedRealm(),
-                RetrieveSceneFromVolatileWorld = new RetrieveSceneFromVolatileWorld(realmData),
-                TeleportController = teleportController,
-            };
-        }
-
-        private static void BuildDebugWidget(ITeleportController teleportController, IMVCManager mvcManager, IDebugContainerBuilder debugContainerBuilder)
-        {
-            var binding = new PersistentElementBinding<Vector2Int>(PersistentSetting.CreateVector2Int("teleportCoordinates"));
-
-            UniTask ShowLoadingScreenAsync(AsyncLoadProcessReport loadReport) =>
-                mvcManager.ShowAsync(
-                    SceneLoadingScreenController.IssueCommand(
-                        new SceneLoadingScreenController.Params(
-                            loadReport,
-                            TimeSpan.FromSeconds(30)
-                        )
-                    )
-                );
-
-            debugContainerBuilder
-                .AddWidget("Teleport")!
-               .AddControl(new DebugVector2IntFieldDef(binding), null)
-               .AddControl(
-                    new DebugButtonDef("To Parcel", () =>
-                        {
-                            var loadReport = AsyncLoadProcessReport.Create()!;
-
-                            UniTask.WhenAll(
-                                        ShowLoadingScreenAsync(loadReport),
-                                        teleportController.TeleportToParcelAsync(binding.Value, loadReport, CancellationToken.None)
-                                    )
-                                   .Forget();
-                        }
-                    ),
-                    new DebugButtonDef("To Spawn Point", () =>
-                        {
-                            var loadReport = AsyncLoadProcessReport.Create()!;
-
-                            UniTask.WhenAll(
-                                        ShowLoadingScreenAsync(loadReport),
-                                        teleportController.TeleportToSceneSpawnPointAsync(binding.Value, loadReport, CancellationToken.None))
-                                   .Forget();
-                        }
-                    )
-                );
-        }
-    }
-}
+﻿using Cysharp.Threading.Tasks;
+using DCL.AsyncLoadReporting;
+using DCL.DebugUtilities;
+using DCL.DebugUtilities.UIBindings;
+using DCL.SceneLoadingScreens;
+using ECS;
+using ECS.SceneLifeCycle;
+using ECS.SceneLifeCycle.Reporting;
+using MVC;
+using System;
+using System.Threading;
+using UnityEngine;
+using Utility.Storage;
+
+namespace DCL.ParcelsService
+{
+    public class ParcelServiceContainer
+    {
+        public RetrieveSceneFromVolatileWorld RetrieveSceneFromVolatileWorld { get; private set; }
+        public RetrieveSceneFromFixedRealm RetrieveSceneFromFixedRealm { get; private set; }
+        public TeleportController TeleportController { get; private set; }
+
+        public static ParcelServiceContainer Create(IRealmData realmData,
+            ISceneReadinessReportQueue sceneReadinessReportQueue,
+            IDebugContainerBuilder debugContainerBuilder,
+            IMVCManager mvcManager,
+            SceneAssetLock assetLock)
+        {
+            var teleportController = new TeleportController(sceneReadinessReportQueue, assetLock);
+
+            BuildDebugWidget(teleportController, mvcManager, debugContainerBuilder);
+
+            return new ParcelServiceContainer
+            {
+                RetrieveSceneFromFixedRealm = new RetrieveSceneFromFixedRealm(),
+                RetrieveSceneFromVolatileWorld = new RetrieveSceneFromVolatileWorld(realmData),
+                TeleportController = teleportController,
+            };
+        }
+
+        private static void BuildDebugWidget(ITeleportController teleportController, IMVCManager mvcManager, IDebugContainerBuilder debugContainerBuilder)
+        {
+            var binding = new PersistentElementBinding<Vector2Int>(PersistentSetting.CreateVector2Int("teleportCoordinates"));
+
+            UniTask ShowLoadingScreenAsync(AsyncLoadProcessReport loadReport) =>
+                mvcManager.ShowAsync(
+                    SceneLoadingScreenController.IssueCommand(
+                        new SceneLoadingScreenController.Params(
+                            loadReport,
+                            TimeSpan.FromSeconds(30)
+                        )
+                    )
+                );
+
+            debugContainerBuilder
+                .AddWidget("Teleport")!
+               .AddControl(new DebugVector2IntFieldDef(binding), null)
+               .AddControl(
+                    new DebugButtonDef("To Parcel", () =>
+                        {
+                            var loadReport = AsyncLoadProcessReport.Create()!;
+
+                            UniTask.WhenAll(
+                                        ShowLoadingScreenAsync(loadReport),
+                                        teleportController.TeleportToParcelAsync(binding.Value, loadReport, CancellationToken.None)
+                                    )
+                                   .Forget();
+                        }
+                    ),
+                    new DebugButtonDef("To Spawn Point", () =>
+                        {
+                            var loadReport = AsyncLoadProcessReport.Create()!;
+
+                            UniTask.WhenAll(
+                                        ShowLoadingScreenAsync(loadReport),
+                                        teleportController.TeleportToSceneSpawnPointAsync(binding.Value, loadReport, CancellationToken.None))
+                                   .Forget();
+                        }
+                    )
+                );
+        }
+    }
+}