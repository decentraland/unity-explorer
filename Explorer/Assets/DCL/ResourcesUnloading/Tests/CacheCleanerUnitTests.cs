﻿using DCL.AvatarRendering.Emotes;
using DCL.AvatarRendering.Loading.Assets;
using DCL.AvatarRendering.Wearables.Helpers;
using DCL.LOD;
using DCL.Optimization.PerformanceBudgeting;
using DCL.Optimization.Pools;
using DCL.Profiles;
using ECS.StreamableLoading.AssetBundles;
using ECS.StreamableLoading.AudioClips;
using ECS.StreamableLoading.Cache;
using ECS.StreamableLoading.Cache.InMemory;
using ECS.StreamableLoading.Textures;
using ECS.Unity.GLTFContainer.Asset.Cache;
using NSubstitute;
using NUnit.Framework;
using UnityEngine;

namespace DCL.ResourcesUnloading.Tests
{
    public class CacheCleanerUnitTests
    {
        private CacheCleaner cacheCleaner;

        // Mocks
        private IReleasablePerformanceBudget releasablePerformanceBudget;
        private IWearableStorage wearableStorage;
        private IAttachmentsAssetsCache attachmentsAssetsCache;
        private ISizedStreamableCache<TextureData, GetTextureIntention> texturesCache;
        private IStreamableCache<AudioClipData, GetAudioClipIntention> audioClipsCache;
<<<<<<< HEAD
=======
        private ISizedStreamableCache<TextureData, GetNFTShapeIntention> nftShapeCache;
>>>>>>> 16caba6c
        private IGltfContainerAssetsCache gltfContainerAssetsCache;
        private IStreamableCache<AssetBundleData, GetAssetBundleIntention> assetBundleCache;
        private IExtendedObjectPool<Material> materialPool;
        private IProfileCache profileCache;
        private ILODCache lodAssetsPool;
        private IRoadAssetPool roadAssetPool;
        private IEmoteStorage emoteStorage;
        private IMemoryCache<string, string> jsSourcesCache;

        [SetUp]
        public void SetUp()
        {
            releasablePerformanceBudget = Substitute.For<IReleasablePerformanceBudget>();

            materialPool = Substitute.For<IExtendedObjectPool<Material>>();

            wearableStorage = Substitute.For<IWearableStorage>();
            attachmentsAssetsCache = Substitute.For<IAttachmentsAssetsCache>();

            texturesCache = Substitute.For<ISizedStreamableCache<TextureData, GetTextureIntention>>();
            audioClipsCache = Substitute.For<IStreamableCache<AudioClipData, GetAudioClipIntention>>();
            assetBundleCache = Substitute.For<IStreamableCache<AssetBundleData, GetAssetBundleIntention>>();
            gltfContainerAssetsCache = Substitute.For<IGltfContainerAssetsCache>();
            profileCache = Substitute.For<IProfileCache>();
            lodAssetsPool = Substitute.For<ILODCache>();
            roadAssetPool = Substitute.For<IRoadAssetPool>();
<<<<<<< HEAD
=======
            nftShapeCache = Substitute.For<ISizedStreamableCache<TextureData, GetNFTShapeIntention>>();
>>>>>>> 16caba6c
            emoteStorage = Substitute.For<IEmoteStorage>();
            jsSourcesCache = Substitute.For<IMemoryCache<string, string>>();

            cacheCleaner = new CacheCleaner(releasablePerformanceBudget, null);

            cacheCleaner.Register(wearableStorage);
            cacheCleaner.Register(texturesCache);
            cacheCleaner.Register(audioClipsCache);
            cacheCleaner.Register(gltfContainerAssetsCache);
            cacheCleaner.Register(assetBundleCache);
            cacheCleaner.Register(attachmentsAssetsCache);
            cacheCleaner.Register(materialPool);
            cacheCleaner.Register(profileCache);
            cacheCleaner.Register(lodAssetsPool);
            cacheCleaner.Register(roadAssetPool);
            cacheCleaner.Register(emoteStorage);
            cacheCleaner.Register(jsSourcesCache);
        }

        [TestCase(true, 1)]
        [TestCase(false, 0)]
        public void ShouldUnloadOnlyWhenHasFrameBudget(bool hasBudget, int callsAmount)
        {
            // Arrange
            releasablePerformanceBudget.TrySpendBudget().Returns(hasBudget);

            // Act
            cacheCleaner.UnloadCache();

            // Assert
            texturesCache.Received(callsAmount).Unload(releasablePerformanceBudget, Arg.Any<int>());
            audioClipsCache.Received(callsAmount).Unload(releasablePerformanceBudget, Arg.Any<int>());
            attachmentsAssetsCache.Received(callsAmount).Unload(releasablePerformanceBudget, Arg.Any<int>());
            wearableStorage.Received(callsAmount).Unload(Arg.Any<IReleasablePerformanceBudget>());
            gltfContainerAssetsCache.Received(callsAmount).Unload(releasablePerformanceBudget, Arg.Any<int>());
            assetBundleCache.Received(callsAmount).Unload(releasablePerformanceBudget, Arg.Any<int>());
            materialPool.Received(callsAmount).ClearThrottled(Arg.Any<int>());
            profileCache.Received(callsAmount).Unload(releasablePerformanceBudget, Arg.Any<int>());
            jsSourcesCache.Received(callsAmount).Unload(releasablePerformanceBudget);
        }
    }
}<|MERGE_RESOLUTION|>--- conflicted
+++ resolved
@@ -27,10 +27,6 @@
         private IAttachmentsAssetsCache attachmentsAssetsCache;
         private ISizedStreamableCache<TextureData, GetTextureIntention> texturesCache;
         private IStreamableCache<AudioClipData, GetAudioClipIntention> audioClipsCache;
-<<<<<<< HEAD
-=======
-        private ISizedStreamableCache<TextureData, GetNFTShapeIntention> nftShapeCache;
->>>>>>> 16caba6c
         private IGltfContainerAssetsCache gltfContainerAssetsCache;
         private IStreamableCache<AssetBundleData, GetAssetBundleIntention> assetBundleCache;
         private IExtendedObjectPool<Material> materialPool;
@@ -57,10 +53,6 @@
             profileCache = Substitute.For<IProfileCache>();
             lodAssetsPool = Substitute.For<ILODCache>();
             roadAssetPool = Substitute.For<IRoadAssetPool>();
-<<<<<<< HEAD
-=======
-            nftShapeCache = Substitute.For<ISizedStreamableCache<TextureData, GetNFTShapeIntention>>();
->>>>>>> 16caba6c
             emoteStorage = Substitute.For<IEmoteStorage>();
             jsSourcesCache = Substitute.For<IMemoryCache<string, string>>();
 
