--- conflicted
+++ resolved
@@ -48,24 +48,14 @@
         {
             if (!fpsCapBudget.TrySpendBudget()) return;
 
-<<<<<<< HEAD
-            texturesCache.Unload(fpsCapBudgetProvider, TEXTURE_UNLOAD_CHUNK);
-            audioClipsCache.Unload(fpsCapBudgetProvider, AUDIO_CLIP_UNLOAD_CHUNK);
-            wearableAssetsCache.Unload(fpsCapBudgetProvider, WEARABLES_UNLOAD_CHUNK);
-            wearableCatalog.Unload(fpsCapBudgetProvider);
-            gltfContainerAssetsCache.Unload(fpsCapBudgetProvider, GLTF_UNLOAD_CHUNK);
-            assetBundleCache.Unload(fpsCapBudgetProvider, AB_UNLOAD_CHUNK);
-            profileCache?.Unload(fpsCapBudgetProvider, PROFILE_UNLOAD_CHUNK);
-            profileIntentionCache?.Unload(fpsCapBudgetProvider, PROFILE_UNLOAD_CHUNK);
-=======
             texturesCache.Unload(fpsCapBudget, TEXTURE_UNLOAD_CHUNK);
+            audioClipsCache.Unload(fpsCapBudget, AUDIO_CLIP_UNLOAD_CHUNK);
             wearableAssetsCache.Unload(fpsCapBudget, WEARABLES_UNLOAD_CHUNK);
             wearableCatalog.Unload(fpsCapBudget);
             gltfContainerAssetsCache.Unload(fpsCapBudget, GLTF_UNLOAD_CHUNK);
             assetBundleCache.Unload(fpsCapBudget, AB_UNLOAD_CHUNK);
             profileCache?.Unload(fpsCapBudget, PROFILE_UNLOAD_CHUNK);
             profileIntentionCache?.Unload(fpsCapBudget, PROFILE_UNLOAD_CHUNK);
->>>>>>> 8a5ff302
 
             ClearAvatarsRelatedPools();
         }
