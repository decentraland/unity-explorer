--- conflicted
+++ resolved
@@ -1,6 +1,5 @@
 ﻿using DCL.AvatarRendering.AvatarShape.Components;
 using DCL.AvatarRendering.Wearables.Helpers;
-using DCL.LOD;
 using DCL.Optimization.PerformanceBudgeting;
 using DCL.Optimization.Pools;
 using DCL.Profiles;
@@ -34,15 +33,10 @@
         private IStreamableCache<AssetBundleData, GetAssetBundleIntention> assetBundleCache;
         private IStreamableCache<GltfContainerAsset, string> gltfContainerAssetsCache;
         private IStreamableCache<Texture2D, GetTextureIntention> texturesCache;
-        private ILODAssetsPool lodCache;
         private IStreamableCache<AudioClip, GetAudioClipIntention> audioClipsCache;
 
         private IStreamableCache<Texture2D, GetNFTShapeIntention> nftShapeCache =
-<<<<<<< HEAD
-            new IStreamableCache<Texture2D, A>.Fake();
-=======
             new IStreamableCache<Texture2D, GetNFTShapeIntention>.Fake();
->>>>>>> 156b4843
 
         private IWearableAssetsCache wearableAssetsCache;
         private IWearableCatalog wearableCatalog;
@@ -80,11 +74,6 @@
             foreach (IThrottledClearable pool in avatarPools)
                 if (fpsCapBudget.TrySpendBudget())
                     pool.ClearThrottled(POOLS_UNLOAD_CHUNK);
-        }
-
-        public void Register(ILODAssetsPool lodAssetsPool)
-        {
-            lodCache = lodAssetsPool;
         }
 
         public void Register(IStreamableCache<AssetBundleData, GetAssetBundleIntention> assetBundleCache) =>
