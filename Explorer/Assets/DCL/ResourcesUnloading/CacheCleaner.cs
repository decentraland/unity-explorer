--- conflicted
+++ resolved
@@ -30,12 +30,8 @@
         private IStreamableCache<AssetBundleData, GetAssetBundleIntention> assetBundleCache;
         private IStreamableCache<GltfContainerAsset, string> gltfContainerAssetsCache;
         private IStreamableCache<Texture2D, GetTextureIntention> texturesCache;
-<<<<<<< HEAD
         private IStreamableCache<LODAsset, string> lodCache;
-
-=======
         private IStreamableCache<AudioClip, GetAudioClipIntention> audioClipsCache;
->>>>>>> 2347679a
 
         private IWearableAssetsCache wearableAssetsCache;
         private IWearableCatalog wearableCatalog;
@@ -53,16 +49,6 @@
         {
             if (!fpsCapBudget.TrySpendBudget()) return;
 
-<<<<<<< HEAD
-            texturesCache.Unload(fpsCapBudgetProvider, TEXTURE_UNLOAD_CHUNK);
-            wearableAssetsCache.Unload(fpsCapBudgetProvider, WEARABLES_UNLOAD_CHUNK);
-            wearableCatalog.Unload(fpsCapBudgetProvider);
-            gltfContainerAssetsCache.Unload(fpsCapBudgetProvider, GLTF_UNLOAD_CHUNK);
-            lodCache.Unload(fpsCapBudgetProvider, GLTF_UNLOAD_CHUNK);
-            assetBundleCache.Unload(fpsCapBudgetProvider, AB_UNLOAD_CHUNK);
-            profileCache?.Unload(fpsCapBudgetProvider, PROFILE_UNLOAD_CHUNK);
-            profileIntentionCache?.Unload(fpsCapBudgetProvider, PROFILE_UNLOAD_CHUNK);
-=======
             texturesCache.Unload(fpsCapBudget, TEXTURE_UNLOAD_CHUNK);
             audioClipsCache.Unload(fpsCapBudget, AUDIO_CLIP_UNLOAD_CHUNK);
             wearableAssetsCache.Unload(fpsCapBudget, WEARABLES_UNLOAD_CHUNK);
@@ -71,7 +57,7 @@
             assetBundleCache.Unload(fpsCapBudget, AB_UNLOAD_CHUNK);
             profileCache?.Unload(fpsCapBudget, PROFILE_UNLOAD_CHUNK);
             profileIntentionCache?.Unload(fpsCapBudget, PROFILE_UNLOAD_CHUNK);
->>>>>>> 2347679a
+            lodCache.Unload(fpsCapBudgetProvider, GLTF_UNLOAD_CHUNK);
 
             ClearAvatarsRelatedPools();
         }
