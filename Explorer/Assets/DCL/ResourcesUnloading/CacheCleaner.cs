--- conflicted
+++ resolved
@@ -21,11 +21,8 @@
         private const int GLTF_UNLOAD_CHUNK = 3;
         private const int AB_UNLOAD_CHUNK = 1;
         private const int TEXTURE_UNLOAD_CHUNK = 1;
-<<<<<<< HEAD
         private const int AUDIO_CLIP_UNLOAD_CHUNK = 100;
-=======
         private const int PROFILE_UNLOAD_CHUNK = 10;
->>>>>>> 4bdd270c
 
         private readonly IConcurrentBudgetProvider fpsCapBudgetProvider;
         private readonly List<IThrottledClearable> avatarPools;
