--- conflicted
+++ resolved
@@ -1,30 +1,4 @@
 {
-<<<<<<< HEAD
-  "name": "DCL.CacheCleaner",
-  "rootNamespace": "",
-  "references": [
-    "GUID:b46779583a009f04ba9f5f31d0e7e6ac",
-    "GUID:56e8195b069a4dca9c4c4f313c65f526",
-    "GUID:6e2b4bed29ad1c549ab19b744f36f388",
-    "GUID:4794e238ed0f65142a4aea5848b513e5",
-    "GUID:5eabe9a3d4dd19d42a16208ea5411062",
-    "GUID:d0ec51c740809fd4680d3ea27279dca7",
-    "GUID:fa7b3fdbb04d67549916da7bd2af58ab",
-    "GUID:3640f3c0b42946b0b8794a1ed8e06ca5",
-    "GUID:e56a0d6a94c144c784012e63b6043100",
-    "GUID:a29f69b42fb1815409464ac7b05381d0",
-    "GUID:46c2e553ecab9ff4784aee64075136c9"
-  ],
-  "includePlatforms": [],
-  "excludePlatforms": [],
-  "allowUnsafeCode": false,
-  "overrideReferences": false,
-  "precompiledReferences": [],
-  "autoReferenced": true,
-  "defineConstraints": [],
-  "versionDefines": [],
-  "noEngineReferences": false
-=======
     "name": "DCL.CacheCleaner",
     "rootNamespace": "",
     "references": [
@@ -37,7 +11,8 @@
         "GUID:3640f3c0b42946b0b8794a1ed8e06ca5",
         "GUID:e56a0d6a94c144c784012e63b6043100",
         "GUID:a29f69b42fb1815409464ac7b05381d0",
-        "GUID:800d01f252aedc243b320345c737f37c"
+        "GUID:800d01f252aedc243b320345c737f37c",
+        "GUID:46c2e553ecab9ff4784aee64075136c9"
     ],
     "includePlatforms": [],
     "excludePlatforms": [],
@@ -48,5 +23,4 @@
     "defineConstraints": [],
     "versionDefines": [],
     "noEngineReferences": false
->>>>>>> b6d81345
 }