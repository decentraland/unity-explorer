--- conflicted
+++ resolved
@@ -8,18 +8,7 @@
 
 namespace DCL.LOD.Components
 {
-<<<<<<< HEAD
   
-=======
-    public enum SCENE_LOD_INFO_STATE
-    {
-        UNINITIALIZED,
-        WAITING_LOD,
-        SUCCESS,
-        FAILED
-    }
-
->>>>>>> 84b6b2df
     public struct SceneLODInfo
     {
         public Dictionary<string, LODCacheInfo> lodGroupCache;
@@ -27,7 +16,7 @@
         
         public AssetPromise<AssetBundleData, GetAssetBundleIntention> CurrentLODPromise;
         public byte CurrentLODLevelPromise;
-
+        
         //We can represent 8 LODS loaded state with a byte
         public byte LoadedLODs;
         public byte FailedLODs;
@@ -81,13 +70,8 @@
                 //TODO (Juani) : If it is size 0 it doesnt make sense to go beyond this point
                 var renderers = pooledList.Value.ToArray();
                 lods[lodAsset.LodKey.Level].renderers = renderers;
-<<<<<<< HEAD
                 if (loadedLODAmount == 1)
-                    CalculateCullRelativeHeight(renderers, defaultFOV);
-=======
-                if (loadedLODs == 1)
                     CalculateCullRelativeHeight(renderers, defaultFOV, defaultLodBias);
->>>>>>> 84b6b2df
             }
 
             lodAsset.Root.transform.SetParent(LodGroup.transform);
@@ -117,13 +101,9 @@
             LodGroup.SetLODs(lods);
         }
 
-<<<<<<< HEAD
 
 
-        private void CalculateCullRelativeHeight(Renderer[] lodRenderers, float defaultFOV)
-=======
         private void CalculateCullRelativeHeight(Renderer[] lodRenderers, float defaultFOV, float defaultLodBias)
->>>>>>> 84b6b2df
         {
             const float distance = (20 - 1) * 16;
             if (lodRenderers.Length > 0)
@@ -132,25 +112,15 @@
 
                 // Encapsulate the bounds of the remaining renderers
                 for (int i = 1; i < lodRenderers.Length; i++) { mergedBounds.Encapsulate(lodRenderers[i].bounds); }
-<<<<<<< HEAD
                 //Change to Mathf and Clamp
-                CullRelativeHeight = Math.Min(0.999f, Math.Max(0.02f, CalculateScreenRelativeTransitionHeight(defaultFOV, distance, mergedBounds)));
-=======
-
                 CullRelativeHeight = Math.Min(0.999f, Math.Max(0.02f, CalculateScreenRelativeTransitionHeight(defaultFOV, defaultLodBias, distance, mergedBounds)));
->>>>>>> 84b6b2df
             }
         }
 
         public float CalculateScreenRelativeTransitionHeight(float defaultFOV, float defaultLodBias, float distance, Bounds rendererBounds)
         {
-<<<<<<< HEAD
             //Recalculate distance for every LOD in a menu transition
-            //float lodBias = QualitySettings.lodBias;
-            float objectSize = Mathf.Max(Mathf.Max(rendererBounds.extents.x, rendererBounds.extents.y), rendererBounds.extents.z) * QualitySettings.lodBias;
-=======
             float objectSize = Mathf.Max(Mathf.Max(rendererBounds.extents.x, rendererBounds.extents.y), rendererBounds.extents.z) * defaultLodBias;
->>>>>>> 84b6b2df
             float halfFov = (defaultFOV / 2.0f) * Mathf.Deg2Rad;
             float ScreenRelativeTransitionHeight = objectSize / ((distance + objectSize) * Mathf.Tan(halfFov));
             return ScreenRelativeTransitionHeight;
@@ -162,36 +132,11 @@
                    SceneLODInfoUtils.IsLODLoaded(FailedLODs, lodForAcquisition) ||
                    CurrentLODLevelPromise == lodForAcquisition;
         }
-<<<<<<< HEAD
         
 
         
  
         
 
-=======
-
-        private void SetLODLoaded(int lodLevel)
-        {
-            LoadedLODs |= (byte)(1 << lodLevel);
-        }
-
-        private bool IsLODLoaded(int lodLevel)
-        {
-            return (LoadedLODs & (1 << lodLevel)) != 0;
-        }
-
-        private int CountLoadedLODs()
-        {
-            int count = 0;
-            byte temp = LoadedLODs;
-            while (temp != 0)
-            {
-                count += temp & 1;
-                temp >>= 1;
-            }
-            return count;
-        }
->>>>>>> 84b6b2df
     }
 }