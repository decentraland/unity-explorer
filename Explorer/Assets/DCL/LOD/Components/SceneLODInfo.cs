--- conflicted
+++ resolved
@@ -119,33 +119,20 @@
 
                 // Encapsulate the bounds of the remaining renderers
                 for (int i = 1; i < lodRenderers.Length; i++) { mergedBounds.Encapsulate(lodRenderers[i].bounds); }
-
-<<<<<<< HEAD
                 //Change to Mathf and Clamp
-                CullRelativeHeight = Math.Min(0.999f, Math.Max(0.02f, CalculateScreenRelativeTransitionHeight(distance, mergedBounds)));
-=======
                 CullRelativeHeight = Math.Min(0.999f, Math.Max(0.02f, CalculateScreenRelativeTransitionHeight(defaultFOV, distance, mergedBounds)));
->>>>>>> 1b1524ce
             }
         }
 
         public float CalculateScreenRelativeTransitionHeight(float defaultFOV, float distance, Bounds rendererBounds)
         {
-<<<<<<< HEAD
             //Discuss with Geoff if we should delete it
             //Recalculate distance for every LOD in a menu transition
-            float lodBias = QualitySettings.lodBias;
+            //float lodBias = QualitySettings.lodBias;
 
-            float objectSize = Mathf.Max(Mathf.Max(rendererBounds.extents.x, rendererBounds.extents.y), rendererBounds.extents.z)
-                               * lodBias;
-            float defaultFOV = 60.0f;
-            float fov = (Camera.main ? Camera.main.fieldOfView : defaultFOV) * Mathf.Deg2Rad;
-            float halfFov = fov / 2.0f;
-=======
             float lodBias = 1;
             float objectSize = Mathf.Max(Mathf.Max(rendererBounds.extents.x, rendererBounds.extents.y), rendererBounds.extents.z) * lodBias;
             float halfFov = (defaultFOV / 2.0f) * Mathf.Deg2Rad;
->>>>>>> 1b1524ce
             float ScreenRelativeTransitionHeight = objectSize / (distance * Mathf.Tan(halfFov));
             return ScreenRelativeTransitionHeight;
         }
