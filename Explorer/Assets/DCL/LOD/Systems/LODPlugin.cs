--- conflicted
+++ resolved
@@ -44,11 +44,6 @@
         {
             lodAssetsPool = new LODAssetsPool();
             cacheCleaner.Register(lodAssetsPool);
-<<<<<<< HEAD
-            //TODO (JUANI) : See if we can get it directly from Camera.main. ATM, Camera.main is null
-            defaultFOV = Camera.main ? Camera.main.fieldOfView : 60.0f;
-=======
->>>>>>> 84b6b2df
 
             this.realmData = realmData;
             this.memoryBudget = memoryBudget;
