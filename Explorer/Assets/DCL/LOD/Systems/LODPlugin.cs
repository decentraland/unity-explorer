using System;
using System.Threading;
using Arch.SystemGroups;
using Cysharp.Threading.Tasks;
using DCL.AvatarRendering.AvatarShape.Rendering.TextureArray;
using DCL.DebugUtilities;
using DCL.LOD;
using DCL.LOD.Systems;
using DCL.Multiplayer.Connections.DecentralandUrls;
using DCL.Optimization.PerformanceBudgeting;
using DCL.Optimization.Pools;
using DCL.ResourcesUnloading;
using ECS;
using ECS.Prioritization;
using ECS.SceneLifeCycle;
using ECS.SceneLifeCycle.Reporting;
using ECS.SceneLifeCycle.Systems;
using UnityEngine;
using static DCL.AvatarRendering.AvatarShape.Rendering.TextureArray.TextureArrayConstants;

namespace DCL.PluginSystem.Global
{
    public class LODPlugin : IDCLGlobalPlugin
    {
        private readonly IScenesCache scenesCache;
        private readonly IRealmData realmData;
        private readonly IDecentralandUrlsSource decentralandUrlsSource;
        private readonly IPerformanceBudget frameCapBudget;
        private readonly IPerformanceBudget memoryBudget;
        private readonly IDebugContainerBuilder debugBuilder;
        private readonly ISceneReadinessReportQueue sceneReadinessReportQueue;
        private readonly IRealmPartitionSettings partitionSettings;
        private readonly VisualSceneStateResolver visualSceneStateResolver;
        private readonly TextureArrayContainerFactory textureArrayContainerFactory;

        private IExtendedObjectPool<Material> lodMaterialPool;
        private readonly ILODSettingsAsset lodSettingsAsset;
        private readonly SceneAssetLock sceneAssetLock;
        private TextureArrayContainer lodTextureArrayContainer;
        private readonly CacheCleaner cacheCleaner;


        private readonly ILODCache lodCache;
        private readonly IComponentPool<LODGroup> lodGroupPool;

<<<<<<< HEAD
        private readonly bool lodEnabled;
        private readonly int lodLevels;
        private readonly Transform lodCacheParent;

        public LODPlugin(RealmData realmData, IPerformanceBudget memoryBudget,
            IPerformanceBudget frameCapBudget, IScenesCache scenesCache, IDebugContainerBuilder debugBuilder,
            ISceneReadinessReportQueue sceneReadinessReportQueue, VisualSceneStateResolver visualSceneStateResolver, TextureArrayContainerFactory textureArrayContainerFactory,
            ILODSettingsAsset lodSettingsAsset, SceneAssetLock sceneAssetLock, IRealmPartitionSettings partitionSettings,
            ILODCache lodCache, IComponentPool<LODGroup> lodGroupPool, Transform lodCacheParent, bool lodEnabled, int lodLevels)
=======
        public LODPlugin(
            CacheCleaner cacheCleaner,
            RealmData realmData,
            IDecentralandUrlsSource decentralandUrlsSource,
            IPerformanceBudget memoryBudget,
            IPerformanceBudget frameCapBudget,
            IScenesCache scenesCache,
            IDebugContainerBuilder debugBuilder,
            ISceneReadinessReportQueue sceneReadinessReportQueue,
            VisualSceneStateResolver visualSceneStateResolver,
            TextureArrayContainerFactory textureArrayContainerFactory,
            ILODSettingsAsset lodSettingsAsset,
            SceneAssetLock sceneAssetLock,
            bool lodEnabled
        )
>>>>>>> c944d879
        {
            this.realmData = realmData;
            this.decentralandUrlsSource = decentralandUrlsSource;
            this.memoryBudget = memoryBudget;
            this.frameCapBudget = frameCapBudget;
            this.scenesCache = scenesCache;
            this.debugBuilder = debugBuilder;
            this.sceneReadinessReportQueue = sceneReadinessReportQueue;
            this.visualSceneStateResolver = visualSceneStateResolver;
            this.textureArrayContainerFactory = textureArrayContainerFactory;
            this.lodSettingsAsset = lodSettingsAsset;
            this.sceneAssetLock = sceneAssetLock;
            this.lodEnabled = lodEnabled;
            this.partitionSettings = partitionSettings;
            this.lodCache = lodCache;
            this.lodGroupPool = lodGroupPool;
            this.lodCacheParent = lodCacheParent;
            this.lodLevels = lodLevels;
        }

        public UniTask Initialize(IPluginSettingsContainer container, CancellationToken ct)
        {
            return UniTask.CompletedTask;
        }

        public void InjectToWorld(ref ArchSystemsWorldBuilder<Arch.Core.World> builder, in GlobalPluginArguments arguments)
        {
            lodTextureArrayContainer = textureArrayContainerFactory.CreateSceneLOD(SCENE_TEX_ARRAY_SHADER, lodSettingsAsset.DefaultTextureArrayResolutionDescriptors,
                TextureFormat.BC7, lodSettingsAsset.ArraySizeForMissingResolutions, lodSettingsAsset.CapacityForMissingResolutions);


            
            ResolveVisualSceneStateSystem.InjectToWorld(ref builder, lodSettingsAsset, visualSceneStateResolver, realmData);
            UpdateVisualSceneStateSystem.InjectToWorld(ref builder, realmData, scenesCache, lodCache, lodSettingsAsset, visualSceneStateResolver, sceneAssetLock);
            
            if (lodEnabled)
            {
<<<<<<< HEAD
                CalculateLODBiasSystem.InjectToWorld(ref builder);
                InitializeSceneLODInfoSystem.InjectToWorld(ref builder, lodCache, lodLevels, lodGroupPool, lodCacheParent);
                UpdateSceneLODInfoSystem.InjectToWorld(ref builder, lodSettingsAsset, scenesCache, sceneReadinessReportQueue);
                InstantiateSceneLODInfoSystem.InjectToWorld(ref builder, frameCapBudget, memoryBudget, scenesCache, sceneReadinessReportQueue, lodTextureArrayContainer, partitionSettings);
                LODDebugToolsSystem.InjectToWorld(ref builder, debugBuilder, lodSettingsAsset, lodLevels);
            }
            else
            {
                UpdateSceneLODInfoMockSystem.InjectToWorld(ref builder, sceneReadinessReportQueue, scenesCache);
            }
=======
                UpdateSceneLODInfoSystem.InjectToWorld(ref builder, lodAssetsPool, lodSettingsAsset, scenesCache, sceneReadinessReportQueue, decentralandUrlsSource);
                UnloadSceneLODSystem.InjectToWorld(ref builder, scenesCache);
                InstantiateSceneLODInfoSystem.InjectToWorld(ref builder, frameCapBudget, memoryBudget, lodAssetsPool, scenesCache, sceneReadinessReportQueue, lodTextureArrayContainer, lodContainer.transform);
                LODDebugToolsSystem.InjectToWorld(ref builder, debugBuilder, lodSettingsAsset, lodDebugContainer.transform);
            }
            else { UpdateSceneLODInfoMockSystem.InjectToWorld(ref builder, sceneReadinessReportQueue, scenesCache); }
>>>>>>> c944d879
        }
        

        public void Dispose()
        {
            lodCache.Unload(frameCapBudget, 3);
            lodGroupPool?.Dispose();
        }
    }
}<|MERGE_RESOLUTION|>--- conflicted
+++ resolved
@@ -43,7 +43,6 @@
         private readonly ILODCache lodCache;
         private readonly IComponentPool<LODGroup> lodGroupPool;
 
-<<<<<<< HEAD
         private readonly bool lodEnabled;
         private readonly int lodLevels;
         private readonly Transform lodCacheParent;
@@ -52,24 +51,7 @@
             IPerformanceBudget frameCapBudget, IScenesCache scenesCache, IDebugContainerBuilder debugBuilder,
             ISceneReadinessReportQueue sceneReadinessReportQueue, VisualSceneStateResolver visualSceneStateResolver, TextureArrayContainerFactory textureArrayContainerFactory,
             ILODSettingsAsset lodSettingsAsset, SceneAssetLock sceneAssetLock, IRealmPartitionSettings partitionSettings,
-            ILODCache lodCache, IComponentPool<LODGroup> lodGroupPool, Transform lodCacheParent, bool lodEnabled, int lodLevels)
-=======
-        public LODPlugin(
-            CacheCleaner cacheCleaner,
-            RealmData realmData,
-            IDecentralandUrlsSource decentralandUrlsSource,
-            IPerformanceBudget memoryBudget,
-            IPerformanceBudget frameCapBudget,
-            IScenesCache scenesCache,
-            IDebugContainerBuilder debugBuilder,
-            ISceneReadinessReportQueue sceneReadinessReportQueue,
-            VisualSceneStateResolver visualSceneStateResolver,
-            TextureArrayContainerFactory textureArrayContainerFactory,
-            ILODSettingsAsset lodSettingsAsset,
-            SceneAssetLock sceneAssetLock,
-            bool lodEnabled
-        )
->>>>>>> c944d879
+            ILODCache lodCache, IComponentPool<LODGroup> lodGroupPool, IDecentralandUrlsSource decentralandUrlsSource,Transform lodCacheParent, bool lodEnabled, int lodLevels)
         {
             this.realmData = realmData;
             this.decentralandUrlsSource = decentralandUrlsSource;
@@ -107,10 +89,9 @@
             
             if (lodEnabled)
             {
-<<<<<<< HEAD
                 CalculateLODBiasSystem.InjectToWorld(ref builder);
                 InitializeSceneLODInfoSystem.InjectToWorld(ref builder, lodCache, lodLevels, lodGroupPool, lodCacheParent);
-                UpdateSceneLODInfoSystem.InjectToWorld(ref builder, lodSettingsAsset, scenesCache, sceneReadinessReportQueue);
+                UpdateSceneLODInfoSystem.InjectToWorld(ref builder, lodSettingsAsset, scenesCache, sceneReadinessReportQueue, decentralandUrlsSource);
                 InstantiateSceneLODInfoSystem.InjectToWorld(ref builder, frameCapBudget, memoryBudget, scenesCache, sceneReadinessReportQueue, lodTextureArrayContainer, partitionSettings);
                 LODDebugToolsSystem.InjectToWorld(ref builder, debugBuilder, lodSettingsAsset, lodLevels);
             }
@@ -118,14 +99,6 @@
             {
                 UpdateSceneLODInfoMockSystem.InjectToWorld(ref builder, sceneReadinessReportQueue, scenesCache);
             }
-=======
-                UpdateSceneLODInfoSystem.InjectToWorld(ref builder, lodAssetsPool, lodSettingsAsset, scenesCache, sceneReadinessReportQueue, decentralandUrlsSource);
-                UnloadSceneLODSystem.InjectToWorld(ref builder, scenesCache);
-                InstantiateSceneLODInfoSystem.InjectToWorld(ref builder, frameCapBudget, memoryBudget, lodAssetsPool, scenesCache, sceneReadinessReportQueue, lodTextureArrayContainer, lodContainer.transform);
-                LODDebugToolsSystem.InjectToWorld(ref builder, debugBuilder, lodSettingsAsset, lodDebugContainer.transform);
-            }
-            else { UpdateSceneLODInfoMockSystem.InjectToWorld(ref builder, sceneReadinessReportQueue, scenesCache); }
->>>>>>> c944d879
         }
         
 
