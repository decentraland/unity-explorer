﻿using Arch.Core;
using Arch.System;
using Arch.SystemGroups;
using AssetManagement;
using DCL.Diagnostics;
using DCL.LOD.Components;
<<<<<<< HEAD
using DCL.Optimization.Pools;
=======
using DCL.Multiplayer.Connections.DecentralandUrls;
using DCL.Optimization.PerformanceBudgeting;
>>>>>>> c944d879
using ECS.Abstract;
using ECS.LifeCycle.Components;
using ECS.Prioritization.Components;
using ECS.SceneLifeCycle;
using ECS.SceneLifeCycle.Reporting;
using ECS.SceneLifeCycle.SceneDefinition;
using ECS.StreamableLoading.AssetBundles;
<<<<<<< HEAD
=======
using ECS.StreamableLoading.Common.Components;
using SceneRunner.Scene;
using System.Collections.Generic;
>>>>>>> c944d879
using UnityEngine;
using Utility;
using Promise = ECS.StreamableLoading.Common.AssetPromise<ECS.StreamableLoading.AssetBundles.AssetBundleData,
    ECS.StreamableLoading.AssetBundles.GetAssetBundleIntention>;

namespace DCL.LOD.Systems
{
    [UpdateInGroup(typeof(RealmGroup))]
    [LogCategory(ReportCategory.LOD)]
    public partial class UpdateSceneLODInfoSystem : BaseUnityLoopSystem
    {
        private readonly ILODSettingsAsset lodSettingsAsset;
        private readonly IScenesCache scenesCache;
        private readonly ISceneReadinessReportQueue sceneReadinessReportQueue;
<<<<<<< HEAD

        public UpdateSceneLODInfoSystem(World world, ILODSettingsAsset lodSettingsAsset,
            IScenesCache scenesCache, ISceneReadinessReportQueue sceneReadinessReportQueue) : base(world)
=======
        private readonly IDecentralandUrlsSource decentralandUrlsSource;
        private IReadOnlyList<SceneAssetBundleManifest>? manifestCache;

        private IReadOnlyList<SceneAssetBundleManifest> LODManifests => manifestCache ??= LODUtils.LODManifests(decentralandUrlsSource);

        public UpdateSceneLODInfoSystem(
            World world,
            ILODAssetsPool lodCache,
            ILODSettingsAsset lodSettingsAsset,
            IScenesCache scenesCache,
            ISceneReadinessReportQueue sceneReadinessReportQueue,
            IDecentralandUrlsSource decentralandUrlsSource
        ) : base(world)
>>>>>>> c944d879
        {
            this.lodSettingsAsset = lodSettingsAsset;
            this.scenesCache = scenesCache;
            this.sceneReadinessReportQueue = sceneReadinessReportQueue;
            this.decentralandUrlsSource = decentralandUrlsSource;
        }

        protected override void Update(float t)
        {
            UpdateLODLevelQuery(World);
        }

        [Query]
        [None(typeof(DeleteEntityIntention))]
        private void UpdateLODLevel(ref SceneLODInfo sceneLODInfo, ref PartitionComponent partitionComponent, SceneDefinitionComponent sceneDefinitionComponent)
        {
            if (!partitionComponent.IsBehind) // Only want to load scene in our direction of travel
            {
                // LOD distances are currently using the old system so will only load in the LOD when the gameobject
                // is in the correct bucket. Once the lods are in it will change LODs based on screenspace size in relation
                // to height and dither the transition.
                byte lodForAcquisition = GetLODLevelForPartition(ref partitionComponent, ref sceneLODInfo, sceneDefinitionComponent);
                if (!sceneLODInfo.HasLOD(lodForAcquisition))
                    StartLODPromise(ref sceneLODInfo, ref partitionComponent, sceneDefinitionComponent, lodForAcquisition);
            }
        }

<<<<<<< HEAD
        private void StartLODPromise(ref SceneLODInfo sceneLODInfo, ref PartitionComponent partitionComponent, SceneDefinitionComponent sceneDefinitionComponent, byte level)
        {
            sceneLODInfo.CurrentLODPromise.ForgetLoading(World);

            string platformLODKey = $"{sceneDefinitionComponent.Definition.id.ToLower()}_{level.ToString()}{PlatformUtils.GetPlatform()}";
            var manifest = LODUtils.LOD_MANIFESTS[level];

            var assetBundleIntention = GetAssetBundleIntention.FromHash(typeof(GameObject),
                platformLODKey,
                permittedSources: AssetSource.ALL,
                customEmbeddedSubDirectory: LODUtils.LOD_EMBEDDED_SUBDIRECTORIES,
                manifest: manifest);

            sceneLODInfo.CurrentLODPromise = Promise.Create(World, assetBundleIntention, partitionComponent);
            sceneLODInfo.SetCurrentLODPromise(sceneLODInfo.CurrentLODPromise, level);
=======
        private void CheckSceneReadinessAndClean(ref SceneLODInfo sceneLODInfo, SceneDefinitionComponent sceneDefinitionComponent)
        {
            if (IsLOD0(ref sceneLODInfo))
            {
                scenesCache.AddNonRealScene(sceneDefinitionComponent.Parcels);
                LODUtils.CheckSceneReadiness(sceneReadinessReportQueue, sceneDefinitionComponent);
            }

            sceneLODInfo.IsDirty = false;
>>>>>>> c944d879
        }

        private byte GetLODLevelForPartition(ref PartitionComponent partitionComponent, ref SceneLODInfo sceneLODInfo, SceneDefinitionComponent sceneDefinitionComponent)
        {
            //If we are in an SDK6 scene, this value will be kept.
            //Therefore, lod0 will be shown
            byte sceneLODCandidate = 0;

            for (byte i = 0; i < lodSettingsAsset.LodPartitionBucketThresholds.Length; i++)
            {
                if (partitionComponent.Bucket >= lodSettingsAsset.LodPartitionBucketThresholds[i])
                    sceneLODCandidate = (byte)(i + 1);
            }

            //LOD0 load distance may be very far away from its show distance depending on the object size. 
            //So, we force it if it has not been loaded and we passed the show distance threshold
            if (sceneLODInfo.metadata.LODChangeRelativeDistance >= partitionComponent.Bucket * ParcelMathHelper.PARCEL_SIZE
                && sceneLODCandidate == 1 && !sceneLODInfo.HasLOD(0))
                sceneLODCandidate = 0;

<<<<<<< HEAD
            return sceneLODCandidate;
        }
=======
            if (newLODKey.Equals(sceneLODInfo.CurrentVisibleLOD))
            {
                sceneLODInfo.ResetToCurrentVisibleLOD();
                sceneLODInfo.IsDirty = false;
                return;
            }

            if (lodCache.TryGet(newLODKey, out var cachedAsset))
            {
                //If its cached, no need to make a new promise
                sceneLODInfo.SetCurrentLOD(cachedAsset);
                CheckSceneReadinessAndClean(ref sceneLODInfo, sceneDefinitionComponent);
                return;
            }

            string platformLODKey = newLODKey + PlatformUtils.GetPlatform();
            var manifest = LODManifests[newLODKey.Level];

            var assetBundleIntention = GetAssetBundleIntention.FromHash(typeof(GameObject),
                platformLODKey,
                permittedSources: AssetSource.ALL,
                customEmbeddedSubDirectory: LODUtils.LOD_EMBEDDED_SUBDIRECTORIES,
                manifest: manifest);

            sceneLODInfo.CurrentLODPromise =
                Promise.Create(World, assetBundleIntention, partitionComponent);

            sceneLODInfo.IsDirty = true;
        }

        private static bool IsLOD0(ref SceneLODInfo sceneLODInfo) =>
            sceneLODInfo.CurrentLOD.LodKey.Level == 0;
>>>>>>> c944d879
    }
}<|MERGE_RESOLUTION|>--- conflicted
+++ resolved
@@ -4,12 +4,7 @@
 using AssetManagement;
 using DCL.Diagnostics;
 using DCL.LOD.Components;
-<<<<<<< HEAD
-using DCL.Optimization.Pools;
-=======
 using DCL.Multiplayer.Connections.DecentralandUrls;
-using DCL.Optimization.PerformanceBudgeting;
->>>>>>> c944d879
 using ECS.Abstract;
 using ECS.LifeCycle.Components;
 using ECS.Prioritization.Components;
@@ -17,12 +12,8 @@
 using ECS.SceneLifeCycle.Reporting;
 using ECS.SceneLifeCycle.SceneDefinition;
 using ECS.StreamableLoading.AssetBundles;
-<<<<<<< HEAD
-=======
-using ECS.StreamableLoading.Common.Components;
 using SceneRunner.Scene;
 using System.Collections.Generic;
->>>>>>> c944d879
 using UnityEngine;
 using Utility;
 using Promise = ECS.StreamableLoading.Common.AssetPromise<ECS.StreamableLoading.AssetBundles.AssetBundleData,
@@ -37,25 +28,11 @@
         private readonly ILODSettingsAsset lodSettingsAsset;
         private readonly IScenesCache scenesCache;
         private readonly ISceneReadinessReportQueue sceneReadinessReportQueue;
-<<<<<<< HEAD
-
-        public UpdateSceneLODInfoSystem(World world, ILODSettingsAsset lodSettingsAsset,
-            IScenesCache scenesCache, ISceneReadinessReportQueue sceneReadinessReportQueue) : base(world)
-=======
         private readonly IDecentralandUrlsSource decentralandUrlsSource;
         private IReadOnlyList<SceneAssetBundleManifest>? manifestCache;
 
-        private IReadOnlyList<SceneAssetBundleManifest> LODManifests => manifestCache ??= LODUtils.LODManifests(decentralandUrlsSource);
-
-        public UpdateSceneLODInfoSystem(
-            World world,
-            ILODAssetsPool lodCache,
-            ILODSettingsAsset lodSettingsAsset,
-            IScenesCache scenesCache,
-            ISceneReadinessReportQueue sceneReadinessReportQueue,
-            IDecentralandUrlsSource decentralandUrlsSource
-        ) : base(world)
->>>>>>> c944d879
+        public UpdateSceneLODInfoSystem(World world, ILODSettingsAsset lodSettingsAsset,
+            IScenesCache scenesCache, ISceneReadinessReportQueue sceneReadinessReportQueue, IDecentralandUrlsSource decentralandUrlsSource) : base(world)
         {
             this.lodSettingsAsset = lodSettingsAsset;
             this.scenesCache = scenesCache;
@@ -83,13 +60,12 @@
             }
         }
 
-<<<<<<< HEAD
         private void StartLODPromise(ref SceneLODInfo sceneLODInfo, ref PartitionComponent partitionComponent, SceneDefinitionComponent sceneDefinitionComponent, byte level)
         {
             sceneLODInfo.CurrentLODPromise.ForgetLoading(World);
 
             string platformLODKey = $"{sceneDefinitionComponent.Definition.id.ToLower()}_{level.ToString()}{PlatformUtils.GetPlatform()}";
-            var manifest = LODUtils.LOD_MANIFESTS[level];
+            var manifest = LODUtils.LODManifests(decentralandUrlsSource)[level];
 
             var assetBundleIntention = GetAssetBundleIntention.FromHash(typeof(GameObject),
                 platformLODKey,
@@ -99,17 +75,6 @@
 
             sceneLODInfo.CurrentLODPromise = Promise.Create(World, assetBundleIntention, partitionComponent);
             sceneLODInfo.SetCurrentLODPromise(sceneLODInfo.CurrentLODPromise, level);
-=======
-        private void CheckSceneReadinessAndClean(ref SceneLODInfo sceneLODInfo, SceneDefinitionComponent sceneDefinitionComponent)
-        {
-            if (IsLOD0(ref sceneLODInfo))
-            {
-                scenesCache.AddNonRealScene(sceneDefinitionComponent.Parcels);
-                LODUtils.CheckSceneReadiness(sceneReadinessReportQueue, sceneDefinitionComponent);
-            }
-
-            sceneLODInfo.IsDirty = false;
->>>>>>> c944d879
         }
 
         private byte GetLODLevelForPartition(ref PartitionComponent partitionComponent, ref SceneLODInfo sceneLODInfo, SceneDefinitionComponent sceneDefinitionComponent)
@@ -130,42 +95,7 @@
                 && sceneLODCandidate == 1 && !sceneLODInfo.HasLOD(0))
                 sceneLODCandidate = 0;
 
-<<<<<<< HEAD
             return sceneLODCandidate;
         }
-=======
-            if (newLODKey.Equals(sceneLODInfo.CurrentVisibleLOD))
-            {
-                sceneLODInfo.ResetToCurrentVisibleLOD();
-                sceneLODInfo.IsDirty = false;
-                return;
-            }
-
-            if (lodCache.TryGet(newLODKey, out var cachedAsset))
-            {
-                //If its cached, no need to make a new promise
-                sceneLODInfo.SetCurrentLOD(cachedAsset);
-                CheckSceneReadinessAndClean(ref sceneLODInfo, sceneDefinitionComponent);
-                return;
-            }
-
-            string platformLODKey = newLODKey + PlatformUtils.GetPlatform();
-            var manifest = LODManifests[newLODKey.Level];
-
-            var assetBundleIntention = GetAssetBundleIntention.FromHash(typeof(GameObject),
-                platformLODKey,
-                permittedSources: AssetSource.ALL,
-                customEmbeddedSubDirectory: LODUtils.LOD_EMBEDDED_SUBDIRECTORIES,
-                manifest: manifest);
-
-            sceneLODInfo.CurrentLODPromise =
-                Promise.Create(World, assetBundleIntention, partitionComponent);
-
-            sceneLODInfo.IsDirty = true;
-        }
-
-        private static bool IsLOD0(ref SceneLODInfo sceneLODInfo) =>
-            sceneLODInfo.CurrentLOD.LodKey.Level == 0;
->>>>>>> c944d879
     }
 }