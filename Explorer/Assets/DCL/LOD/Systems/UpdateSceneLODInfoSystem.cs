﻿using Arch.Core;
using Arch.System;
using Arch.SystemGroups;
using AssetManagement;
using DCL.Diagnostics;
using DCL.LOD.Components;
using DCL.Multiplayer.Connections.DecentralandUrls;
<<<<<<< HEAD
using DCL.Optimization.PerformanceBudgeting;
using DCL.PluginSystem.Global;
=======
>>>>>>> 1a4f9fa5
using ECS.Abstract;
using ECS.LifeCycle.Components;
using ECS.Prioritization.Components;
using ECS.SceneLifeCycle;
using ECS.SceneLifeCycle.Reporting;
using ECS.SceneLifeCycle.SceneDefinition;
using ECS.StreamableLoading.AssetBundles;
using SceneRunner.Scene;
using System.Collections.Generic;
using UnityEngine;
using Utility;
using Promise = ECS.StreamableLoading.Common.AssetPromise<ECS.StreamableLoading.AssetBundles.AssetBundleData,
    ECS.StreamableLoading.AssetBundles.GetAssetBundleIntention>;

namespace DCL.LOD.Systems
{
    [UpdateInGroup(typeof(RealmGroup))]
    [LogCategory(ReportCategory.LOD)]
    public partial class UpdateSceneLODInfoSystem : BaseUnityLoopSystem
    {
        private readonly ILODSettingsAsset lodSettingsAsset;
        private readonly IScenesCache scenesCache;
        private readonly ISceneReadinessReportQueue sceneReadinessReportQueue;
        private readonly IDecentralandUrlsSource decentralandUrlsSource;
        private IReadOnlyList<SceneAssetBundleManifest>? manifestCache;
<<<<<<< HEAD
        private IReadOnlyList<SceneAssetBundleManifest> LODManifests => manifestCache ??= LODUtils.LODManifests(decentralandUrlsSource);

        public UpdateSceneLODInfoSystem(
            World world,
            ILODAssetsPool lodCache,
            ILODSettingsAsset lodSettingsAsset,
            IScenesCache scenesCache,
            ISceneReadinessReportQueue sceneReadinessReportQueue,
            IDecentralandUrlsSource decentralandUrlsSource
        ) : base(world)
=======

        public UpdateSceneLODInfoSystem(World world, ILODSettingsAsset lodSettingsAsset,
            IScenesCache scenesCache, ISceneReadinessReportQueue sceneReadinessReportQueue, IDecentralandUrlsSource decentralandUrlsSource) : base(world)
>>>>>>> 1a4f9fa5
        {
            this.lodSettingsAsset = lodSettingsAsset;
            this.scenesCache = scenesCache;
            this.sceneReadinessReportQueue = sceneReadinessReportQueue;
            this.decentralandUrlsSource = decentralandUrlsSource;
        }

        protected override void Update(float t)
        {
            UpdateLODLevelQuery(World);
        }

        [Query]
        [None(typeof(DeleteEntityIntention), typeof(PortableExperienceComponent))]
        private void UpdateLODLevel(ref SceneLODInfo sceneLODInfo, ref PartitionComponent partitionComponent, SceneDefinitionComponent sceneDefinitionComponent)
        {
            if (!partitionComponent.IsBehind) // Only want to load scene in our direction of travel
            {
                // LOD distances are currently using the old system so will only load in the LOD when the gameobject
                // is in the correct bucket. Once the lods are in it will change LODs based on screenspace size in relation
                // to height and dither the transition.
                byte lodForAcquisition = GetLODLevelForPartition(ref partitionComponent, ref sceneLODInfo, sceneDefinitionComponent);
                if (!sceneLODInfo.HasLOD(lodForAcquisition))
                    StartLODPromise(ref sceneLODInfo, ref partitionComponent, sceneDefinitionComponent, lodForAcquisition);
            }
        }

        private void StartLODPromise(ref SceneLODInfo sceneLODInfo, ref PartitionComponent partitionComponent, SceneDefinitionComponent sceneDefinitionComponent, byte level)
        {
            sceneLODInfo.CurrentLODPromise.ForgetLoading(World);

            string platformLODKey = $"{sceneDefinitionComponent.Definition.id.ToLower()}_{level.ToString()}{PlatformUtils.GetPlatform()}";
            var manifest = LODUtils.LODManifests(decentralandUrlsSource)[level];

            var assetBundleIntention = GetAssetBundleIntention.FromHash(typeof(GameObject),
                platformLODKey,
                permittedSources: AssetSource.ALL,
                customEmbeddedSubDirectory: LODUtils.LOD_EMBEDDED_SUBDIRECTORIES,
                manifest: manifest);

            sceneLODInfo.CurrentLODPromise = Promise.Create(World, assetBundleIntention, partitionComponent);
            sceneLODInfo.CurrentLODLevelPromise = level;
        }

        private byte GetLODLevelForPartition(ref PartitionComponent partitionComponent, ref SceneLODInfo sceneLODInfo, SceneDefinitionComponent sceneDefinitionComponent)
        {
            //If we are in an SDK6 scene, this value will be kept.
            //Therefore, lod0 will be shown
            byte sceneLODCandidate = 0;

            for (byte i = 0; i < lodSettingsAsset.LodPartitionBucketThresholds.Length; i++)
            {
                if (partitionComponent.Bucket >= lodSettingsAsset.LodPartitionBucketThresholds[i])
                    sceneLODCandidate = (byte)(i + 1);
            }

<<<<<<< HEAD
            if (sceneLODCandidate != sceneLODInfo.CurrentLODLevel)
                UpdateLODLevel(ref partitionComponent, ref sceneLODInfo, sceneLODCandidate, sceneDefinitionComponent);
        }

        private void UpdateLODLevel(ref PartitionComponent partitionComponent, ref SceneLODInfo sceneLODInfo,
            byte sceneLODCandidate, SceneDefinitionComponent sceneDefinitionComponent)
        {
            sceneLODInfo.CurrentLODPromise.ForgetLoading(World);
            sceneLODInfo.CurrentLODLevel = sceneLODCandidate;
            var newLODKey = new LODKey(sceneDefinitionComponent.Definition.id, sceneLODInfo.CurrentLODLevel);

            //If the current LOD is the candidate, no need to make a new promise or set anything new
            if (newLODKey.Equals(sceneLODInfo.CurrentLOD))
            {
                sceneLODInfo.IsDirty = false;
                return;
            }

            if (newLODKey.Equals(sceneLODInfo.CurrentVisibleLOD))
            {
                sceneLODInfo.ResetToCurrentVisibleLOD();
                sceneLODInfo.IsDirty = false;
                return;
            }

            if (lodCache.TryGet(newLODKey, out LODAsset? cachedAsset))
            {
                //If its cached, no need to make a new promise
                sceneLODInfo.SetCurrentLOD(cachedAsset);
                CheckSceneReadinessAndClean(ref sceneLODInfo, sceneDefinitionComponent);
                return;
            }

            string platformLODKey = newLODKey + PlatformUtils.GetPlatform();
            var manifest = LODManifests[newLODKey.Level];
=======
            //LOD0 load distance may be very far away from its show distance depending on the object size. 
            //So, we force it if it has not been loaded and we passed the show distance threshold
            if (sceneLODInfo.metadata.LODChangeRelativeDistance >= partitionComponent.Bucket * ParcelMathHelper.PARCEL_SIZE
                && sceneLODCandidate == 1 && !sceneLODInfo.HasLOD(0))
                sceneLODCandidate = 0;
>>>>>>> 1a4f9fa5

            return sceneLODCandidate;
        }
    }
}<|MERGE_RESOLUTION|>--- conflicted
+++ resolved
@@ -5,11 +5,8 @@
 using DCL.Diagnostics;
 using DCL.LOD.Components;
 using DCL.Multiplayer.Connections.DecentralandUrls;
-<<<<<<< HEAD
 using DCL.Optimization.PerformanceBudgeting;
 using DCL.PluginSystem.Global;
-=======
->>>>>>> 1a4f9fa5
 using ECS.Abstract;
 using ECS.LifeCycle.Components;
 using ECS.Prioritization.Components;
@@ -35,22 +32,9 @@
         private readonly ISceneReadinessReportQueue sceneReadinessReportQueue;
         private readonly IDecentralandUrlsSource decentralandUrlsSource;
         private IReadOnlyList<SceneAssetBundleManifest>? manifestCache;
-<<<<<<< HEAD
-        private IReadOnlyList<SceneAssetBundleManifest> LODManifests => manifestCache ??= LODUtils.LODManifests(decentralandUrlsSource);
-
-        public UpdateSceneLODInfoSystem(
-            World world,
-            ILODAssetsPool lodCache,
-            ILODSettingsAsset lodSettingsAsset,
-            IScenesCache scenesCache,
-            ISceneReadinessReportQueue sceneReadinessReportQueue,
-            IDecentralandUrlsSource decentralandUrlsSource
-        ) : base(world)
-=======
 
         public UpdateSceneLODInfoSystem(World world, ILODSettingsAsset lodSettingsAsset,
             IScenesCache scenesCache, ISceneReadinessReportQueue sceneReadinessReportQueue, IDecentralandUrlsSource decentralandUrlsSource) : base(world)
->>>>>>> 1a4f9fa5
         {
             this.lodSettingsAsset = lodSettingsAsset;
             this.scenesCache = scenesCache;
@@ -107,49 +91,11 @@
                     sceneLODCandidate = (byte)(i + 1);
             }
 
-<<<<<<< HEAD
-            if (sceneLODCandidate != sceneLODInfo.CurrentLODLevel)
-                UpdateLODLevel(ref partitionComponent, ref sceneLODInfo, sceneLODCandidate, sceneDefinitionComponent);
-        }
-
-        private void UpdateLODLevel(ref PartitionComponent partitionComponent, ref SceneLODInfo sceneLODInfo,
-            byte sceneLODCandidate, SceneDefinitionComponent sceneDefinitionComponent)
-        {
-            sceneLODInfo.CurrentLODPromise.ForgetLoading(World);
-            sceneLODInfo.CurrentLODLevel = sceneLODCandidate;
-            var newLODKey = new LODKey(sceneDefinitionComponent.Definition.id, sceneLODInfo.CurrentLODLevel);
-
-            //If the current LOD is the candidate, no need to make a new promise or set anything new
-            if (newLODKey.Equals(sceneLODInfo.CurrentLOD))
-            {
-                sceneLODInfo.IsDirty = false;
-                return;
-            }
-
-            if (newLODKey.Equals(sceneLODInfo.CurrentVisibleLOD))
-            {
-                sceneLODInfo.ResetToCurrentVisibleLOD();
-                sceneLODInfo.IsDirty = false;
-                return;
-            }
-
-            if (lodCache.TryGet(newLODKey, out LODAsset? cachedAsset))
-            {
-                //If its cached, no need to make a new promise
-                sceneLODInfo.SetCurrentLOD(cachedAsset);
-                CheckSceneReadinessAndClean(ref sceneLODInfo, sceneDefinitionComponent);
-                return;
-            }
-
-            string platformLODKey = newLODKey + PlatformUtils.GetPlatform();
-            var manifest = LODManifests[newLODKey.Level];
-=======
-            //LOD0 load distance may be very far away from its show distance depending on the object size. 
+            //LOD0 load distance may be very far away from its show distance depending on the object size.
             //So, we force it if it has not been loaded and we passed the show distance threshold
             if (sceneLODInfo.metadata.LODChangeRelativeDistance >= partitionComponent.Bucket * ParcelMathHelper.PARCEL_SIZE
                 && sceneLODCandidate == 1 && !sceneLODInfo.HasLOD(0))
                 sceneLODCandidate = 0;
->>>>>>> 1a4f9fa5
 
             return sceneLODCandidate;
         }
