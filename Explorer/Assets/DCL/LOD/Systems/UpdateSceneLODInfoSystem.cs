--- conflicted
+++ resolved
@@ -18,10 +18,7 @@
 using ECS.StreamableLoading.AssetBundles;
 using ECS.StreamableLoading.Common.Components;
 using SceneRunner.Scene;
-<<<<<<< HEAD
-=======
 using System.Collections.Generic;
->>>>>>> 127bacdd
 using UnityEngine;
 using Utility;
 using Object = UnityEngine.Object;
@@ -38,14 +35,8 @@
         private readonly ILODSettingsAsset lodSettingsAsset;
         private readonly IScenesCache scenesCache;
         private readonly ISceneReadinessReportQueue sceneReadinessReportQueue;
-<<<<<<< HEAD
-
-        public UpdateSceneLODInfoSystem(World world, ILODAssetsPool lodCache, ILODSettingsAsset lodSettingsAsset,
-            IScenesCache scenesCache, ISceneReadinessReportQueue sceneReadinessReportQueue) : base(world)
-=======
         private readonly IDecentralandUrlsSource decentralandUrlsSource;
         private IReadOnlyList<SceneAssetBundleManifest>? manifestCache;
-
         private IReadOnlyList<SceneAssetBundleManifest> LODManifests => manifestCache ??= LODUtils.LODManifests(decentralandUrlsSource);
 
         public UpdateSceneLODInfoSystem(
@@ -56,7 +47,6 @@
             ISceneReadinessReportQueue sceneReadinessReportQueue,
             IDecentralandUrlsSource decentralandUrlsSource
         ) : base(world)
->>>>>>> 127bacdd
         {
             this.lodCache = lodCache;
             this.lodSettingsAsset = lodSettingsAsset;
@@ -68,11 +58,6 @@
         protected override void Update(float t)
         {
             UpdateLODLevelQuery(World);
-<<<<<<< HEAD
-
-            //InstantiateCurrentLODQuery(World);
-=======
->>>>>>> 127bacdd
         }
 
         [Query]
@@ -91,29 +76,6 @@
                 CheckLODLevel(ref partitionComponent, ref sceneLODInfo, sceneDefinitionComponent);
         }
 
-<<<<<<< HEAD
-        /*
-                [Query]
-                [None(typeof(DeleteEntityIntention))]
-                private void InstantiateCurrentLOD(ref SceneLODInfo sceneLODInfo, ref SceneDefinitionComponent sceneDefinitionComponent)
-                {
-                    if (!sceneLODInfo.IsDirty || sceneLODInfo.CurrentLOD == null) return;
-
-                    if (!(frameCapBudget.TrySpendBudget() && memoryBudget.TrySpendBudget())) return;
-
-                    var currentLOD = sceneLODInfo.CurrentLOD;
-
-                    if (currentLOD.State == LODAsset.LOD_STATE.WAITING_INSTANTIATION &&
-                        currentLOD.AsyncInstantiation.IsWaitingForSceneActivation())
-                    {
-                        FinalizeAsyncInstantiation(currentLOD, sceneDefinitionComponent);
-                        sceneLODInfo.UpdateCurrentVisibleLOD();
-                        CheckSceneReadinessAndClean(ref sceneLODInfo, sceneDefinitionComponent);
-                    }
-                }
-        */
-=======
->>>>>>> 127bacdd
         private void CheckSceneReadinessAndClean(ref SceneLODInfo sceneLODInfo, SceneDefinitionComponent sceneDefinitionComponent)
         {
             if (IsLOD0(ref sceneLODInfo))
@@ -171,11 +133,7 @@
             }
 
             string platformLODKey = newLODKey + PlatformUtils.GetPlatform();
-<<<<<<< HEAD
-            SceneAssetBundleManifest manifest = LODUtils.LOD_MANIFESTS[newLODKey.Level];
-=======
             var manifest = LODManifests[newLODKey.Level];
->>>>>>> 127bacdd
 
             var assetBundleIntention = GetAssetBundleIntention.FromHash(typeof(GameObject),
                 platformLODKey,
@@ -189,33 +147,7 @@
             sceneLODInfo.IsDirty = true;
         }
 
-<<<<<<< HEAD
-        /*
-        private void FinalizeAsyncInstantiation(LODAsset currentLOD, SceneDefinitionComponent sceneDefinitionComponent)
-        {
-            currentLOD.AsyncInstantiation.allowSceneActivation = true;
-            currentLOD.AsyncInstantiation.WaitForCompletion();
-            var newRoot = currentLOD.AsyncInstantiation.Result[0];
-            FinalizeInstantiation(currentLOD, sceneDefinitionComponent, newRoot);
-        }
-
-        private void FinalizeInstantiation(LODAsset currentLOD, SceneDefinitionComponent sceneDefinitionComponent, GameObject instantiatedLOD)
-        {
-            var slots = Array.Empty<TextureArraySlot?>();
-            if (!currentLOD.LodKey.Level.Equals(0))
-            {
-                slots = LODUtils.ApplyTextureArrayToLOD(sceneDefinitionComponent.Definition.id,
-                    sceneDefinitionComponent.Definition.metadata.scene.DecodedBase, instantiatedLOD, lodTextureArrayContainer);
-            }
-
-            currentLOD?.FinalizeInstantiation(instantiatedLOD, slots);
-        }
-        */
-
-        private bool IsLOD0(ref SceneLODInfo sceneLODInfo) =>
-=======
         private static bool IsLOD0(ref SceneLODInfo sceneLODInfo) =>
->>>>>>> 127bacdd
             sceneLODInfo.CurrentLOD.LodKey.Level == 0;
     }
 }