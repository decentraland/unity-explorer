﻿using System;
using Arch.Core;
using Arch.System;
using Arch.SystemGroups;
using Arch.SystemGroups.DefaultSystemGroups;
using DCL.AvatarRendering.AvatarShape.Rendering.TextureArray;
using DCL.CharacterCamera;
using DCL.Diagnostics;
using DCL.LOD.Components;
using DCL.Optimization.PerformanceBudgeting;
using ECS.Abstract;
using ECS.LifeCycle.Components;
using ECS.SceneLifeCycle;
using ECS.SceneLifeCycle.Reporting;
using ECS.SceneLifeCycle.SceneDefinition;
using ECS.StreamableLoading.AssetBundles;
using ECS.StreamableLoading.Common.Components;
using UnityEngine;
using Object = UnityEngine.Object;

namespace DCL.LOD.Systems
{
    [UpdateInGroup(typeof(PreRenderingSystemGroup))]
    [LogCategory(ReportCategory.LOD)]
    public partial class InstantiateSceneLODInfoSystem : BaseUnityLoopSystem
    {
        private readonly IPerformanceBudget memoryBudget;
        private readonly IScenesCache scenesCache;
        private readonly ISceneReadinessReportQueue sceneReadinessReportQueue;
        private readonly TextureArrayContainer lodTextureArrayContainer;
        internal IPerformanceBudget frameCapBudget;
        private float defaultFOV;
        private float defaultLodBias;

<<<<<<< HEAD

        public InstantiateSceneLODInfoSystem(World world, IPerformanceBudget frameCapBudget, IPerformanceBudget memoryBudget, IScenesCache scenesCache, ISceneReadinessReportQueue sceneReadinessReportQueue, TextureArrayContainer lodTextureArrayContainer, float defaultFOV) : base(world)
=======
        public InstantiateSceneLODInfoSystem(World world, IPerformanceBudget frameCapBudget, IPerformanceBudget memoryBudget, IScenesCache scenesCache, ISceneReadinessReportQueue sceneReadinessReportQueue, TextureArrayContainer lodTextureArrayContainer) : base(world)
>>>>>>> 84b6b2df
        {
            this.frameCapBudget = frameCapBudget;
            this.memoryBudget = memoryBudget;
            this.scenesCache = scenesCache;
            this.sceneReadinessReportQueue = sceneReadinessReportQueue;
            this.lodTextureArrayContainer = lodTextureArrayContainer;
        }

        public override void Initialize()
        {
            defaultFOV = World.CacheCamera().GetCameraComponent(World).Camera.fieldOfView;
            defaultLodBias = QualitySettings.lodBias;
        }

        protected override void Update(float t)
        {
            ResolveCurrentLODPromiseQuery(World);
        }

        [Query]
        [None(typeof(DeleteEntityIntention))]
        private void ResolveCurrentLODPromise(ref SceneLODInfo sceneLODInfo, ref SceneDefinitionComponent sceneDefinitionComponent)
        {
            if (sceneLODInfo.CurrentLODPromise.IsConsumed) return;

            if (!(frameCapBudget.TrySpendBudget() && memoryBudget.TrySpendBudget())) // Don't process promises if budget is maxxed out
                return;

            if (sceneLODInfo.CurrentLODPromise.TryConsume(World, out StreamableLoadingResult<AssetBundleData> result))
            {
                LODAsset newLod = default;
                if (result.Succeeded)
                {
                    var instantiatedLOD = Object.Instantiate(result.Asset!.GetMainAsset<GameObject>(),
                        sceneDefinitionComponent.SceneGeometry.BaseParcelPosition,
                        Quaternion.identity);
                    newLod = new LODAsset(new LODKey(sceneDefinitionComponent.Definition.id, sceneLODInfo.CurrentLODLevelPromise), result.Asset);
                    FinalizeInstantiation(newLod, sceneDefinitionComponent, instantiatedLOD);
                }
                else
                {
                    ReportHub.LogWarning(GetReportCategory(), $"LOD request for {sceneLODInfo.CurrentLODPromise.LoadingIntention.Hash} failed");
                    //TODO (JUANI): We need to keep track to unload the asset bundle 
                    newLod = new LODAsset(new LODKey(sceneDefinitionComponent.Definition.id, sceneLODInfo.CurrentLODLevelPromise));
                }

                sceneLODInfo.ReEvaluateLODGroup(newLod, defaultFOV, defaultLodBias);
                CheckSceneReadinessAndClean(ref sceneLODInfo, sceneDefinitionComponent);
            }
        }

        private void FinalizeInstantiation(LODAsset currentLOD, SceneDefinitionComponent sceneDefinitionComponent, GameObject instantiatedLOD)
        {
            var slots = Array.Empty<TextureArraySlot?>();
            if (!currentLOD.LodKey.Level.Equals(0))
            {
                slots = LODUtils.ApplyTextureArrayToLOD(sceneDefinitionComponent.Definition.id,
                    sceneDefinitionComponent.Definition.metadata.scene.DecodedBase, instantiatedLOD, lodTextureArrayContainer);
            }

            currentLOD.FinalizeInstantiation(instantiatedLOD, slots);
        }

        private void CheckSceneReadinessAndClean(ref SceneLODInfo sceneLODInfo, SceneDefinitionComponent sceneDefinitionComponent)
        {
            scenesCache.AddNonRealScene(sceneDefinitionComponent.Parcels);
            LODUtils.CheckSceneReadiness(sceneReadinessReportQueue, sceneDefinitionComponent);
        }
    }
}<|MERGE_RESOLUTION|>--- conflicted
+++ resolved
@@ -32,12 +32,9 @@
         private float defaultFOV;
         private float defaultLodBias;
 
-<<<<<<< HEAD
+        public InstantiateSceneLODInfoSystem(World world, IPerformanceBudget frameCapBudget, IPerformanceBudget memoryBudget, IScenesCache scenesCache, ISceneReadinessReportQueue sceneReadinessReportQueue, TextureArrayContainer lodTextureArrayContainer) : base(world)
 
         public InstantiateSceneLODInfoSystem(World world, IPerformanceBudget frameCapBudget, IPerformanceBudget memoryBudget, IScenesCache scenesCache, ISceneReadinessReportQueue sceneReadinessReportQueue, TextureArrayContainer lodTextureArrayContainer, float defaultFOV) : base(world)
-=======
-        public InstantiateSceneLODInfoSystem(World world, IPerformanceBudget frameCapBudget, IPerformanceBudget memoryBudget, IScenesCache scenesCache, ISceneReadinessReportQueue sceneReadinessReportQueue, TextureArrayContainer lodTextureArrayContainer) : base(world)
->>>>>>> 84b6b2df
         {
             this.frameCapBudget = frameCapBudget;
             this.memoryBudget = memoryBudget;
