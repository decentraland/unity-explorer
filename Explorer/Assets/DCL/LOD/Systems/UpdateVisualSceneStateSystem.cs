--- conflicted
+++ resolved
@@ -3,6 +3,7 @@
 using DCL.Diagnostics;
 using DCL.LOD;
 using DCL.LOD.Components;
+using DCL.Optimization.PerformanceBudgeting;
 using ECS.Abstract;
 using ECS.LifeCycle.Components;
 using ECS.Prioritization.Components;
@@ -21,40 +22,27 @@
     [LogCategory(ReportCategory.LOD)]
     public partial class UpdateVisualSceneStateSystem : BaseUnityLoopSystem
     {
-<<<<<<< HEAD
         /// <summary>
         ///     Represents one of the methods in UpdateVisualSceneStateSystem, they should be converted to static ones to avoid closures
         /// </summary>
         private delegate void ContinuationMethod<T>(Entity entity, ref VisualSceneState visualSceneState, ref SceneDefinitionComponent sceneDefinitionComponent, ref PartitionComponent partitionComponent, ref T switchComponent);
-=======
         private readonly IRealmData realmData;
         private readonly IScenesCache scenesCache;
         private readonly ILODAssetsPool lodAssetsPool;
         private readonly ILODSettingsAsset lodSettingsAsset;
         private readonly SceneAssetLock sceneAssetLock;
->>>>>>> ff14b583
-
         private static readonly QueryDescription VISUAL_STATE_SCENE_QUERY = new QueryDescription()
                                                                            .WithAll<VisualSceneState, PartitionComponent, SceneDefinitionComponent>()
                                                                            .WithAny<SceneLODInfo, ISceneFacade, AssetPromise<ISceneFacade, GetSceneFacadeIntention>>()
                                                                            .WithNone<DeleteEntityIntention>();
-        private readonly IRealmData realmData;
-        private readonly IScenesCache scenesCache;
-        private readonly ILODAssetsPool lodAssetsPool;
-        private readonly ILODSettingsAsset lodSettingsAsset;
 
         private readonly ContinuationMethod<ISceneFacade> sceneFacadeToLODContinuation;
         private readonly ContinuationMethod<AssetPromise<ISceneFacade, GetSceneFacadeIntention>> scenePromiseToLODContinuation;
         private readonly ContinuationMethod<SceneLODInfo> sceneLODToScenePromiseContinuation;
         private readonly VisualSceneStateResolver visualSceneStateResolver;
 
-<<<<<<< HEAD
-        internal UpdateVisualSceneStateSystem(World world, IRealmData realmData, IScenesCache scenesCache, ILODAssetsPool lodAssetsPool, ILODSettingsAsset lodSettingsAsset,
-            VisualSceneStateResolver visualSceneStateResolver) : base(world)
-=======
         internal UpdateVisualSceneStateSystem(World world, IRealmData realmData, IScenesCache scenesCache, ILODAssetsPool lodAssetsPool,
             ILODSettingsAsset lodSettingsAsset, VisualSceneStateResolver visualSceneStateResolver, SceneAssetLock sceneAssetLock) : base(world)
->>>>>>> ff14b583
         {
             this.realmData = realmData;
             this.scenesCache = scenesCache;
