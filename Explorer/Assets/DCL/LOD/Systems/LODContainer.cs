--- conflicted
+++ resolved
@@ -82,7 +82,6 @@
                     staticContainer.SingletonSharedDependencies.MemoryBudget, c.roadAssetsPrefabList, roadDataDictionary,
                     staticContainer.ScenesCache, staticContainer.SceneReadinessReportQueue);
 
-<<<<<<< HEAD
                 IComponentPool<LODGroup> lodGroupPool = staticContainer.ComponentsContainer.ComponentPoolsRegistry.AddGameObjectPool(LODGroupPoolUtils.CreateLODGroup, onRelease: LODGroupPoolUtils.ReleaseLODGroup);
                 LODGroupPoolUtils.DEAULT_LOD_AMOUT = LOD_LEVELS;
                 LODGroupPoolUtils.PrewarmLODGroupPool(lodGroupPool, LODGROUP_POOL_PREWARM_VALUE);
@@ -91,14 +90,11 @@
                 staticContainer.CacheCleaner.Register(c.LodCache);
                 
                 c.LODPlugin = new LODPlugin(realmData,
-=======
-                c.LODPlugin = new LODPlugin(staticContainer.CacheCleaner, realmData, decentralandUrlsSource,
->>>>>>> c944d879
                     staticContainer.SingletonSharedDependencies.MemoryBudget,
                     staticContainer.SingletonSharedDependencies.FrameTimeBudget,
                     staticContainer.ScenesCache, debugBuilder, staticContainer.SceneReadinessReportQueue,
                     visualSceneStateResolver, textureArrayContainerFactory, c.lodSettingsAsset.Value, staticContainer.SingletonSharedDependencies.SceneAssetLock,
-                    staticContainer.RealmPartitionSettings, c.LodCache, lodGroupPool, new GameObject("LOD_CACHE").transform, lodEnabled, LOD_LEVELS);
+                    staticContainer.RealmPartitionSettings, c.LodCache,lodGroupPool, decentralandUrlsSource,new GameObject("LOD_CACHE").transform, lodEnabled, LOD_LEVELS);
 
                 return UniTask.CompletedTask;
             });
