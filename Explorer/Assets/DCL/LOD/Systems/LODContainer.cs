--- conflicted
+++ resolved
@@ -118,24 +118,11 @@
             lodSettingsAsset = await assetsProvisioner.ProvideMainAssetAsync(lodContainerSettings.LODSettingAsset, ct: ct);
             roadAssetsPrefabList = new List<GameObject>();
 
-            // var loadedPrefabs = new Dictionary<string, GPUInstancingPrefabData>();
             foreach (AssetReferenceGameObject? t in roadSettingsAsset.Value.RoadAssetsReference)
             {
                 var prefab = await assetsProvisioner.ProvideMainAssetAsync(t, ct: ct);
-<<<<<<< HEAD
-                // prefab.Value.GetComponent<GPUInstancingPrefabData>().HideVisuals();
-
-                // GPUInstancingPrefabData instanceBehaviour = prefab.Value.GetComponent<GPUInstancingPrefabData>();
-                // loadedPrefabs[prefab.Value.name] = instanceBehaviour;
-
                 roadAssetsPrefabList.Add(prefab.Value);
             }
-            // roadSettingsAsset.Value.CollectGPUInstancingLODGroupsRuntime(loadedPrefabs);
-
-=======
-                roadAssetsPrefabList.Add(prefab.Value);
-            }
->>>>>>> 18c42242
 
             realmData.RealmType.OnUpdate += SwitchRoadsInstancedRendering;
         }
