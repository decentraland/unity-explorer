--- conflicted
+++ resolved
@@ -1,8 +1,5 @@
-<<<<<<< HEAD
 using Arch.Core;
-=======
 using DCL.Browser.DecentralandUrls;
->>>>>>> 127bacdd
 using DCL.Ipfs;
 using DCL.LOD.Components;
 using DCL.LOD.Systems;
@@ -87,49 +84,5 @@
             //Assert
             Assert.AreEqual(expectedLODLevel, world.Get<SceneLODInfo>(entity).CurrentLODLevel);
         }
-
-<<<<<<< HEAD
-=======
-
-
-
-
-
->>>>>>> 127bacdd
-        /*
-   TODO: Uncomment when LOD Async Instantiation is back up
-  [Test]
-  public void ResolvePromiseAndDontInstantiate()
-  {
-      var frameCapBudget = Substitute.For<IPerformanceBudget>();
-      frameCapBudget.TrySpendBudget().Returns(true, false);
-
-      system.frameCapBudget = frameCapBudget;
-
-      //Arrange
-      var promiseGenerated = GenerateLODPromise();
-      sceneLODInfo.CurrentLODPromise = promiseGenerated.Item2;
-      sceneLODInfo.CurrentLODLevel = 1;
-      sceneLODInfo.IsDirty = true;
-      var sceneLodInfoEntity = world.Create(sceneLODInfo, sceneDefinitionComponent);
-
-      //Act
-      system.Update(0);
-
-      //Assert
-      var sceneLODInfoRetrieved = world.Get<SceneLODInfo>(sceneLodInfoEntity);
-      Assert.IsTrue(sceneLODInfoRetrieved.IsDirty);
-      Assert.Null(sceneLODInfoRetrieved.CurrentLOD?.Root);
-      Assert.AreNotEqual(sceneLODInfoRetrieved.CurrentLOD, sceneLODInfoRetrieved.CurrentVisibleLOD);
-      Assert.AreEqual(new LODKey(fakeHash, 1), sceneLODInfoRetrieved.CurrentLOD!.LodKey);
-      Assert.AreEqual(promiseGenerated.Item1, sceneLODInfoRetrieved.CurrentLOD!.AssetBundleReference);
-  }
-  */
-<<<<<<< HEAD
-=======
-
-
-
->>>>>>> 127bacdd
     }
 }