using DCL.AvatarRendering.Loading.Components;
using DCL.AvatarRendering.Wearables.Helpers;
using DCL.ECSComponents;
using DCL.Optimization.ThreadSafePool;
using ECS.StreamableLoading.Common.Components;
using ECS.StreamableLoading.Textures;
using System;
using System.Collections.Generic;
using System.Text.RegularExpressions;
using UnityEngine;

namespace DCL.Profiles
{
    public class Profile : IDirtyMarker, IDisposable
    {
        private static readonly Regex VALID_NAME_CHARACTERS = new ("[a-zA-Z0-9]");
        private static readonly ThreadSafeObjectPool<Profile> POOL = new (
            () => new Profile(),
            actionOnRelease: profile => profile.Clear());

        internal HashSet<string>? blocked;
        internal List<string>? interests;
        internal List<LinkJsonDto>? links;

        private string userId;
        private string name;
        private string mentionName;
        private bool hasClaimedName;

        public StreamableLoadingResult<SpriteData>.WithFallback? ProfilePicture { get; set; }

        /// <summary>
        /// Is the complete wallet address of the user
        /// </summary>
        public string UserId
        {
            get => userId;
            internal set
            {
                userId = value;
                GenerateAndValidateName();
            }
        }

        public string Name
        {
            get => name;
            internal set
            {
                name = value;
                GenerateAndValidateName();
            }
        }

        /// <summary>
        ///     The color calculated for this username
        /// </summary>
<<<<<<< HEAD
        public Color UserNameColor { get; internal set; }
=======
        public Color UserNameColor { get; internal set; } = Color.white;
>>>>>>> 85abd1c8

        /// <summary>
        ///     The name of the user after passing character validation, without the # part
        ///     For users with claimed names would be the same as DisplayName
        /// </summary>
        public string ValidatedName { get; private set; }

        /// <summary>
        ///     The # part of the name for users without claimed name, otherwise null, includes the # character at the beginning
        /// </summary>
        public string? WalletId { get; private set; }

        /// <summary>
        ///     The name of the user after passing character validation, including the
        ///     Wallet Id (if the user doesnt have a claimed name)
        /// </summary>
        public string DisplayName { get; private set; }
        public string UnclaimedName { get; internal set; }

        /// <summary>
        /// The Display Name with @ before it. Cached here to avoid further allocations when receiving messages from other players.
        /// </summary>
        public string MentionName => string.IsNullOrEmpty(mentionName) ? mentionName = "@" + DisplayName : mentionName;

        public bool HasClaimedName
        {
            get => hasClaimedName;

            internal set
            {
                hasClaimedName = value;
                GenerateAndValidateName();
            }
        }

        public bool HasConnectedWeb3 { get; set; }
        public string? Description { get; set; }
        public int TutorialStep { get; set; }
        public string? Email { get; internal set; }
        public string? Country { get; set; }
        public string? EmploymentStatus { get; set; }
        public string? Gender { get; set; }
        public string? Pronouns { get; set; }
        public string? RelationshipStatus { get; set; }
        public string? SexualOrientation { get; set; }
        public string? Language { get; set; }
        public string? Profession { get; set; }
        public string? RealName { get; set; }
        public string? Hobbies { get; set; }
        public DateTime? Birthdate { get; set; }
        public int Version { get; internal set; }
        public Avatar Avatar { get; internal set; }

        /// <summary>
        ///     This flag can be moved elsewhere when the final flow is established
        /// </summary>
        public bool IsDirty { get; set; } = true;

        public IReadOnlyCollection<string>? Blocked => blocked;
        public IReadOnlyCollection<string>? Interests => interests;

        public List<LinkJsonDto>? Links
        {
            get => links;
            set => links = value;
        }

        internal Profile() { }

        internal Profile(string userId, string name, Avatar avatar)
        {
            UserId = userId;
            Name = name;
            Avatar = avatar;
        }

        public void Dispose()
        {
            ProfilePicture.TryDereference();
            POOL.Release(this);
        }

        public static Profile Create() =>
            POOL.Get();

        public static Profile Create(string userId, string name, Avatar avatar)
        {
            Profile profile = Create();
            profile.UserId = userId;
            profile.Name = name;
            profile.Avatar = avatar;
            return profile;
        }

        public void Clear()
        {
            blocked?.Clear();
            interests?.Clear();
            links?.Clear();
            Birthdate = null;
            Avatar.Clear();
            Country = default(string?);
            Email = default(string?);
            Gender = default(string?);
            Description = default(string?);
            Hobbies = default(string?);
            Language = default(string?);
            Profession = default(string?);
            Pronouns = default(string?);
            Version = default(int);
            HasClaimedName = default(bool);
            EmploymentStatus = default(string?);
            UserId = "";
            Name = "";
            TutorialStep = default(int);
            HasConnectedWeb3 = default(bool);
            ProfilePicture = null;
            IsDirty = false;
        }

        public static Profile NewRandomProfile(string? userId) =>
            new (
                userId: userId ?? IProfileRepository.GUEST_RANDOM_ID,
                IProfileRepository.PLAYER_RANDOM_ID,
                new Avatar(
                    BodyShape.MALE,
                    WearablesConstants.DefaultWearables.GetDefaultWearablesForBodyShape(BodyShape.MALE),
                    WearablesConstants.DefaultColors.GetRandomEyesColor(),
                    WearablesConstants.DefaultColors.GetRandomHairColor(),
                    WearablesConstants.DefaultColors.GetRandomSkinColor()
                )
            );

        public static Profile NewProfileWithAvatar(string? userId, Avatar avatar) =>
            new (
                userId: userId ?? IProfileRepository.GUEST_RANDOM_ID,
                IProfileRepository.PLAYER_RANDOM_ID,
                avatar
            );

        private void GenerateAndValidateName()
        {
            ValidatedName = "";
            DisplayName = "";
            WalletId = null;

            if (string.IsNullOrEmpty(Name)) return;

            var result = "";
            MatchCollection matches = VALID_NAME_CHARACTERS.Matches(Name);

            foreach (Match match in matches)
                result += match.Value;

            ValidatedName = result;
            DisplayName = result;

            if (HasClaimedName) return;

            if (!string.IsNullOrEmpty(UserId) && UserId.Length > 4)
            {
                WalletId = $"#{UserId[^4..]}";
                DisplayName = $"{result}{WalletId}";
            }
        }

        public void ClearLinks()
        {
            if (Links == null)
                Links = new List<LinkJsonDto>();
            else
                Links.Clear();
        }
    }
}<|MERGE_RESOLUTION|>--- conflicted
+++ resolved
@@ -55,11 +55,7 @@
         /// <summary>
         ///     The color calculated for this username
         /// </summary>
-<<<<<<< HEAD
-        public Color UserNameColor { get; internal set; }
-=======
         public Color UserNameColor { get; internal set; } = Color.white;
->>>>>>> 85abd1c8
 
         /// <summary>
         ///     The name of the user after passing character validation, without the # part
