--- conflicted
+++ resolved
@@ -351,19 +351,9 @@
             }
             catch (UnityWebRequestException e) when (e is { ResponseCode: WebRequestUtils.NOT_FOUND })
             {
-<<<<<<< HEAD
-                // if (profileCache.TryGet(id, out Profile cachedProfile) && cachedProfile.Version >= version)
-                // return cachedProfile;
-
-                // Report to console every time
-                // Report to Sentry only once per session (protect from spamming)
-                ReportHub.LogError(new ReportData(ReportCategory.PROFILE, new ReportDebounce(SentryStaticDebouncer.Instance)),
-                    $"Profile not found (Version: {version}, WalletId: {id})\nFrom Catalyst: {fromCatalyst}");
-=======
                 ReportProfileNotFound(id, fromCatalyst);
 
                 ResolveException(id, e);
->>>>>>> 8e1049c9
 
                 return null;
             }
