using CommunicationData.URLHelpers;
using Cysharp.Threading.Tasks;
using DCL.Diagnostics;
using DCL.Ipfs;
using DCL.Utilities;
using DCL.Utilities.Extensions;
using DCL.Utility.Types;
using DCL.WebRequests;
using ECS;
using ECS.Prioritization.Components;
using Newtonsoft.Json;
using System;
using System.Collections.Generic;
using System.Linq;
using System.Threading;
using Unity.Collections;
using UnityEngine;
using IpfsProfileEntity = DCL.Ipfs.EntityDefinitionGeneric<DCL.Profiles.GetProfileJsonRootDto>;

namespace DCL.Profiles
{
    public partial class RealmProfileRepository : IBatchedProfileRepository
    {
        public static readonly JsonSerializerSettings SERIALIZER_SETTINGS = new () { Converters = new JsonConverter[] { new ProfileJsonRootDtoConverter() } };

        private readonly int batchMaxSize;

        private readonly IWebRequestController webRequestController;
        private readonly ProfilesDebug profilesDebug;
        private readonly IRealmData realm;
        private readonly IProfileCache profileCache;
        private readonly URLBuilder urlBuilder = new ();
        private readonly Dictionary<string, byte[]> files = new ();

        /// <summary>
        ///     It's a simple list, not a dictionary because the number of different lambdas is very limited
        /// </summary>
        private readonly List<ProfilesBatchRequest> pendingBatches = new (10);

        private readonly List<ProfilesBatchRequest> ongoingBatches = new (10);

        // private readonly Dictionary<string, UniTaskCompletionSource> ongoingRequests = new (PoolConstants.AVATARS_COUNT);

        // Catalyst servers requires a face thumbnail texture of 256x256
        // Otherwise it will fail when the profile is published
        private readonly byte[] whiteTexturePng = new Texture2D(256, 256).EncodeToPNG();

        public RealmProfileRepository(
            IWebRequestController webRequestController,
            IRealmData realm,
            IProfileCache profileCache,
            ProfilesDebug profilesDebug)
        {
            this.webRequestController = webRequestController;
            this.realm = realm;
            this.profileCache = profileCache;
            this.profilesDebug = profilesDebug;
        }

        public IEnumerable<ProfilesBatchRequest> ConsumePendingBatch()
        {
            lock (pendingBatches)
            lock (ongoingBatches)
            {
                int count = pendingBatches.Count;
                if (count == 0) return Enumerable.Empty<ProfilesBatchRequest>();

                ongoingBatches.AddRange(pendingBatches);
                pendingBatches.Clear();
                return ongoingBatches.TakeLast(count);
            }
        }

        public async UniTask SetAsync(Profile profile, CancellationToken ct)
        {
            if (string.IsNullOrEmpty(profile.UserId))
                throw new ArgumentException("Can't set a profile with an empty UserId");

            IIpfsRealm ipfs = realm.Ipfs;

            // TODO: we are not sure if we will need to keep sending snapshots. In the meantime just use white textures
            byte[] faceSnapshotTextureFile = whiteTexturePng;
            byte[] bodySnapshotTextureFile = whiteTexturePng;

            string faceHash = ipfs.GetFileHash(faceSnapshotTextureFile);
            string bodyHash = ipfs.GetFileHash(bodySnapshotTextureFile);

            using GetProfileJsonRootDto profileDto = NewProfileJsonRootDto(profile, bodyHash, faceHash);
            IpfsProfileEntity entity = NewPublishProfileEntity(profile, profileDto, bodyHash, faceHash);

            files.Clear();
            files[bodyHash] = bodySnapshotTextureFile;
            files[faceHash] = faceSnapshotTextureFile;

            try
            {
                await ipfs.PublishAsync(entity, ct, files);
                profileCache.Set(profile.UserId, profile);
            }
            finally { files.Clear(); }
        }

        private static GetProfileJsonRootDto NewProfileJsonRootDto(Profile profile, string bodyHash, string faceHash)
        {
            var profileDto = GetProfileJsonRootDto.Create();
            profileDto.CopyFrom(profile);
            profileDto.avatars[0]!.avatar.snapshots.body = bodyHash;
            profileDto.avatars[0]!.avatar.snapshots.face256 = faceHash;
            return profileDto;
        }

        private static IpfsProfileEntity NewPublishProfileEntity(Profile profile, GetProfileJsonRootDto profileJsonRootDto, string bodyHash, string faceHash) =>
            new (string.Empty, profileJsonRootDto)
            {
                version = IpfsProfileEntity.DEFAULT_VERSION,
                content = new ContentDefinition[]
                {
                    new () { file = "body.png", hash = bodyHash },
                    new () { file = "face256.png", hash = faceHash },
                },
                pointers = new[] { profile.UserId },
                timestamp = DateTimeOffset.UtcNow.ToUnixTimeMilliseconds(),
                type = IpfsRealmEntityType.Profile.ToEntityString(),
            };

        private bool TryGetExistingRequest(string userId, out ProfilesBatchRequest.Input req) =>
            TryGetExistingRequest(userId, ongoingBatches, out req) || TryGetExistingRequest(userId, pendingBatches, out req);

        private bool TryGetExistingRequest(string userId, List<ProfilesBatchRequest> list, out ProfilesBatchRequest.Input req)
        {
            lock (list)
            {
                foreach (ProfilesBatchRequest profilesBatch in list)
                {
                    if (profilesBatch.PendingRequests.TryGetValue(userId, out req))
                        return true;
                }

                req = default(ProfilesBatchRequest.Input);
                return false;
            }
        }

        private void Resolve(string userId, Profile? profile)
        {
            if (TryRemoveOngoingRequest(userId, out UniTaskCompletionSource<Profile?> continuation))
                continuation.TrySetResult(profile);
        }

        private void ResolveException(string userId, Exception ex)
        {
            if (TryRemoveOngoingRequest(userId, out UniTaskCompletionSource<Profile?> continuation))
                continuation.TrySetException(ex);
        }

        private bool TryRemoveOngoingRequest(string userId, out UniTaskCompletionSource<Profile?> ongoingRequest)
        {
            lock (ongoingBatches)
            {
                for (int i = 0; i < ongoingBatches.Count; i++)
                {
                    ProfilesBatchRequest profilesBatch = ongoingBatches[i];

                    if (profilesBatch.PendingRequests.Remove(userId, out ProfilesBatchRequest.Input req))
                    {
                        ongoingRequest = req.Cs;

                        if (profilesBatch.PendingRequests.Count == 0)
                        {
                            profilesBatch.Dispose();
                            ongoingBatches.RemoveAtSwapBack(i);
                            --i;
                        }

                        return true;
                    }
                }
            }

            ongoingRequest = null;
            return false;
        }

        private UniTaskCompletionSource<Profile?> AddToBatch(string userId, URLDomain? fromCatalyst,
            List<ProfilesBatchRequest> requests, IPartitionComponent partition)
        {
            fromCatalyst ??= realm.Ipfs.LambdasBaseUrl;

            ProfilesBatchRequest? batch = null;

            lock (requests)
            {
                foreach (ProfilesBatchRequest profilesBatch in requests)
                {
                    if (profilesBatch.LambdasUrl.Value == fromCatalyst.Value.Value)
                    {
                        batch = profilesBatch;
                        break;
                    }
                }

                if (batch == null)
                    requests.Add((batch = ProfilesBatchRequest.Create(fromCatalyst.Value)).Value);

                if (batch.Value.PendingRequests.TryGetValue(userId, out ProfilesBatchRequest.Input request))
                    return request.Cs;

                var cs = new UniTaskCompletionSource<Profile?>();

                batch.Value.PendingRequests.Add(userId, new ProfilesBatchRequest.Input(cs, partition));
                return cs;
            }
        }

        public async UniTask<List<Profile>> GetAsync(IReadOnlyList<string> ids, CancellationToken ct, URLDomain? fromCatalyst = null)
        {
            // Tolerate or fix this allocation?
            var results = new List<Profile>(ids.Count);

            // Pool is inside WhenAll
            await UniTask.WhenAll(ids.Select(WaitForProfileAsync));

            async UniTask WaitForProfileAsync(string id)
            {
                Result<Profile?> profile = await GetAsync(id, 0, fromCatalyst, ct, false, true)
                   .SuppressToResultAsync();

                if (profile is { Success: true, Value: not null })
                    results.Add(profile.Value);
            }

            return results;
        }

        private async UniTask<Profile?> GetAsync(string id, int version, URLDomain? fromCatalyst, CancellationToken ct,
            bool delayBatchResolution,
            bool getFromCacheIfPossible = true,
            IProfileRepository.BatchBehaviour batchBehaviour = IProfileRepository.BatchBehaviour.DEFAULT,
            IPartitionComponent? partition = null,
            RetryPolicy? retryPolicy = null)
        {
            try
            {
                if (string.IsNullOrEmpty(id)) return null;

                // if there is an ongoing request wait for it, as it will override the value from the cache (return it to the pool)
                // that makes the object empty (unusable)

                // Even if it's a single request, but it's already in a batch wait for it

                while (TryGetExistingRequest(id, out ProfilesBatchRequest.Input request))
                    await request.Cs.Task.AttachExternalCancellation(ct);

                if (getFromCacheIfPossible)
                    if (TryProfileFromCache(id, version, out Profile? profileInCache))
                        return profileInCache;

                partition ??= PartitionComponent.TOP_PRIORITY;

                // Two paths
                switch (batchBehaviour)
                {
                    case IProfileRepository.BatchBehaviour.DEFAULT:
                        // Batching is allowed
                        Profile? result = await AddToBatch(id, fromCatalyst, pendingBatches, partition).Task!.AttachExternalCancellation<Profile>(ct);

                        // Not found profiles (Catalyst replication delays) will be processed individually by GET
                        // ⚠️ The following produces potentially a very long-living task ⚠️
                        // ⚠️ One request gives birth to many => potential distribution error, but it's a workaround for catalysts anyway ⚠️
                        return result == null && delayBatchResolution ? await EnforceSingleGetAsync(retryPolicy) : result;

                    case IProfileRepository.BatchBehaviour.ENFORCE_SINGLE_GET:
                        return await EnforceSingleGetAsync(retryPolicy);
                    default:
                        throw new NotSupportedException($"BatchBehaviour {batchBehaviour} not supported");
                }
            }
            finally { await UniTask.SwitchToMainThread(); }

            UniTask<Profile?> EnforceSingleGetAsync(RetryPolicy? retryPolicy)
            {
                // Add directly to the ongoing batch as it's dispatch immediately
                // It's needed if the same profile is requested again (Single or in the batch) so it will wait for the existing request
                AddToBatch(id, fromCatalyst, ongoingBatches, partition);

                // Launch single request
                // It still can return `null` if all atempts are exhausted
                return ExecuteSingleGetAsync(id, fromCatalyst, retryPolicy, ct);
            }
        }

        public UniTask<Profile?> GetAsync(string id, int version, URLDomain? fromCatalyst, CancellationToken ct, bool getFromCacheIfPossible = true,
            IProfileRepository.BatchBehaviour batchBehaviour = IProfileRepository.BatchBehaviour.DEFAULT,
            IPartitionComponent? partition = null,
            RetryPolicy? retryPolicy = null) =>
            GetAsync(id, version, fromCatalyst, ct, true, getFromCacheIfPossible, batchBehaviour, partition, retryPolicy);

        /// <summary>
        ///     Should be called from the background thread
        /// </summary>
        public Profile? ResolveProfile(string userId, ProfileJsonDto? profileDTO)
        {
            Profile? profile = null;

            if (profileDTO != null)
            {
                // Reusing the profile in cache does not allow other systems to properly update.
                // It impacts on the object state and does not allow to make comparisons on change.
                // For example the multiplayer system, whenever a remote profile update comes in,
                // it compares the version of the profile to check if it has changed. By overriding the version here,
                // the check always fails. So its necessary to get a new instance each time
                profile = Profile.Create();
                profileDTO.CopyTo(profile);
                profile.UserNameColor = NameColorHelper.GetNameColor(profile.DisplayName);

                profileCache.Set(userId, profile);
            }
            else
                profilesDebug.AddMissing(userId);

            // Find the request in the batch
            Resolve(userId, profile);

            return profile;
        }

        /// <summary>
        ///     Enforces single get without prioritization and batching
        /// </summary>
        /// <returns></returns>
        private async UniTask<Profile?> ExecuteSingleGetAsync(string id, URLDomain? fromCatalyst, RetryPolicy? retryPolicy, CancellationToken ct)
        {
            try
            {
                URLAddress url = GetUrl(id, fromCatalyst);

                // Suppress logging errors here as we have very custom errors handling below
<<<<<<< HEAD
                GenericDownloadHandlerUtils.Adapter<GenericGetRequest, GenericGetArguments> response = webRequestController.GetAsync(new CommonArguments(url, retryPolicy ?? CatalystRetryPolicy.VALUE), ct, ReportCategory.PROFILE, suppressErrors: true);
=======
                GenericDownloadHandlerUtils.Adapter<GenericGetRequest, GenericGetArguments> response = webRequestController.GetAsync(
                    new CommonArguments(url, CatalystRetryPolicy.VALUE),
                    ct,
                    ReportCategory.PROFILE,
                    suppressErrors: true);
>>>>>>> 87bc0720

                using GetProfileJsonRootDto? root = await response.CreateFromNewtonsoftJsonAsync<GetProfileJsonRootDto>(
                    createCustomExceptionOnFailure: (exception, text) => new ProfileParseException(id, text, exception),
                    serializerSettings: SERIALIZER_SETTINGS);

                ProfileJsonDto? profileDto = root?.FirstProfileDto();

                profilesDebug.AddNonAggregated();

                return ResolveProfile(id, profileDto);
            }
            catch (UnityWebRequestException e) when (e is { ResponseCode: WebRequestUtils.NOT_FOUND })
            {
                ReportProfileNotFound(id, fromCatalyst);

                ResolveException(id, e);

                return null;
            }
            catch (Exception e) when (e is not OperationCanceledException)
            {
                // Report other exceptions normally
                ReportHub.LogException(e, ReportCategory.PROFILE);

                ResolveException(id, e);

                throw;
            }
            catch (Exception e)
            {
                ResolveException(id, e);
                throw;
            }
        }

        private static void ReportProfileNotFound(string id, URLDomain? fromCatalyst) =>

            // Report to console every time
            // Report to Sentry only once per session (protect from spamming)
            ReportHub.LogError(new ReportData(ReportCategory.PROFILE, new ReportDebounce(SentryStaticDebouncer.Instance)),
                $"Profile not found, WalletId: {id})\nFrom Catalyst: {fromCatalyst}");

        private URLAddress GetUrl(string id, URLDomain? fromCatalyst)
        {
            urlBuilder.Clear();

            urlBuilder.AppendDomain(fromCatalyst ?? realm.Ipfs.LambdasBaseUrl)
                      .AppendPath(URLPath.FromString($"profiles/{id}"));

            return urlBuilder.Build();
        }

        public URLAddress PostUrl(URLDomain fromCatalyst)
        {
            urlBuilder.Clear();

            // Warning: putting a trailing slash break the backend routing!
            urlBuilder.AppendDomain(fromCatalyst)
                      .AppendPath(URLPath.FromString("profiles"));

            return urlBuilder.Build();
        }

        private bool TryProfileFromCache(string id, int version, out Profile? profile)
        {
            if (!profileCache.TryGet(id, out profile))
                return false;

            return profile.Version >= version;
        }
    }
}<|MERGE_RESOLUTION|>--- conflicted
+++ resolved
@@ -335,15 +335,11 @@
                 URLAddress url = GetUrl(id, fromCatalyst);
 
                 // Suppress logging errors here as we have very custom errors handling below
-<<<<<<< HEAD
-                GenericDownloadHandlerUtils.Adapter<GenericGetRequest, GenericGetArguments> response = webRequestController.GetAsync(new CommonArguments(url, retryPolicy ?? CatalystRetryPolicy.VALUE), ct, ReportCategory.PROFILE, suppressErrors: true);
-=======
                 GenericDownloadHandlerUtils.Adapter<GenericGetRequest, GenericGetArguments> response = webRequestController.GetAsync(
-                    new CommonArguments(url, CatalystRetryPolicy.VALUE),
+                    new CommonArguments(url, retryPolicy ?? CatalystRetryPolicy.VALUE),
                     ct,
                     ReportCategory.PROFILE,
                     suppressErrors: true);
->>>>>>> 87bc0720
 
                 using GetProfileJsonRootDto? root = await response.CreateFromNewtonsoftJsonAsync<GetProfileJsonRootDto>(
                     createCustomExceptionOnFailure: (exception, text) => new ProfileParseException(id, text, exception),
