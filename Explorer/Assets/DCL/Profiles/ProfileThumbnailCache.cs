--- conflicted
+++ resolved
@@ -95,19 +95,11 @@
                 IOwnedTexture2D? ownedTexture = await webRequestController.GetTextureAsync(
                     new CommonArguments(URLAddress.FromString(thumbnailUrl)),
                     new GetTextureArguments(TextureType.Albedo),
-<<<<<<< HEAD
-                    ReportCategory.UI
-                                                                           )
-                                                                          .CreateTextureAsync(TextureWrapMode.Clamp, ct: ct);
-
-                if (ownedTexture == null) return null;
-=======
                     GetTextureWebRequest.CreateTexture(TextureWrapMode.Clamp),
                     ct,
                     ReportCategory.UI,
                     suppressErrors: true
                 );
->>>>>>> b280dfde
 
                 var texture = ownedTexture.Texture;
                 texture.filterMode = FilterMode.Bilinear;
