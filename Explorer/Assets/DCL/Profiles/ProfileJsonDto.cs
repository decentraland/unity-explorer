--- conflicted
+++ resolved
@@ -83,12 +83,8 @@
     [Serializable]
     public struct AvatarJsonDto
     {
-<<<<<<< HEAD
         private static readonly ThreadSafeListPool<URN> wearableUrnPool = new (10, 10);
-=======
-        private static readonly ThreadSafeListPool<URN> wearablePool = new (10, 10);
         private static readonly ThreadSafeListPool<string> forceRenderPool = new (15, 15);
->>>>>>> 6048aab5
 
         public string bodyShape;
         public List<string> wearables;
@@ -103,12 +99,8 @@
         {
             const int SHARED_WEARABLES_MAX_URN_PARTS = 6;
 
-<<<<<<< HEAD
             List<URN> wearableUrns = wearableUrnPool.Get();
-=======
-            List<URN> wearableUrns = wearablePool.Get();
             List<string> forceRenderCategories = forceRenderPool.Get();
->>>>>>> 6048aab5
 
             foreach (string w in wearables)
                 wearableUrns.Add(w);
@@ -139,7 +131,7 @@
             avatar.HairColor = hair!.color!.ToColor();
             avatar.SkinColor = skin!.color!.ToColor();
 
-<<<<<<< HEAD
+            forceRenderPool.Release(forceRenderCategories);
             wearableUrnPool.Release(wearableUrns);
         }
 
@@ -172,10 +164,6 @@
             eyes.color.CopyFrom(avatar.EyesColor);
             hair.color.CopyFrom(avatar.HairColor);
             skin.color.CopyFrom(avatar.SkinColor);
-=======
-            wearablePool.Release(wearableUrns);
-            forceRenderPool.Release(forceRenderCategories);
->>>>>>> 6048aab5
         }
 
         public void Reset()
@@ -407,7 +395,13 @@
             POOL.Release(this);
         }
 
-<<<<<<< HEAD
+        public static GetProfileJsonRootDto Create()
+        {
+            GetProfileJsonRootDto root = POOL.Get();
+            root.avatars?.Clear();
+            return root;
+        }
+
         public void CopyFrom(Profile profile)
         {
             avatars ??= new List<ProfileJsonDto>();
@@ -415,13 +409,6 @@
             var profileDto = new ProfileJsonDto();
             profileDto.CopyFrom(profile);
             avatars.Add(profileDto);
-=======
-        public static GetProfileJsonRootDto Create()
-        {
-            GetProfileJsonRootDto root = POOL.Get();
-            root.avatars?.Clear();
-            return root;
->>>>>>> 6048aab5
         }
     }
 }