--- conflicted
+++ resolved
@@ -31,13 +31,10 @@
         private const string COMMUNITY_MEMBER_BANNED_TYPE = "community_member_banned";
         private const string COMMUNITY_RENAMED_TYPE = "community_renamed";
         private const string COMMUNITY_DELETED_TYPE = "community_deleted";
-<<<<<<< HEAD
-        private const string OWNER_COMMUNITY_DELETED_TYPE = "owner_community_deleted";
-=======
         private const string COMMUNITY_REQUEST_TO_JOIN_RECEIVED_TYPE = "community_request_to_join_received";
         private const string COMMUNITY_INVITE_RECEIVED_TYPE = "community_invite_received";
         private const string COMMUNITY_REQUEST_TO_JOIN_ACCEPTED_TYPE = "community_request_to_join_accepted";
->>>>>>> fb30e673
+        private const string OWNER_COMMUNITY_DELETED_TYPE = "owner_community_deleted";
 
         private static readonly JArray EMPTY_J_ARRAY = new ();
 
@@ -105,13 +102,10 @@
                     COMMUNITY_MEMBER_BANNED_TYPE => new CommunityUserBannedNotification(),
                     COMMUNITY_RENAMED_TYPE => new CommunityRenamedNotification(),
                     COMMUNITY_DELETED_TYPE => new CommunityDeletedNotification(),
-<<<<<<< HEAD
-                    OWNER_COMMUNITY_DELETED_TYPE => new OwnerCommunityDeletedNotification(),
-=======
                     COMMUNITY_REQUEST_TO_JOIN_RECEIVED_TYPE => new CommunityUserRequestToJoinNotification(),
                     COMMUNITY_INVITE_RECEIVED_TYPE => new CommunityUserInvitedNotification(),
                     COMMUNITY_REQUEST_TO_JOIN_ACCEPTED_TYPE => new CommunityUserRequestToJoinAcceptedNotification(),
->>>>>>> fb30e673
+                    OWNER_COMMUNITY_DELETED_TYPE => new OwnerCommunityDeletedNotification(),
                     _ => null,
                 };
 
