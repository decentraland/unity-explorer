using CommunicationData.URLHelpers;
using Cysharp.Threading.Tasks;
using DCL.Backpack;
using DCL.Diagnostics;
using DCL.Notifications.NotificationEntry;
using DCL.NotificationsBusController.NotificationsBus;
using DCL.NotificationsBusController.NotificationTypes;
using DCL.Profiles;
using DCL.UI.Profiles.Helpers;
using DCL.UI.SharedSpaceManager;
using DCL.UI.Utilities;
using DCL.Utilities;
using DCL.Web3.Identities;
using DCL.WebRequests;
using MVC;
using SuperScrollView;
using System;
using System.Collections.Generic;
using System.Threading;
using UnityEngine;
using UnityEngine.UI;
using Utility;

namespace DCL.Notifications.NotificationsMenu
{
    public class NotificationsMenuController : IDisposable, IPanelInSharedSpace<ControllerNoData>
    {
        private const int PIXELS_PER_UNIT = 50;
        private const int DEFAULT_NOTIFICATION_INDEX = 0;
        private const int FRIENDS_NOTIFICATION_INDEX = 1;

        private static readonly List<NotificationType> NOTIFICATION_TYPES_TO_IGNORE = new ()
        {
            NotificationType.INTERNAL_ARRIVED_TO_DESTINATION,
<<<<<<< HEAD
            NotificationType.COMMUNITY_VOICE_CHAT_STARTED
=======
            NotificationType.INTERNAL_DEFAULT_SUCCESS,
            NotificationType.INTERNAL_SERVER_ERROR
>>>>>>> 9bf1ca8b
        };

        private readonly NotificationsMenuView view;
        private readonly NotificationsRequestController notificationsRequestController;
        private readonly NotificationsBusController.NotificationsBus.NotificationsBusController notificationsBusController;
        private readonly NotificationIconTypes notificationIconTypes;
        private readonly NotificationDefaultThumbnails notificationDefaultThumbnails;
        private readonly IWebRequestController webRequestController;
        private readonly NftTypeIconSO rarityBackgroundMapping;
        private readonly IWeb3IdentityCache web3IdentityCache;
        private readonly Dictionary<string, Sprite> notificationThumbnailCache = new ();
        private readonly List<INotification> notifications = new ();
        private readonly CancellationTokenSource lifeCycleCts = new ();
        private readonly ProfileRepositoryWrapper profileRepository;
        private readonly CancellationTokenSource notificationThumbnailCts;

        private CancellationTokenSource? notificationPanelCts = new ();
        private int unreadNotifications;

        public bool IsVisibleInSharedSpace => view.gameObject.activeSelf;

        public event IPanelInSharedSpace.ViewShowingCompleteDelegate? ViewShowingComplete;

        public NotificationsMenuController(
            NotificationsMenuView view,
            NotificationsRequestController notificationsRequestController,
            NotificationsBusController.NotificationsBus.NotificationsBusController notificationsBusController,
            NotificationIconTypes notificationIconTypes,
            NotificationDefaultThumbnails notificationDefaultThumbnails,
            IWebRequestController webRequestController,
            NftTypeIconSO rarityBackgroundMapping,
            IWeb3IdentityCache web3IdentityCache,
            ProfileRepositoryWrapper profileRepository)
        {
            notificationThumbnailCts = new CancellationTokenSource();

            this.view = view;
            this.notificationsRequestController = notificationsRequestController;
            this.notificationsBusController = notificationsBusController;
            this.notificationIconTypes = notificationIconTypes;
            this.notificationDefaultThumbnails = notificationDefaultThumbnails;
            this.webRequestController = webRequestController;
            this.rarityBackgroundMapping = rarityBackgroundMapping;
            this.web3IdentityCache = web3IdentityCache;
            this.profileRepository = profileRepository;
            this.view.OnViewShown += OnViewShown;
            this.view.LoopList.InitListView(0, OnGetItemByIndex);
            this.view.CloseButton.onClick.AddListener(ClosePanel);
            web3IdentityCache.OnIdentityChanged += OnIdentityChanged;
            notificationsBusController.SubscribeToAllNotificationTypesReceived(OnNotificationReceived);
            this.view.LoopList.gameObject.GetComponent<ScrollRect>()?.SetScrollSensitivityBasedOnPlatform();

            if (web3IdentityCache.Identity is { IsExpired: false })
                InitialNotificationRequestAsync(lifeCycleCts.Token).SuppressCancellationThrow().Forget();
        }

        public void Dispose()
        {
            notificationThumbnailCts.SafeCancelAndDispose();
            notificationPanelCts.SafeCancelAndDispose();
            lifeCycleCts.SafeCancelAndDispose();
            this.view.OnViewShown -= OnViewShown;
            web3IdentityCache.OnIdentityChanged -= OnIdentityChanged;
            this.view.CloseButton.onClick.RemoveListener(ClosePanel);
        }

        public async UniTask OnShownInSharedSpaceAsync(CancellationToken ct, ControllerNoData parameters)
        {
            notificationPanelCts = notificationPanelCts.SafeRestart();
            await view.ShowAsync(notificationPanelCts.Token);
            ViewShowingComplete?.Invoke(this);
            await UniTask.WaitUntilCanceled(notificationPanelCts.Token);
            await view.HideAsync(notificationPanelCts.Token);
        }

        public async UniTask OnHiddenInSharedSpaceAsync(CancellationToken ct)
        {
            notificationPanelCts = notificationPanelCts.SafeRestart();

            await UniTask.WaitUntil(() => !view.gameObject.activeSelf, PlayerLoopTiming.Update, ct);
        }

        private void ClosePanel()
        {
            notificationPanelCts = notificationPanelCts.SafeRestart();
        }

        private void OnViewShown()
        {
            if (unreadNotifications > 0)
            {
                view.LoopList.DoActionForEachShownItem((item2, _) =>
                {
                    INotificationView notificationView = item2!.GetComponent<INotificationView>();
                    INotification notificationData = notificationView.Notification;

                    ManageNotificationReadStatus(notificationData, true);

                    notificationView.UnreadImage.SetActive(false);
                }, null);

                UpdateUnreadNotificationRender();
            }
        }

        private void OnIdentityChanged() =>
            InitialNotificationRequestAsync(lifeCycleCts.Token).SuppressCancellationThrow().Forget();

        private async UniTask InitialNotificationRequestAsync(CancellationToken ct)
        {
            unreadNotifications = 0;
            notifications.Clear();
            view.LoopList.SetListItemCount(notifications.Count, false);

            List<INotification> requestNotifications = await notificationsRequestController.GetMostRecentNotificationsAsync(ct);

            foreach (INotification requestNotification in requestNotifications)
                notifications.Add(requestNotification);

            view.LoopList.SetListItemCount(notifications.Count, false);

            foreach (var notification in requestNotifications)
                if (notification.Read == false)
                    unreadNotifications++;

            UpdateUnreadNotificationRender();
        }

        private void UpdateUnreadNotificationRender()
        {
            view.unreadNotificationCounterText.SetText("{0}", unreadNotifications);
            view.notificationIndicator.SetActive(unreadNotifications > 0);
        }

        private void ManageNotificationReadStatus(INotification notificationData, bool isViewOpen)
        {
            if (notificationData.Read == false && isViewOpen)
            {
                unreadNotifications--;
                notificationsRequestController.SetNotificationAsReadAsync(notificationData.Id, lifeCycleCts.Token).Forget();
                notificationData.Read = true;
            }
        }

        private LoopListViewItem2 OnGetItemByIndex(LoopListView2 loopListView, int index)
        {
            INotification notificationData = notifications[index];
            LoopListViewItem2 listItem;
            INotificationView notificationView;

            switch (notificationData.Type)
            {
                case NotificationType.SOCIAL_SERVICE_FRIENDSHIP_REQUEST:
                case NotificationType.SOCIAL_SERVICE_FRIENDSHIP_ACCEPTED:
                    listItem = loopListView.NewListViewItem(loopListView.ItemPrefabDataList[FRIENDS_NOTIFICATION_INDEX].mItemPrefab.name);
                    notificationView = listItem!.GetComponent<FriendsNotificationView>();
                    break;
                default:
                    listItem = loopListView.NewListViewItem(loopListView.ItemPrefabDataList[DEFAULT_NOTIFICATION_INDEX].mItemPrefab.name);
                    notificationView = listItem!.GetComponent<NotificationView>();
                    break;
            }

            SetItemData(notificationView, notificationData);

            ManageNotificationReadStatus(notificationData, view.gameObject.activeSelf);
            UpdateUnreadNotificationRender();

            notificationView.NotificationImage.SetImage(null);

            DefaultNotificationThumbnail defaultThumbnail = notificationDefaultThumbnails.GetNotificationDefaultThumbnail(notificationData.Type);

            if (notificationData.Id != null && notificationThumbnailCache.TryGetValue(notificationData.Id, out Sprite thumbnailSprite))
                notificationView.NotificationImage.SetImage(thumbnailSprite, true);
            else if(!string.IsNullOrEmpty(notificationData.GetThumbnail()))
                LoadNotificationThumbnailAsync(notificationView, notificationData, defaultThumbnail, notificationThumbnailCts!.Token).Forget();
            else
                notificationView.NotificationImage.SetImage(defaultThumbnail.Thumbnail, defaultThumbnail.FitAndCenter);

            return listItem;
        }

        private void SetItemData(INotificationView notificationView, INotification notificationData)
        {
            notificationView.NotificationClicked -= ClickedNotification;
            notificationView.HeaderText.text = notificationData.GetHeader();
            notificationView.TitleText.text = notificationData.GetTitle();
            notificationView.NotificationType = notificationData.Type;
            notificationView.Notification = notificationData;
            notificationView.CloseButton.gameObject.SetActive(false);
            notificationView.UnreadImage.SetActive(!notificationData.Read);
            notificationView.TimeText.text = notificationData.Timestamp != null ? TimestampUtilities.GetRelativeTime(notificationData.Timestamp) : string.Empty;
            notificationView.NotificationTypeImage.sprite = notificationIconTypes.GetNotificationIcon(notificationData.Type);
            var iconBackground = notificationIconTypes.GetNotificationIconBackground(notificationData.Type);

            if (iconBackground.backgroundSprite != null)
                notificationView.NotificationImageBackground.sprite = iconBackground.backgroundSprite;

            notificationView.NotificationImageBackground.color = iconBackground.backgroundColor;

            ProcessCustomMetadata(notificationData, notificationView);

            notificationView.NotificationClicked += ClickedNotification;
        }

        private void ProcessCustomMetadata(INotification notification, INotificationView notificationView)
        {
            switch (notification)
            {
                case RewardAssignedNotification rewardAssignedNotification:
                    NotificationView nView = (NotificationView)notificationView;
                    nView.NotificationImageBackground.sprite = rarityBackgroundMapping.GetTypeImage(rewardAssignedNotification.Metadata.Rarity);
                    break;
                case RewardInProgressNotification rewardInProgress:
                    NotificationView rewardInProgressView = (NotificationView)notificationView;
                    rewardInProgressView.NotificationImageBackground.sprite = rarityBackgroundMapping.GetTypeImage(rewardInProgress.Metadata.Rarity);
                    break;
                case FriendRequestReceivedNotification friendRequestReceivedNotification:
                    FriendsNotificationView friendNotificationView = (FriendsNotificationView)notificationView;
                    friendNotificationView.ConfigureFromReceivedNotificationData(friendRequestReceivedNotification);
                    friendNotificationView.TimeText.gameObject.SetActive(true);
                    break;
                case FriendRequestAcceptedNotification friendRequestAcceptedNotification:
                    FriendsNotificationView friendNotificationView2 = (FriendsNotificationView)notificationView;
                    friendNotificationView2.ConfigureFromAcceptedNotificationData(friendRequestAcceptedNotification);
                    friendNotificationView2.TimeText.gameObject.SetActive(true);
                    break;
            }
        }

        private void ClickedNotification(NotificationType notificationType, INotification notification)
        {
            notificationsBusController.ClickNotification(notificationType, notification);
        }

        private async UniTask LoadNotificationThumbnailAsync(INotificationView notificationImage, INotification notificationData,
            DefaultNotificationThumbnail defaultThumbnail, CancellationToken ct)
        {
            if (notificationData.Type == NotificationType.REFERRAL_INVITED_USERS_ACCEPTED)
            {
                ReferralNotification referral = (ReferralNotification)notificationData;
                Sprite? profileThumbnail = await DownloadProfileThumbnailAsync(referral.Metadata.invitedUserAddress);

                if (profileThumbnail != null)
                {
                    notificationThumbnailCache.TryAdd(notificationData.Id, profileThumbnail);
                    notificationImage.NotificationImage.SetImage(profileThumbnail, true);
                }

                return;
            }

            Sprite? thumbnailSprite = null;

            try
            {
                IOwnedTexture2D ownedTexture = await webRequestController.GetTextureAsync(
                    new CommonArguments(URLAddress.FromString(notificationData.GetThumbnail())),
                    new GetTextureArguments(TextureType.Albedo),
                    GetTextureWebRequest.CreateTexture(TextureWrapMode.Clamp),
                    ct,
                    ReportCategory.UI);

                Texture2D texture = ownedTexture.Texture;

                thumbnailSprite = Sprite.Create(texture, new Rect(0, 0, texture.width, texture.height),
                    VectorUtilities.OneHalf, PIXELS_PER_UNIT, 0, SpriteMeshType.FullRect, Vector4.one, false);

                //Try add has been added in case it happens that BE returns duplicated notifications id
                //In that case we will just use the same thumbnail for each notification with the same id
                notificationThumbnailCache.TryAdd(notificationData.Id, thumbnailSprite);
            }
            catch (OperationCanceledException) { }
            catch (Exception) { thumbnailSprite = defaultThumbnail.Thumbnail; }
            finally
            {
                notificationImage.NotificationImage.SetImage(thumbnailSprite, true);
            }

            return;

            async UniTask<Sprite?> DownloadProfileThumbnailAsync(string user)
            {
                Profile? profile = await profileRepository.GetProfileAsync(user, ct);

                if (profile != null)
                    return await profileRepository.GetProfileThumbnailAsync(profile.Avatar.FaceSnapshotUrl, ct);

                return null;
            }
        }

        private void OnNotificationReceived(INotification notification)
        {
            if (NOTIFICATION_TYPES_TO_IGNORE.Contains(notification.Type))
                return;

            notifications.Insert(0, notification);
            view.LoopList.SetListItemCount(notifications.Count, false);
            view.LoopList.RefreshAllShownItem();
        }
    }
}<|MERGE_RESOLUTION|>--- conflicted
+++ resolved
@@ -32,12 +32,9 @@
         private static readonly List<NotificationType> NOTIFICATION_TYPES_TO_IGNORE = new ()
         {
             NotificationType.INTERNAL_ARRIVED_TO_DESTINATION,
-<<<<<<< HEAD
-            NotificationType.COMMUNITY_VOICE_CHAT_STARTED
-=======
+            NotificationType.COMMUNITY_VOICE_CHAT_STARTED,
             NotificationType.INTERNAL_DEFAULT_SUCCESS,
-            NotificationType.INTERNAL_SERVER_ERROR
->>>>>>> 9bf1ca8b
+            NotificationType.INTERNAL_SERVER_ERROR,
         };
 
         private readonly NotificationsMenuView view;
