using CommunicationData.URLHelpers;
using Cysharp.Threading.Tasks;
using DCL.Backpack;
using DCL.Diagnostics;
using DCL.Notifications.NotificationEntry;
<<<<<<< HEAD
using DCL.NotificationsBus;
using DCL.NotificationsBus.NotificationTypes;
=======
using DCL.NotificationsBusController.NotificationTypes;
>>>>>>> 522ea535
using DCL.Profiles;
using DCL.UI.Profiles.Helpers;
using DCL.UI.SharedSpaceManager;
using DCL.UI.Utilities;
using DCL.Utilities;
using DCL.Web3.Identities;
using DCL.WebRequests;
using MVC;
using SuperScrollView;
using System;
using System.Collections.Generic;
using System.Threading;
using UnityEngine;
using UnityEngine.UI;
using Utility;

namespace DCL.Notifications.NotificationsMenu
{
    public class NotificationsMenuController : IDisposable, IPanelInSharedSpace<ControllerNoData>
    {
        private const int PIXELS_PER_UNIT = 50;
        private const int DEFAULT_NOTIFICATION_INDEX = 0;
        private const int FRIENDS_NOTIFICATION_INDEX = 1;

        private static readonly List<NotificationType> NOTIFICATION_TYPES_TO_IGNORE = new ()
        {
            NotificationType.INTERNAL_ARRIVED_TO_DESTINATION,
            NotificationType.COMMUNITY_VOICE_CHAT_STARTED,
            NotificationType.INTERNAL_DEFAULT_SUCCESS,
            NotificationType.INTERNAL_SERVER_ERROR,
        };

        private readonly NotificationsMenuView view;
        private readonly NotificationsRequestController notificationsRequestController;
<<<<<<< HEAD
        private readonly NotificationsBusController notificationsBusController;
=======
>>>>>>> 522ea535
        private readonly NotificationIconTypes notificationIconTypes;
        private readonly NotificationDefaultThumbnails notificationDefaultThumbnails;
        private readonly IWebRequestController webRequestController;
        private readonly NftTypeIconSO rarityBackgroundMapping;
        private readonly IWeb3IdentityCache web3IdentityCache;
        private readonly Dictionary<string, Sprite> notificationThumbnailCache = new ();
        private readonly List<INotification> notifications = new ();
        private readonly CancellationTokenSource lifeCycleCts = new ();
        private readonly ProfileRepositoryWrapper profileRepository;
        private readonly CancellationTokenSource notificationThumbnailCts;

        private CancellationTokenSource? notificationPanelCts = new ();
        private int unreadNotifications;

        public bool IsVisibleInSharedSpace => view.gameObject.activeSelf;

        public event IPanelInSharedSpace.ViewShowingCompleteDelegate? ViewShowingComplete;

        public NotificationsMenuController(
            NotificationsMenuView view,
            NotificationsRequestController notificationsRequestController,
<<<<<<< HEAD
            NotificationsBusController notificationsBusController,
=======
>>>>>>> 522ea535
            NotificationIconTypes notificationIconTypes,
            NotificationDefaultThumbnails notificationDefaultThumbnails,
            IWebRequestController webRequestController,
            NftTypeIconSO rarityBackgroundMapping,
            IWeb3IdentityCache web3IdentityCache,
            ProfileRepositoryWrapper profileRepository)
        {
            notificationThumbnailCts = new CancellationTokenSource();

            this.view = view;
            this.notificationsRequestController = notificationsRequestController;
            this.notificationIconTypes = notificationIconTypes;
            this.notificationDefaultThumbnails = notificationDefaultThumbnails;
            this.webRequestController = webRequestController;
            this.rarityBackgroundMapping = rarityBackgroundMapping;
            this.web3IdentityCache = web3IdentityCache;
            this.profileRepository = profileRepository;
            this.view.OnViewShown += OnViewShown;
            this.view.LoopList.InitListView(0, OnGetItemByIndex);
            this.view.CloseButton.onClick.AddListener(ClosePanel);
            web3IdentityCache.OnIdentityChanged += OnIdentityChanged;
            NotificationsBusController.NotificationsBus.NotificationsBusController.Instance.SubscribeToAllNotificationTypesReceived(OnNotificationReceived);
            this.view.LoopList.gameObject.GetComponent<ScrollRect>()?.SetScrollSensitivityBasedOnPlatform();

            if (web3IdentityCache.Identity is { IsExpired: false })
                InitialNotificationRequestAsync(lifeCycleCts.Token).SuppressCancellationThrow().Forget();
        }

        public void Dispose()
        {
            notificationThumbnailCts.SafeCancelAndDispose();
            notificationPanelCts.SafeCancelAndDispose();
            lifeCycleCts.SafeCancelAndDispose();
            this.view.OnViewShown -= OnViewShown;
            web3IdentityCache.OnIdentityChanged -= OnIdentityChanged;
            this.view.CloseButton.onClick.RemoveListener(ClosePanel);
        }

        public async UniTask OnShownInSharedSpaceAsync(CancellationToken ct, ControllerNoData parameters)
        {
            notificationPanelCts = notificationPanelCts.SafeRestart();
            await view.ShowAsync(notificationPanelCts.Token);
            ViewShowingComplete?.Invoke(this);
            await UniTask.WaitUntilCanceled(notificationPanelCts.Token);
            await view.HideAsync(notificationPanelCts.Token);
        }

        public async UniTask OnHiddenInSharedSpaceAsync(CancellationToken ct)
        {
            notificationPanelCts = notificationPanelCts.SafeRestart();

            await UniTask.WaitUntil(() => !view.gameObject.activeSelf, PlayerLoopTiming.Update, ct);
        }

        private void ClosePanel()
        {
            notificationPanelCts = notificationPanelCts.SafeRestart();
        }

        private void OnViewShown()
        {
            if (unreadNotifications > 0)
            {
                view.LoopList.DoActionForEachShownItem((item2, _) =>
                {
                    INotificationView notificationView = item2!.GetComponent<INotificationView>();
                    INotification notificationData = notificationView.Notification;

                    ManageNotificationReadStatus(notificationData, true);

                    notificationView.UnreadImage.SetActive(false);
                }, null);

                UpdateUnreadNotificationRender();
            }
        }

        private void OnIdentityChanged() =>
            InitialNotificationRequestAsync(lifeCycleCts.Token).SuppressCancellationThrow().Forget();

        private async UniTask InitialNotificationRequestAsync(CancellationToken ct)
        {
            unreadNotifications = 0;
            notifications.Clear();
            view.LoopList.SetListItemCount(notifications.Count, false);

            List<INotification> requestNotifications = await notificationsRequestController.GetMostRecentNotificationsAsync(ct);

            foreach (INotification requestNotification in requestNotifications)
                notifications.Add(requestNotification);

            view.LoopList.SetListItemCount(notifications.Count, false);

            foreach (var notification in requestNotifications)
                if (notification.Read == false)
                    unreadNotifications++;

            UpdateUnreadNotificationRender();
        }

        private void UpdateUnreadNotificationRender()
        {
            view.unreadNotificationCounterText.SetText("{0}", unreadNotifications);
            view.notificationIndicator.SetActive(unreadNotifications > 0);
        }

        private void ManageNotificationReadStatus(INotification notificationData, bool isViewOpen)
        {
            if (notificationData.Read == false && isViewOpen)
            {
                unreadNotifications--;
                notificationsRequestController.SetNotificationAsReadAsync(notificationData.Id, lifeCycleCts.Token).Forget();
                notificationData.Read = true;
            }
        }

        private LoopListViewItem2 OnGetItemByIndex(LoopListView2 loopListView, int index)
        {
            INotification notificationData = notifications[index];
            LoopListViewItem2 listItem;
            INotificationView notificationView;

            switch (notificationData.Type)
            {
                case NotificationType.SOCIAL_SERVICE_FRIENDSHIP_REQUEST:
                case NotificationType.SOCIAL_SERVICE_FRIENDSHIP_ACCEPTED:
                    listItem = loopListView.NewListViewItem(loopListView.ItemPrefabDataList[FRIENDS_NOTIFICATION_INDEX].mItemPrefab.name);
                    notificationView = listItem!.GetComponent<FriendsNotificationView>();
                    break;
                default:
                    listItem = loopListView.NewListViewItem(loopListView.ItemPrefabDataList[DEFAULT_NOTIFICATION_INDEX].mItemPrefab.name);
                    notificationView = listItem!.GetComponent<NotificationView>();
                    break;
            }

            SetItemData(notificationView, notificationData);

            ManageNotificationReadStatus(notificationData, view.gameObject.activeSelf);
            UpdateUnreadNotificationRender();

            notificationView.NotificationImage.SetImage(null);

            DefaultNotificationThumbnail defaultThumbnail = notificationDefaultThumbnails.GetNotificationDefaultThumbnail(notificationData.Type);

            if (notificationData.Id != null && notificationThumbnailCache.TryGetValue(notificationData.Id, out Sprite thumbnailSprite))
                notificationView.NotificationImage.SetImage(thumbnailSprite, true);
            else if(!string.IsNullOrEmpty(notificationData.GetThumbnail()))
                LoadNotificationThumbnailAsync(notificationView, notificationData, defaultThumbnail, notificationThumbnailCts!.Token).Forget();
            else
                notificationView.NotificationImage.SetImage(defaultThumbnail.Thumbnail, defaultThumbnail.FitAndCenter);

            return listItem;
        }

        private void SetItemData(INotificationView notificationView, INotification notificationData)
        {
            notificationView.NotificationClicked -= ClickedNotification;
            notificationView.HeaderText.text = notificationData.GetHeader();
            notificationView.TitleText.text = notificationData.GetTitle();
            notificationView.NotificationType = notificationData.Type;
            notificationView.Notification = notificationData;
            notificationView.CloseButton.gameObject.SetActive(false);
            notificationView.UnreadImage.SetActive(!notificationData.Read);
            notificationView.TimeText.text = notificationData.Timestamp != null ? TimestampUtilities.GetRelativeTime(notificationData.Timestamp) : string.Empty;
            notificationView.NotificationTypeImage.sprite = notificationIconTypes.GetNotificationIcon(notificationData.Type);
            var iconBackground = notificationIconTypes.GetNotificationIconBackground(notificationData.Type);

            if (iconBackground.backgroundSprite != null)
                notificationView.NotificationImageBackground.sprite = iconBackground.backgroundSprite;

            notificationView.NotificationImageBackground.color = iconBackground.backgroundColor;

            ProcessCustomMetadata(notificationData, notificationView);

            notificationView.NotificationClicked += ClickedNotification;
        }

        private void ProcessCustomMetadata(INotification notification, INotificationView notificationView)
        {
            switch (notification)
            {
                case RewardAssignedNotification rewardAssignedNotification:
                    NotificationView nView = (NotificationView)notificationView;
                    nView.NotificationImageBackground.sprite = rarityBackgroundMapping.GetTypeImage(rewardAssignedNotification.Metadata.Rarity);
                    break;
                case RewardInProgressNotification rewardInProgress:
                    NotificationView rewardInProgressView = (NotificationView)notificationView;
                    rewardInProgressView.NotificationImageBackground.sprite = rarityBackgroundMapping.GetTypeImage(rewardInProgress.Metadata.Rarity);
                    break;
                case FriendRequestReceivedNotification friendRequestReceivedNotification:
                    FriendsNotificationView friendNotificationView = (FriendsNotificationView)notificationView;
                    friendNotificationView.ConfigureFromReceivedNotificationData(friendRequestReceivedNotification);
                    friendNotificationView.TimeText.gameObject.SetActive(true);
                    break;
                case FriendRequestAcceptedNotification friendRequestAcceptedNotification:
                    FriendsNotificationView friendNotificationView2 = (FriendsNotificationView)notificationView;
                    friendNotificationView2.ConfigureFromAcceptedNotificationData(friendRequestAcceptedNotification);
                    friendNotificationView2.TimeText.gameObject.SetActive(true);
                    break;
            }
        }

        private void ClickedNotification(NotificationType notificationType, INotification notification)
        {
            NotificationsBusController.NotificationsBus.NotificationsBusController.Instance.ClickNotification(notificationType, notification);
        }

        private async UniTask LoadNotificationThumbnailAsync(INotificationView notificationImage, INotification notificationData,
            DefaultNotificationThumbnail defaultThumbnail, CancellationToken ct)
        {
            if (notificationData.Type == NotificationType.REFERRAL_INVITED_USERS_ACCEPTED)
            {
                ReferralNotification referral = (ReferralNotification)notificationData;
                Sprite? profileThumbnail = await DownloadProfileThumbnailAsync(referral.Metadata.invitedUserAddress);

                if (profileThumbnail != null)
                {
                    notificationThumbnailCache.TryAdd(notificationData.Id, profileThumbnail);
                    notificationImage.NotificationImage.SetImage(profileThumbnail, true);
                }

                return;
            }

            Sprite? thumbnailSprite = null;

            try
            {
                IOwnedTexture2D ownedTexture = await webRequestController.GetTextureAsync(
                    new CommonArguments(URLAddress.FromString(notificationData.GetThumbnail())),
                    new GetTextureArguments(TextureType.Albedo),
                    GetTextureWebRequest.CreateTexture(TextureWrapMode.Clamp),
                    ct,
                    ReportCategory.UI);

                Texture2D texture = ownedTexture.Texture;

                thumbnailSprite = Sprite.Create(texture, new Rect(0, 0, texture.width, texture.height),
                    VectorUtilities.OneHalf, PIXELS_PER_UNIT, 0, SpriteMeshType.FullRect, Vector4.one, false);

                //Try add has been added in case it happens that BE returns duplicated notifications id
                //In that case we will just use the same thumbnail for each notification with the same id
                notificationThumbnailCache.TryAdd(notificationData.Id, thumbnailSprite);
            }
            catch (OperationCanceledException) { }
            catch (Exception) { thumbnailSprite = defaultThumbnail.Thumbnail; }
            finally
            {
                notificationImage.NotificationImage.SetImage(thumbnailSprite, true);
            }

            return;

            async UniTask<Sprite?> DownloadProfileThumbnailAsync(string user)
            {
                Profile? profile = await profileRepository.GetProfileAsync(user, ct);

                if (profile != null)
                    return await profileRepository.GetProfileThumbnailAsync(profile.Avatar.FaceSnapshotUrl, ct);

                return null;
            }
        }

        private void OnNotificationReceived(INotification notification)
        {
            if (NOTIFICATION_TYPES_TO_IGNORE.Contains(notification.Type))
                return;

            notifications.Insert(0, notification);
            view.LoopList.SetListItemCount(notifications.Count, false);
            view.LoopList.RefreshAllShownItem();
        }
    }
}<|MERGE_RESOLUTION|>--- conflicted
+++ resolved
@@ -3,12 +3,8 @@
 using DCL.Backpack;
 using DCL.Diagnostics;
 using DCL.Notifications.NotificationEntry;
-<<<<<<< HEAD
 using DCL.NotificationsBus;
 using DCL.NotificationsBus.NotificationTypes;
-=======
-using DCL.NotificationsBusController.NotificationTypes;
->>>>>>> 522ea535
 using DCL.Profiles;
 using DCL.UI.Profiles.Helpers;
 using DCL.UI.SharedSpaceManager;
@@ -43,10 +39,6 @@
 
         private readonly NotificationsMenuView view;
         private readonly NotificationsRequestController notificationsRequestController;
-<<<<<<< HEAD
-        private readonly NotificationsBusController notificationsBusController;
-=======
->>>>>>> 522ea535
         private readonly NotificationIconTypes notificationIconTypes;
         private readonly NotificationDefaultThumbnails notificationDefaultThumbnails;
         private readonly IWebRequestController webRequestController;
@@ -68,10 +60,6 @@
         public NotificationsMenuController(
             NotificationsMenuView view,
             NotificationsRequestController notificationsRequestController,
-<<<<<<< HEAD
-            NotificationsBusController notificationsBusController,
-=======
->>>>>>> 522ea535
             NotificationIconTypes notificationIconTypes,
             NotificationDefaultThumbnails notificationDefaultThumbnails,
             IWebRequestController webRequestController,
@@ -93,7 +81,7 @@
             this.view.LoopList.InitListView(0, OnGetItemByIndex);
             this.view.CloseButton.onClick.AddListener(ClosePanel);
             web3IdentityCache.OnIdentityChanged += OnIdentityChanged;
-            NotificationsBusController.NotificationsBus.NotificationsBusController.Instance.SubscribeToAllNotificationTypesReceived(OnNotificationReceived);
+            NotificationsBusController.Instance.SubscribeToAllNotificationTypesReceived(OnNotificationReceived);
             this.view.LoopList.gameObject.GetComponent<ScrollRect>()?.SetScrollSensitivityBasedOnPlatform();
 
             if (web3IdentityCache.Identity is { IsExpired: false })
