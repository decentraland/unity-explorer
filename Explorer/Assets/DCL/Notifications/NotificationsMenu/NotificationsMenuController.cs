using CommunicationData.URLHelpers;
using Cysharp.Threading.Tasks;
using DCL.Backpack;
using DCL.Diagnostics;
using DCL.Notifications.NotificationEntry;
using DCL.NotificationsBusController.NotificationsBus;
using DCL.NotificationsBusController.NotificationTypes;
using DCL.SidebarBus;
using DCL.Utilities;
using DCL.Web3;
using DCL.Web3.Identities;
using DCL.WebRequests;
using DCL.WebRequests.ArgsFactory;
using Plugins.TexturesFuse.TexturesServerWrap.Unzips;
using SuperScrollView;
using System;
using System.Collections.Generic;
using System.Threading;
using UnityEngine;
using Utility;

namespace DCL.Notifications.NotificationsMenu
{
    public class NotificationsMenuController : IDisposable
    {
        private const int PIXELS_PER_UNIT = 50;
        private const int IDENTITY_CHANGE_POLLING_INTERVAL = 5000;
        private static readonly List<NotificationType> NOTIFICATION_TYPES_TO_IGNORE = new ()
        {
            NotificationType.INTERNAL_ARRIVED_TO_DESTINATION
        };

        private readonly NotificationsMenuView view;
        private readonly NotificationsRequestController notificationsRequestController;
        private readonly INotificationsBusController notificationsBusController;
        private readonly NotificationIconTypes notificationIconTypes;
        private readonly IWebRequestController webRequestController;
        private readonly IGetTextureArgsFactory getTextureArgsFactory;
        private readonly NftTypeIconSO rarityBackgroundMapping;
        private readonly ISidebarBus sidebarBus;
        private readonly Dictionary<string, Sprite> notificationThumbnailCache = new ();
        private readonly List<INotification> notifications = new ();
        private readonly CancellationTokenSource lifeCycleCts = new ();
        private readonly IWeb3IdentityCache web3IdentityCache;

        private CancellationTokenSource? notificationThumbnailCts;
        private CancellationTokenSource? notificationPanelCts = new CancellationTokenSource();
        private int unreadNotifications;
        private Web3Address? previousWeb3Identity;

        public NotificationsMenuController(
            NotificationsMenuView view,
            NotificationsRequestController notificationsRequestController,
            INotificationsBusController notificationsBusController,
            NotificationIconTypes notificationIconTypes,
            IWebRequestController webRequestController,
            IGetTextureArgsFactory getTextureArgsFactory,
            ISidebarBus sidebarBus,
            NftTypeIconSO rarityBackgroundMapping,
            IWeb3IdentityCache web3IdentityCache)
        {
            notificationThumbnailCts = new CancellationTokenSource();

            this.view = view;
            this.notificationsRequestController = notificationsRequestController;
            this.notificationsBusController = notificationsBusController;
            this.notificationIconTypes = notificationIconTypes;
            this.webRequestController = webRequestController;
            this.getTextureArgsFactory = getTextureArgsFactory;
            this.sidebarBus = sidebarBus;
            this.rarityBackgroundMapping = rarityBackgroundMapping;
            this.web3IdentityCache = web3IdentityCache;
            this.view.OnViewShown += OnViewShown;
            this.view.LoopList.InitListView(0, OnGetItemByIndex);
            this.view.CloseButton.onClick.AddListener(ClosePanel);
            this.previousWeb3Identity = web3IdentityCache.Identity?.Address;
            CheckIdentityChangeAsync(lifeCycleCts.Token).Forget();
            notificationsBusController.SubscribeToAllNotificationTypesReceived(OnNotificationReceived);
        }

        public void Dispose()
        {
            notificationThumbnailCts.SafeCancelAndDispose();
            notificationPanelCts.SafeCancelAndDispose();
            lifeCycleCts.SafeCancelAndDispose();
            this.view.OnViewShown -= OnViewShown;
            this.view.CloseButton.onClick.RemoveListener(ClosePanel);
        }

        private void ClosePanel()
        {
            sidebarBus.UnblockSidebar();
            notificationPanelCts = notificationPanelCts.SafeRestart();
            view.HideAsync(notificationPanelCts.Token).Forget();
        }

        public void ToggleNotificationsPanel(bool forceClose)
        {
            notificationPanelCts = notificationPanelCts.SafeRestart();

            if (!forceClose && !view.gameObject.activeSelf) { view.ShowAsync(notificationPanelCts.Token).Forget(); }
            else if (view.gameObject.activeSelf) { view.HideAsync(notificationPanelCts.Token).Forget(); }
        }

        private void OnViewShown()
        {
            if (unreadNotifications > 0)
            {
                view.LoopList.DoActionForEachShownItem((item2, param) =>
                {
                    NotificationView notificationView = item2!.GetComponent<NotificationView>();
                    INotification notificationData = notificationView.Notification;

                    ManageNotificationReadStatus(notificationData, true);

                    notificationView.UnreadImage.SetActive(false);
                }, null);

                UpdateUnreadNotificationRender();
            }
        }

        private async UniTaskVoid CheckIdentityChangeAsync(CancellationToken token)
        {
            if (previousWeb3Identity != null)
                await InitialNotificationRequestAsync(token);

            while (token.IsCancellationRequested == false)
            {
                if (previousWeb3Identity != web3IdentityCache.Identity?.Address && web3IdentityCache.Identity?.Address != null)
                {
                    previousWeb3Identity = web3IdentityCache.Identity?.Address;
                    await InitialNotificationRequestAsync(lifeCycleCts.Token);
                }
                else
                    await UniTask.Delay(IDENTITY_CHANGE_POLLING_INTERVAL, cancellationToken: token);
            }
        }

        private async UniTask InitialNotificationRequestAsync(CancellationToken ct)
        {
            unreadNotifications = 0;
            notifications.Clear();
            view.LoopList.SetListItemCount(notifications.Count, false);

            List<INotification> requestNotifications = await notificationsRequestController.GetMostRecentNotificationsAsync(ct);

            foreach (INotification requestNotification in requestNotifications)
                notifications.Add(requestNotification);

            view.LoopList.SetListItemCount(notifications.Count, false);

            foreach (var notification in requestNotifications)
                if (notification.Read == false)
                    unreadNotifications++;

            UpdateUnreadNotificationRender();
        }

        private void UpdateUnreadNotificationRender()
        {
            view.unreadNotificationCounterText.SetText("{0}", unreadNotifications);
            view.notificationIndicator.SetActive(unreadNotifications > 0);
        }

        private void ManageNotificationReadStatus(INotification notificationData, bool isViewOpen)
        {
            if (notificationData.Read == false && isViewOpen)
            {
                unreadNotifications--;
                notificationsRequestController.SetNotificationAsReadAsync(notificationData.Id, lifeCycleCts.Token).Forget();
                notificationData.Read = true;
            }
        }

        private LoopListViewItem2 OnGetItemByIndex(LoopListView2 loopListView, int index)
        {
            LoopListViewItem2 listItem = loopListView.NewListViewItem(loopListView.ItemPrefabDataList[0].mItemPrefab.name);
            NotificationView notificationView = listItem!.GetComponent<NotificationView>();
            INotification notificationData = notifications[index];

            ManageNotificationReadStatus(notificationData, view.gameObject.activeSelf);
            UpdateUnreadNotificationRender();

            SetItemData(notificationView, notificationData);

            if (notificationThumbnailCache.TryGetValue(notificationData.Id, out Sprite thumbnailSprite))
                notificationView.NotificationImage.SetImage(thumbnailSprite);
            else
                LoadNotificationThumbnailAsync(notificationView, notificationData, notificationThumbnailCts.Token).Forget();

            return listItem;
        }

        private void SetItemData(NotificationView notificationView, INotification notificationData)
        {
            notificationView.NotificationClicked -= ClickedNotification;
            notificationView.HeaderText.text = notificationData.GetHeader();
            notificationView.TitleText.text = notificationData.GetTitle();
            notificationView.NotificationType = notificationData.Type;
            notificationView.Notification = notificationData;
            notificationView.CloseButton.gameObject.SetActive(false);
            notificationView.UnreadImage.SetActive(!notificationData.Read);
            notificationView.TimeText.text = TimestampUtilities.GetRelativeTime(notificationData.Timestamp);
            notificationView.NotificationTypeImage.sprite = notificationIconTypes.GetNotificationIcon(notificationData.Type);

            ProcessCustomMetadata(notificationData, notificationView);

            notificationView.NotificationClicked += ClickedNotification;
        }

        private void ProcessCustomMetadata(INotification notification, NotificationView notificationView)
        {
            switch (notification)
            {
                case RewardAssignedNotification rewardAssignedNotification:
                    notificationView.NotificationImageBackground.sprite = rarityBackgroundMapping.GetTypeImage(rewardAssignedNotification.Metadata.Rarity);
                    break;
            }
        }

        private void ClickedNotification(NotificationType notificationType, INotification notification)
        {
            notificationsBusController.ClickNotification(notificationType, notification);
        }

        private async UniTask LoadNotificationThumbnailAsync(NotificationView notificationView, INotification notificationData,
            CancellationToken ct)
        {
            OwnedTexture2D ownedTexture = await webRequestController.GetTextureAsync(
                new CommonArguments(URLAddress.FromString(notificationData.GetThumbnail())),
                getTextureArgsFactory.NewArguments(TextureType.Albedo),
                GetTextureWebRequest.CreateTexture(TextureWrapMode.Clamp),
                ct,
                ReportCategory.UI);

            Texture2D texture = ownedTexture.Texture;

            Sprite? thumbnailSprite = Sprite.Create(texture, new Rect(0, 0, texture.width, texture.height),
                VectorUtilities.OneHalf, PIXELS_PER_UNIT, 0, SpriteMeshType.FullRect, Vector4.one, false);
<<<<<<< HEAD

            //TODO changed to TryAdd, because in some cases it could hit exception if to call Add()
=======
            //Try add has been added in case it happens that BE returns duplicated notifications id
            //In that case we will just use the same thumbnail for each notification with the same id
>>>>>>> 3657360f
            notificationThumbnailCache.TryAdd(notificationData.Id, thumbnailSprite);
            notificationView.NotificationImage.SetImage(thumbnailSprite);
        }

        private void OnNotificationReceived(INotification notification)
        {
            if (NOTIFICATION_TYPES_TO_IGNORE.Contains(notification.Type))
                return;

            notifications.Insert(0, notification);
            view.LoopList.SetListItemCount(notifications.Count, false);
            view.LoopList.RefreshAllShownItem();
        }
    }
}<|MERGE_RESOLUTION|>--- conflicted
+++ resolved
@@ -238,13 +238,8 @@
 
             Sprite? thumbnailSprite = Sprite.Create(texture, new Rect(0, 0, texture.width, texture.height),
                 VectorUtilities.OneHalf, PIXELS_PER_UNIT, 0, SpriteMeshType.FullRect, Vector4.one, false);
-<<<<<<< HEAD
-
-            //TODO changed to TryAdd, because in some cases it could hit exception if to call Add()
-=======
             //Try add has been added in case it happens that BE returns duplicated notifications id
             //In that case we will just use the same thumbnail for each notification with the same id
->>>>>>> 3657360f
             notificationThumbnailCache.TryAdd(notificationData.Id, thumbnailSprite);
             notificationView.NotificationImage.SetImage(thumbnailSprite);
         }
