using Cysharp.Threading.Tasks;
using DCL.Backpack;
using DCL.Notification.NotificationsBus;
using DCL.UI;
using DCL.WebRequests;
using DG.Tweening;
using MVC;
using System;
using System.Collections.Generic;
using System.Threading;
using UnityEngine;
using Utility;

namespace DCL.Notification.NewNotification
{
    public class NewNotificationController : ControllerBase<NewNotificationView>
    {
        private const float ANIMATION_DURATION = 0.5f;

        private readonly INotificationsBusController notificationsBusController;
        private readonly NotificationIconTypes notificationIconTypes;
        private readonly NftTypeIconSO rarityBackgroundMapping;
        private readonly IWebRequestController webRequestController;
        private readonly Queue<INotification> notificationQueue = new ();
        private bool isDisplaying;
        private ImageController thumbnailImageController;
        private CancellationTokenSource cts;
        public override CanvasOrdering.SortingLayer Layer => CanvasOrdering.SortingLayer.Persistent;

        public NewNotificationController(
            ViewFactoryMethod viewFactory,
            INotificationsBusController notificationsBusController,
            NotificationIconTypes notificationIconTypes,
            NftTypeIconSO rarityBackgroundMapping,
            IWebRequestController webRequestController
        ) : base(viewFactory)
        {
            this.notificationsBusController = notificationsBusController;
            this.notificationIconTypes = notificationIconTypes;
            this.rarityBackgroundMapping = rarityBackgroundMapping;
            this.webRequestController = webRequestController;
            notificationsBusController.SubscribeToNotificationTypeReceived(NotificationType.REWARD_ASSIGNMENT, QueueNewNotification);
            notificationsBusController.SubscribeToNotificationTypeReceived(NotificationType.EVENTS_STARTED, QueueNewNotification);
            notificationsBusController.SubscribeToNotificationTypeReceived(NotificationType.INTERNAL_ARRIVED_TO_DESTINATION, QueueNewNotification);
            cts = new CancellationTokenSource();
            cts.Token.ThrowIfCancellationRequested();
        }

        protected override void OnViewInstantiated()
        {
            thumbnailImageController = new ImageController(viewInstance.NotificationView.NotificationImage, webRequestController);
            viewInstance.NotificationView.NotificationClicked += ClickedNotification;
            viewInstance.NotificationView.CloseButton.onClick.AddListener(StopAnimation);
            viewInstance.SystemNotificationView.CloseButton.onClick.AddListener(StopAnimation);
        }

        private void StopAnimation()
        {
            cts.SafeCancelAndDispose();
            cts = new CancellationTokenSource();
            cts.Token.ThrowIfCancellationRequested();
        }

        private void ClickedNotification(NotificationType notificationType, string _)
        {
            StopAnimation();
            notificationsBusController.ClickNotification(notificationType);
        }

        private void QueueNewNotification(INotification newNotification)
        {
            notificationQueue.Enqueue(newNotification);

            if (!isDisplaying) { DisplayNewNotificationAsync().Forget(); }
        }

        private async UniTaskVoid DisplayNewNotificationAsync()
        {
            while (notificationQueue.Count > 0)
            {
                isDisplaying = true;
                INotification notification = notificationQueue.Dequeue();
<<<<<<< HEAD
                viewInstance.NotificationView.HeaderText.text = notification.GetHeader();
                viewInstance.NotificationView.TitleText.text = notification.GetTitle();
                viewInstance.NotificationView.NotificationType = notification.Type;
                ProcessCustomMetadata(notification);

                if (!string.IsNullOrEmpty(notification.GetThumbnail()))
                    thumbnailImageController.RequestImage(notification.GetThumbnail(), true);

                viewInstance.NotificationView.NotificationTypeImage.sprite = notificationIconTypes.GetNotificationIcon(notification.Type);

                try
                {
                    viewInstance.NotificationViewCanvasGroup.interactable = true;
                    viewInstance.NotificationViewCanvasGroup.blocksRaycasts = true;
                    await viewInstance.NotificationViewCanvasGroup.DOFade(1, ANIMATION_DURATION).ToUniTask(cancellationToken: cts.Token);
                    await UniTask.Delay(TimeSpan.FromSeconds(3), cancellationToken: cts.Token);
                }
                catch (OperationCanceledException) { }
                finally
                {
                    viewInstance.NotificationViewCanvasGroup.interactable = false;
                    viewInstance.NotificationViewCanvasGroup.blocksRaycasts = false;
                    await viewInstance.NotificationViewCanvasGroup.DOFade(0, ANIMATION_DURATION).ToUniTask();
                }
=======

                switch (notification.Type)
                {
                    case NotificationType.INTERNAL_ARRIVED_TO_DESTINATION:
                        await ProcessArrivedNotification(notification);
                        break;
                    default:
                        await ProcessDefaultNotificationAsync(notification);
                        break;
                }

>>>>>>> df3dca55
            }

            isDisplaying = false;
        }

        private async UniTask ProcessArrivedNotification(INotification notification)
        {
            viewInstance.SystemNotificationView.HeaderText.text = notification.GetHeader();
            viewInstance.SystemNotificationView.NotificationType = notification.Type;
            viewInstance.SystemNotificationView.NotificationTypeImage.sprite = notificationIconTypes.GetNotificationIcon(notification.Type);

            await AnimateNotificationCanvasGroup(viewInstance.SystemNotificationViewCanvasGroup);
        }

        private async UniTask ProcessDefaultNotificationAsync(INotification notification)
        {
            viewInstance.NotificationView.HeaderText.text = notification.GetHeader();
            viewInstance.NotificationView.TitleText.text = notification.GetTitle();
            viewInstance.NotificationView.NotificationType = notification.Type;
            ProcessCustomMetadata(notification);
            if(!string.IsNullOrEmpty(notification.GetThumbnail()))
                thumbnailImageController.RequestImage(notification.GetThumbnail(), true);

            viewInstance.NotificationView.NotificationTypeImage.sprite = notificationIconTypes.GetNotificationIcon(notification.Type);

            await AnimateNotificationCanvasGroup(viewInstance.NotificationViewCanvasGroup);
        }

        private void ProcessCustomMetadata(INotification notification)
        {
            switch (notification)
            {
                case RewardAssignedNotification rewardAssignedNotification:
                    viewInstance.NotificationView.NotificationImageBackground.sprite = rarityBackgroundMapping.GetTypeImage(rewardAssignedNotification.Metadata.Rarity);
                    break;
            }
        }

        private async UniTask AnimateNotificationCanvasGroup(CanvasGroup notificationCanvasGroup)
        {
            try
            {
                notificationCanvasGroup.interactable = true;
                notificationCanvasGroup.blocksRaycasts = true;
                await notificationCanvasGroup.DOFade(1, ANIMATION_DURATION).ToUniTask(cancellationToken: cts.Token);
                await UniTask.Delay(TimeSpan.FromSeconds(3), cancellationToken: cts.Token);
            }
            catch (OperationCanceledException)
            {
            }
            finally
            {
                notificationCanvasGroup.interactable = false;
                notificationCanvasGroup.blocksRaycasts = false;
                await notificationCanvasGroup.DOFade(0, ANIMATION_DURATION).ToUniTask();
            }
        }

        protected override UniTask WaitForCloseIntentAsync(CancellationToken ct) =>
            UniTask.Never(ct);
    }
}<|MERGE_RESOLUTION|>--- conflicted
+++ resolved
@@ -80,7 +80,6 @@
             {
                 isDisplaying = true;
                 INotification notification = notificationQueue.Dequeue();
-<<<<<<< HEAD
                 viewInstance.NotificationView.HeaderText.text = notification.GetHeader();
                 viewInstance.NotificationView.TitleText.text = notification.GetTitle();
                 viewInstance.NotificationView.NotificationType = notification.Type;
@@ -89,8 +88,15 @@
                 if (!string.IsNullOrEmpty(notification.GetThumbnail()))
                     thumbnailImageController.RequestImage(notification.GetThumbnail(), true);
 
-                viewInstance.NotificationView.NotificationTypeImage.sprite = notificationIconTypes.GetNotificationIcon(notification.Type);
-
+                switch (notification.Type)
+                {
+                    case NotificationType.INTERNAL_ARRIVED_TO_DESTINATION:
+                        await ProcessArrivedNotification(notification);
+                        break;
+                    default:
+                        await ProcessDefaultNotificationAsync(notification);
+                        break;
+                }
                 try
                 {
                     viewInstance.NotificationViewCanvasGroup.interactable = true;
@@ -105,19 +111,6 @@
                     viewInstance.NotificationViewCanvasGroup.blocksRaycasts = false;
                     await viewInstance.NotificationViewCanvasGroup.DOFade(0, ANIMATION_DURATION).ToUniTask();
                 }
-=======
-
-                switch (notification.Type)
-                {
-                    case NotificationType.INTERNAL_ARRIVED_TO_DESTINATION:
-                        await ProcessArrivedNotification(notification);
-                        break;
-                    default:
-                        await ProcessDefaultNotificationAsync(notification);
-                        break;
-                }
-
->>>>>>> df3dca55
             }
 
             isDisplaying = false;
