--- conflicted
+++ resolved
@@ -132,7 +132,6 @@
             isDisplaying = false;
         }
 
-<<<<<<< HEAD
         private async UniTask ProcessCommunityVoiceChatStartedNotificationAsync(INotification notification)
         {
             viewInstance!.CommunityVoiceChatNotificationView.HeaderText.text = notification.GetHeader();
@@ -147,10 +146,7 @@
             await AnimateNotificationCanvasGroupAsync(viewInstance.CommunityNotificationCanvasGroup);
         }
 
-        private async UniTask ProcessArrivedNotificationAsync(INotification notification)
-=======
         private async UniTask ProcessArrivedNotificationAsync(INotification notification, bool enableCloseButton = true)
->>>>>>> 9bf1ca8b
         {
             viewInstance!.SystemNotificationView.HeaderText.text = notification.GetHeader();
             viewInstance.SystemNotificationView.NotificationType = notification.Type;
