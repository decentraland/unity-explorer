using CommunicationData.URLHelpers;
using Cysharp.Threading.Tasks;
using DCL.Diagnostics;
using DCL.Multiplayer.Connections.DecentralandUrls;
using DCL.Notifications.Serialization;
<<<<<<< HEAD
using DCL.NotificationsBus;
using DCL.NotificationsBus.NotificationTypes;
=======
using DCL.NotificationsBusController.NotificationTypes;
>>>>>>> 522ea535
using DCL.Optimization.ThreadSafePool;
using DCL.Web3.Identities;
using DCL.WebRequests;
using Newtonsoft.Json;
using System;
using System.Collections.Generic;
using System.Text;
using System.Threading;
using Utility.Times;

namespace DCL.Notifications
{
    public class NotificationsRequestController
    {
        private static readonly TimeSpan NOTIFICATIONS_DELAY = TimeSpan.FromSeconds(5);

        private readonly JsonSerializerSettings serializerSettings;
        private readonly IWebRequestController webRequestController;
<<<<<<< HEAD
        private readonly NotificationsBusController notificationsBusController;
=======
>>>>>>> 522ea535
        private readonly IDecentralandUrlsSource decentralandUrlsSource;
        private readonly IWeb3IdentityCache web3IdentityCache;
        private readonly CommonArguments commonArgumentsForSetRead;
        private readonly StringBuilder bodyBuilder = new ();
        private readonly URLParameter onlyUnreadParameter = new ("onlyUnread", "true");
        private readonly URLParameter limitParameter = new ("limit", "50");
        private readonly URLBuilder urlBuilder = new ();
        private CommonArguments commonArguments;
        private ulong unixTimestamp;
        private ulong lastPolledTimestamp;

        public NotificationsRequestController(
            IWebRequestController webRequestController,
<<<<<<< HEAD
            NotificationsBusController notificationsBusController,
=======
>>>>>>> 522ea535
            IDecentralandUrlsSource decentralandUrlsSource,
            IWeb3IdentityCache web3IdentityCache,
            bool includeFriendsNotifications
        )
        {
            this.webRequestController = webRequestController;
            this.decentralandUrlsSource = decentralandUrlsSource;
            this.web3IdentityCache = web3IdentityCache;

            serializerSettings = new () { Converters = new JsonConverter[] { new NotificationJsonDtoConverter(includeFriendsNotifications) } };

            lastPolledTimestamp = DateTime.UtcNow.UnixTimeAsMilliseconds();

            commonArgumentsForSetRead = new CommonArguments(
                new URLBuilder()
                   .AppendDomain(
                        URLDomain.FromString(
                            decentralandUrlsSource.Url(DecentralandUrl.NotificationRead)
                        )
                    )
                   .Build()
            );
        }

        public async UniTask<List<INotification>> GetMostRecentNotificationsAsync(CancellationToken ct)
        {
            do await UniTask.Delay(NOTIFICATIONS_DELAY, DelayType.Realtime, cancellationToken: ct);
            while (web3IdentityCache.Identity == null || web3IdentityCache.Identity.IsExpired);

            urlBuilder.Clear();

            urlBuilder.AppendDomain(URLDomain.FromString(decentralandUrlsSource.Url(DecentralandUrl.Notification)))
                      .AppendParameter(limitParameter);

            commonArguments = new CommonArguments(urlBuilder.Build());
            unixTimestamp = DateTime.UtcNow.UnixTimeAsMilliseconds();

            List<INotification> notifications =
                await webRequestController.GetAsync(
                                               commonArguments,
                                               ct,
                                               ReportCategory.UI,
                                               signInfo: WebRequestSignInfo.NewFromUrl(commonArguments.URL, unixTimestamp, "get"),
                                               headersInfo: new WebRequestHeadersInfo().WithSign(string.Empty, unixTimestamp))
                                          .CreateFromNewtonsoftJsonAsync<List<INotification>>(serializerSettings: serializerSettings);

            return notifications;
        }

        public async UniTask StartGettingNewNotificationsOverTimeAsync(CancellationToken ct)
        {
            do
            {
                await UniTask.Delay(NOTIFICATIONS_DELAY, DelayType.Realtime, cancellationToken: ct);

                if (web3IdentityCache.Identity == null || web3IdentityCache.Identity.IsExpired)
                    continue;

                urlBuilder.Clear();

                urlBuilder.AppendDomain(URLDomain.FromString(decentralandUrlsSource.Url(DecentralandUrl.Notification)))
                          .AppendParameter(onlyUnreadParameter)
                          .AppendParameter(new URLParameter("from", lastPolledTimestamp.ToString()));

                commonArguments = new CommonArguments(urlBuilder.Build());

                unixTimestamp = DateTime.UtcNow.UnixTimeAsMilliseconds();

                // TODO remove allocation of List on serialization
                List<INotification> notifications =
                    await webRequestController.GetAsync(
                                                   commonArguments,
                                                   ct,
                                                   ReportCategory.UI,
                                                   signInfo: WebRequestSignInfo.NewFromUrl(commonArguments.URL, unixTimestamp, "get"),
                                                   headersInfo: new WebRequestHeadersInfo().WithSign(string.Empty, unixTimestamp))
                                              .CreateFromNewtonsoftJsonAsync<List<INotification>>(serializerSettings: serializerSettings);

                if (notifications.Count == 0)
                    continue;

                lastPolledTimestamp = DateTime.UtcNow.UnixTimeAsMilliseconds();


                using var scope = ThreadSafeListPool<string>.SHARED.Get(out var list);
                foreach (INotification notification in notifications)
                    try
                    {
                        NotificationsBusController.NotificationsBus.NotificationsBusController.Instance.AddNotification(notification);
                        list.Add(notification.Id);
                    }
                    catch (Exception e)
                    {
                        ReportHub.LogException(e, ReportCategory.UI);
                    }

                await SetNotificationAsReadAsync(list, ct);
            }
            while (ct.IsCancellationRequested == false);
        }

        public async UniTask SetNotificationAsReadAsync(string notificationId, CancellationToken ct)
        {
            using var scope = ThreadSafeListPool<string>.SHARED.Get(out var list);
            list.Add(notificationId);
            await SetNotificationAsReadAsync(list, ct);
        }

        private async UniTask SetNotificationAsReadAsync(IReadOnlyList<string> notificationIds, CancellationToken ct)
        {
            if (web3IdentityCache.Identity == null || web3IdentityCache.Identity.IsExpired) return;

            if (notificationIds.Count == 0) return;

            bodyBuilder.Clear();
            bodyBuilder.Append("{\"notificationIds\":[");

            var first = true;
            foreach (string id in notificationIds)
            {
                if (!first)
                    bodyBuilder.Append(',');
                bodyBuilder.Append('\"').Append(id).Append('\"');
                first = false;
            }

            bodyBuilder.Append("]}");

            unixTimestamp = DateTime.UtcNow.UnixTimeAsMilliseconds();

            await webRequestController.PutAsync(
                                           commonArgumentsForSetRead,
                                           GenericPutArguments.CreateJson(bodyBuilder.ToString()),
                                           ct,
                                           ReportCategory.UI,
                                           signInfo: WebRequestSignInfo.NewFromUrl(commonArgumentsForSetRead.URL, unixTimestamp, "put"),
                                           headersInfo: new WebRequestHeadersInfo().WithSign(string.Empty, unixTimestamp))
                                      .WithNoOpAsync();
        }
    }
}<|MERGE_RESOLUTION|>--- conflicted
+++ resolved
@@ -3,12 +3,8 @@
 using DCL.Diagnostics;
 using DCL.Multiplayer.Connections.DecentralandUrls;
 using DCL.Notifications.Serialization;
-<<<<<<< HEAD
 using DCL.NotificationsBus;
 using DCL.NotificationsBus.NotificationTypes;
-=======
-using DCL.NotificationsBusController.NotificationTypes;
->>>>>>> 522ea535
 using DCL.Optimization.ThreadSafePool;
 using DCL.Web3.Identities;
 using DCL.WebRequests;
@@ -27,10 +23,6 @@
 
         private readonly JsonSerializerSettings serializerSettings;
         private readonly IWebRequestController webRequestController;
-<<<<<<< HEAD
-        private readonly NotificationsBusController notificationsBusController;
-=======
->>>>>>> 522ea535
         private readonly IDecentralandUrlsSource decentralandUrlsSource;
         private readonly IWeb3IdentityCache web3IdentityCache;
         private readonly CommonArguments commonArgumentsForSetRead;
@@ -44,10 +36,6 @@
 
         public NotificationsRequestController(
             IWebRequestController webRequestController,
-<<<<<<< HEAD
-            NotificationsBusController notificationsBusController,
-=======
->>>>>>> 522ea535
             IDecentralandUrlsSource decentralandUrlsSource,
             IWeb3IdentityCache web3IdentityCache,
             bool includeFriendsNotifications
@@ -136,7 +124,7 @@
                 foreach (INotification notification in notifications)
                     try
                     {
-                        NotificationsBusController.NotificationsBus.NotificationsBusController.Instance.AddNotification(notification);
+                        NotificationsBusController.Instance.AddNotification(notification);
                         list.Add(notification.Id);
                     }
                     catch (Exception e)
