using CommunicationData.URLHelpers;
using Cysharp.Threading.Tasks;
using DCL.Multiplayer.Connections.DecentralandUrls;
using DCL.Notification.NotificationsBus;
using DCL.Notification.Serialization;
using DCL.Web3.Identities;
using DCL.WebRequests;
using Newtonsoft.Json;
using System;
using System.Collections.Generic;
using System.Text;
using System.Threading;
using UnityEngine;
using Utility;
using Utility.Times;

namespace DCL.Notification
{
    public class NotificationsRequestController : IDisposable
    {
        private static readonly JsonSerializerSettings SERIALIZER_SETTINGS = new () { Converters = new JsonConverter[] { new NotificationJsonDtoConverter() } };

        private readonly CancellationTokenSource cancellationToken;
        private readonly IWebRequestController webRequestController;
        private readonly INotificationsBusController notificationsBusController;
        private readonly IDecentralandUrlsSource decentralandUrlsSource;
        private readonly IWeb3IdentityCache web3IdentityCache;
        private readonly CommonArguments commonArgumentsForSetRead;
        private readonly StringBuilder bodyBuilder = new ();
        private readonly URLParameter onlyUnreadParameter = new ("onlyUnread", "true");
<<<<<<< HEAD
        private readonly URLBuilder urlBuilder = new ();
=======
        private readonly URLParameter limitParameter = new ("limit", "50");
        private readonly URLBuilder urlBuilder = new();
>>>>>>> 98c8d5b5
        private CommonArguments commonArguments;
        private ulong unixTimestamp;
        private ulong lastPolledTimestamp;

        public NotificationsRequestController(
            IWebRequestController webRequestController,
            INotificationsBusController notificationsBusController,
            IDecentralandUrlsSource decentralandUrlsSource,
            IWeb3IdentityCache web3IdentityCache
        )
        {
            this.webRequestController = webRequestController;
            this.notificationsBusController = notificationsBusController;
            this.decentralandUrlsSource = decentralandUrlsSource;
            this.web3IdentityCache = web3IdentityCache;

            cancellationToken = new CancellationTokenSource();
            lastPolledTimestamp = DateTime.UtcNow.UnixTimeAsMilliseconds();

            commonArgumentsForSetRead = new CommonArguments(
                new URLBuilder()
                   .AppendDomain(
                        URLDomain.FromString(
                            decentralandUrlsSource.Url(DecentralandUrl.NotificationRead)
                        )
                    )
                   .Build()
            );

            GetNewNotificationAsync().SuppressCancellationThrow().Forget();
        }

        public async UniTask<List<INotification>> RequestNotificationsAsync()
        {
            urlBuilder.Clear();
            urlBuilder.AppendDomain(URLDomain.FromString(NOTIFICATION_URL))
                      .AppendParameter(limitParameter);
            commonArguments = new CommonArguments(urlBuilder.Build());
            unixTimestamp = DateTime.UtcNow.UnixTimeAsMilliseconds();
            List<INotification> notifications =
                await webRequestController.GetAsync(
                                               commonArguments,
                                               cancellationToken.Token,
                                               signInfo: WebRequestSignInfo.NewFromRaw(string.Empty, commonArguments.URL, unixTimestamp, "get"),
                                               headersInfo: new WebRequestHeadersInfo().WithSign(string.Empty, unixTimestamp))
                                          .CreateFromNewtonsoftJsonAsync<List<INotification>>(serializerSettings: SERIALIZER_SETTINGS);

            return notifications;
        }

        private async UniTask GetNewNotificationAsync()
        {
            do
            {
                await UniTask.Delay(TimeSpan.FromSeconds(5), DelayType.Realtime, cancellationToken: cancellationToken.Token);

<<<<<<< HEAD
                if (web3IdentityCache.Identity == null)
=======
                if(web3IdentityCache.Identity == null || web3IdentityCache.Identity.IsExpired)
>>>>>>> 98c8d5b5
                    continue;

                urlBuilder.Clear();

                urlBuilder.AppendDomain(URLDomain.FromString(decentralandUrlsSource.Url(DecentralandUrl.Notification)))
                          .AppendParameter(onlyUnreadParameter)
                          .AppendParameter(new URLParameter("from", lastPolledTimestamp.ToString()));

                commonArguments = new CommonArguments(urlBuilder.Build());

                unixTimestamp = DateTime.UtcNow.UnixTimeAsMilliseconds();
                lastPolledTimestamp = DateTime.UtcNow.UnixTimeAsMilliseconds();

                List<INotification> notifications =
                    await webRequestController.GetAsync(
                                                   commonArguments,
                                                   cancellationToken.Token,
                                                   signInfo: WebRequestSignInfo.NewFromRaw(string.Empty, commonArguments.URL, unixTimestamp, "get"),
                                                   headersInfo: new WebRequestHeadersInfo().WithSign(string.Empty, unixTimestamp))
                                              .CreateFromNewtonsoftJsonAsync<List<INotification>>(serializerSettings: SERIALIZER_SETTINGS);

                foreach (INotification notification in notifications)
                {
                    notificationsBusController.AddNotification(notification);
                    SetNotificationAsRead(notification.Id);
                }
            }
            while (cancellationToken.IsCancellationRequested == false);
        }

        public void SetNotificationAsRead(string notificationId)
        {
            bodyBuilder.Clear();

            bodyBuilder.Append("{\"notificationIds\":[\"")
                       .Append(notificationId)
                       .Append("\"]}");

            unixTimestamp = DateTime.UtcNow.UnixTimeAsMilliseconds();
            SetAsReadAsync().Forget();
        }

        private async UniTaskVoid SetAsReadAsync()
        {
            await webRequestController.PutAsync(
                commonArgumentsForSetRead,
                WebRequests.GenericPutArguments.CreateJson(bodyBuilder.ToString()),
                new CancellationToken(),
                signInfo: WebRequestSignInfo.NewFromRaw(string.Empty, commonArgumentsForSetRead.URL, unixTimestamp, "put"),
                headersInfo: new WebRequestHeadersInfo().WithSign(string.Empty, unixTimestamp)).WithNoOpAsync();
        }

        public void Dispose()
        {
            cancellationToken.SafeCancelAndDispose();
        }
    }
}<|MERGE_RESOLUTION|>--- conflicted
+++ resolved
@@ -28,12 +28,8 @@
         private readonly CommonArguments commonArgumentsForSetRead;
         private readonly StringBuilder bodyBuilder = new ();
         private readonly URLParameter onlyUnreadParameter = new ("onlyUnread", "true");
-<<<<<<< HEAD
+        private readonly URLParameter limitParameter = new ("limit", "50");
         private readonly URLBuilder urlBuilder = new ();
-=======
-        private readonly URLParameter limitParameter = new ("limit", "50");
-        private readonly URLBuilder urlBuilder = new();
->>>>>>> 98c8d5b5
         private CommonArguments commonArguments;
         private ulong unixTimestamp;
         private ulong lastPolledTimestamp;
@@ -90,11 +86,7 @@
             {
                 await UniTask.Delay(TimeSpan.FromSeconds(5), DelayType.Realtime, cancellationToken: cancellationToken.Token);
 
-<<<<<<< HEAD
-                if (web3IdentityCache.Identity == null)
-=======
                 if(web3IdentityCache.Identity == null || web3IdentityCache.Identity.IsExpired)
->>>>>>> 98c8d5b5
                     continue;
 
                 urlBuilder.Clear();
