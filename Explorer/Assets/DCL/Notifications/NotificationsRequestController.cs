using CommunicationData.URLHelpers;
using Cysharp.Threading.Tasks;
using DCL.Multiplayer.Connections.DecentralandUrls;
using DCL.Notification.NotificationsBus;
using DCL.Notification.Serialization;
using DCL.Web3.Identities;
using DCL.WebRequests;
using Newtonsoft.Json;
using System;
using System.Collections.Generic;
using System.Text;
using System.Threading;
using UnityEngine;
using Utility;
using Utility.Times;

namespace DCL.Notification
{
    public class NotificationsRequestController : IDisposable
    {
        private static readonly JsonSerializerSettings SERIALIZER_SETTINGS = new () { Converters = new JsonConverter[] { new NotificationJsonDtoConverter() } };

        private readonly CancellationTokenSource cancellationToken;
        private readonly IWebRequestController webRequestController;
        private readonly INotificationsBusController notificationsBusController;
        private readonly IDecentralandUrlsSource decentralandUrlsSource;
        private readonly IWeb3IdentityCache web3IdentityCache;
        private readonly CommonArguments commonArgumentsForSetRead;
        private readonly StringBuilder bodyBuilder = new ();
        private readonly URLParameter onlyUnreadParameter = new ("onlyUnread", "true");
        private readonly URLParameter limitParameter = new ("limit", "50");
<<<<<<< HEAD
        private readonly URLBuilder urlBuilder = new ();
=======
        private readonly URLBuilder urlBuilder = new();
>>>>>>> df3dca55
        private CommonArguments commonArguments;
        private ulong unixTimestamp;
        private ulong lastPolledTimestamp;

        public NotificationsRequestController(
            IWebRequestController webRequestController,
            INotificationsBusController notificationsBusController,
            IDecentralandUrlsSource decentralandUrlsSource,
            IWeb3IdentityCache web3IdentityCache
        )
        {
            this.webRequestController = webRequestController;
            this.notificationsBusController = notificationsBusController;
            this.decentralandUrlsSource = decentralandUrlsSource;
            this.web3IdentityCache = web3IdentityCache;

            cancellationToken = new CancellationTokenSource();
            lastPolledTimestamp = DateTime.UtcNow.UnixTimeAsMilliseconds();

            commonArgumentsForSetRead = new CommonArguments(
                new URLBuilder()
                   .AppendDomain(
                        URLDomain.FromString(
                            decentralandUrlsSource.Url(DecentralandUrl.NotificationRead)
                        )
                    )
                   .Build()
            );

            GetNewNotificationAsync().SuppressCancellationThrow().Forget();
        }

        public async UniTask<List<INotification>> RequestNotificationsAsync()
        {
            urlBuilder.Clear();
<<<<<<< HEAD
            urlBuilder.AppendDomain(URLDomain.FromString(decentralandUrlsSource.Url(DecentralandUrl.Notification)))
=======
            urlBuilder.AppendDomain(URLDomain.FromString(NOTIFICATION_URL))
>>>>>>> df3dca55
                      .AppendParameter(limitParameter);
            commonArguments = new CommonArguments(urlBuilder.Build());
            unixTimestamp = DateTime.UtcNow.UnixTimeAsMilliseconds();
            List<INotification> notifications =
                await webRequestController.GetAsync(
                                               commonArguments,
                                               cancellationToken.Token,
                                               signInfo: WebRequestSignInfo.NewFromRaw(string.Empty, commonArguments.URL, unixTimestamp, "get"),
                                               headersInfo: new WebRequestHeadersInfo().WithSign(string.Empty, unixTimestamp))
                                          .CreateFromNewtonsoftJsonAsync<List<INotification>>(serializerSettings: SERIALIZER_SETTINGS);

            return notifications;
        }

        private async UniTask GetNewNotificationAsync()
        {
            do
            {
                await UniTask.Delay(TimeSpan.FromSeconds(5), DelayType.Realtime, cancellationToken: cancellationToken.Token);

                if(web3IdentityCache.Identity == null || web3IdentityCache.Identity.IsExpired)
                    continue;

                urlBuilder.Clear();

                urlBuilder.AppendDomain(URLDomain.FromString(decentralandUrlsSource.Url(DecentralandUrl.Notification)))
                          .AppendParameter(onlyUnreadParameter)
                          .AppendParameter(new URLParameter("from", lastPolledTimestamp.ToString()));

                commonArguments = new CommonArguments(urlBuilder.Build());

                unixTimestamp = DateTime.UtcNow.UnixTimeAsMilliseconds();
                lastPolledTimestamp = DateTime.UtcNow.UnixTimeAsMilliseconds();

                List<INotification> notifications =
                    await webRequestController.GetAsync(
                                                   commonArguments,
                                                   cancellationToken.Token,
                                                   signInfo: WebRequestSignInfo.NewFromRaw(string.Empty, commonArguments.URL, unixTimestamp, "get"),
                                                   headersInfo: new WebRequestHeadersInfo().WithSign(string.Empty, unixTimestamp))
                                              .CreateFromNewtonsoftJsonAsync<List<INotification>>(serializerSettings: SERIALIZER_SETTINGS);

                foreach (INotification notification in notifications)
                {
                    notificationsBusController.AddNotification(notification);
                    SetNotificationAsRead(notification.Id);
                }
            }
            while (cancellationToken.IsCancellationRequested == false);
        }

        public void SetNotificationAsRead(string notificationId)
        {
            bodyBuilder.Clear();

            bodyBuilder.Append("{\"notificationIds\":[\"")
                       .Append(notificationId)
                       .Append("\"]}");

            unixTimestamp = DateTime.UtcNow.UnixTimeAsMilliseconds();
            SetAsReadAsync().Forget();
        }

        private async UniTaskVoid SetAsReadAsync()
        {
            await webRequestController.PutAsync(
                commonArgumentsForSetRead,
                WebRequests.GenericPutArguments.CreateJson(bodyBuilder.ToString()),
                new CancellationToken(),
                signInfo: WebRequestSignInfo.NewFromRaw(string.Empty, commonArgumentsForSetRead.URL, unixTimestamp, "put"),
                headersInfo: new WebRequestHeadersInfo().WithSign(string.Empty, unixTimestamp)).WithNoOpAsync();
        }

        public void Dispose()
        {
            cancellationToken.SafeCancelAndDispose();
        }
    }
}<|MERGE_RESOLUTION|>--- conflicted
+++ resolved
@@ -29,11 +29,7 @@
         private readonly StringBuilder bodyBuilder = new ();
         private readonly URLParameter onlyUnreadParameter = new ("onlyUnread", "true");
         private readonly URLParameter limitParameter = new ("limit", "50");
-<<<<<<< HEAD
-        private readonly URLBuilder urlBuilder = new ();
-=======
         private readonly URLBuilder urlBuilder = new();
->>>>>>> df3dca55
         private CommonArguments commonArguments;
         private ulong unixTimestamp;
         private ulong lastPolledTimestamp;
@@ -69,11 +65,7 @@
         public async UniTask<List<INotification>> RequestNotificationsAsync()
         {
             urlBuilder.Clear();
-<<<<<<< HEAD
             urlBuilder.AppendDomain(URLDomain.FromString(decentralandUrlsSource.Url(DecentralandUrl.Notification)))
-=======
-            urlBuilder.AppendDomain(URLDomain.FromString(NOTIFICATION_URL))
->>>>>>> df3dca55
                       .AppendParameter(limitParameter);
             commonArguments = new CommonArguments(urlBuilder.Build());
             unixTimestamp = DateTime.UtcNow.UnixTimeAsMilliseconds();
