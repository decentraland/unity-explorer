--- conflicted
+++ resolved
@@ -7,12 +7,9 @@
         "GUID:5ab29fa8ae5769b49ab29e390caca7a4",
         "GUID:f51ebe6a0ceec4240a699833d6309b23",
         "GUID:101b8b6ebaf64668909b49c4b7a1420d",
+        "GUID:ca4e81cdd6a34d1aa54c32ad41fc5b3b",
         "GUID:91cf8206af184dac8e30eb46747e9939",
-<<<<<<< HEAD
-        "GUID:ca4e81cdd6a34d1aa54c32ad41fc5b3b"
-=======
         "GUID:8baf705856414dad9a73b3f382f1bc8b"
->>>>>>> cc9aa483
     ],
     "includePlatforms": [],
     "excludePlatforms": [],
