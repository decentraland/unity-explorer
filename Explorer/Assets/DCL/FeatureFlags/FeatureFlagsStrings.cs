﻿namespace DCL.FeatureFlags
{
    public static class FeatureFlagsStrings
    {
        public const string MULTIPLAYER_COMPRESSION_WIN = "multiplayer_use_compression_win";
        public const string MULTIPLAYER_COMPRESSION_MAC = "multiplayer_use_compression_mac";

        public const string PORTABLE_EXPERIENCE = "alfa-portable-experiences";
        public const string GLOBAL_PORTABLE_EXPERIENCE = "alfa-global-portable-experiences";
        public const string PORTABLE_EXPERIENCE_CHAT_COMMANDS = "alfa-portable-experiences-chat-commands";
        public const string MAP_PINS = "alfa-map-pins";
        public const string CUSTOM_MAP_PINS_ICONS = "alfa-map-pins-custom-icons";
        public const string USER_ALLOW_LIST = "user-allow-list";
        public const string CSV_VARIANT = "csv-variant";
        public const string STRING_VARIANT = "string-variant";
        public const string WALLETS_VARIANT = "wallet";
        public const string ONBOARDING = "onboarding";
        public const string ONBOARDING_ENABLED_VARIANT = "enabled";
        public const string GENESIS_STARTING_PARCEL = "alfa-genesis-spawn-parcel";
        public const string SKYBOX_SETTINGS = "alfa-skybox-settings";
        public const string SKYBOX_SETTINGS_VARIANT = "settings";
        public const string VIDEO_PRIORITIZATION = "alfa-video-prioritization";
        public const string ASSET_BUNDLE_FALLBACK = "alfa-asset-bundle-fallback";

        public const string CAMERA_REEL = "alfa-camera-reel";
        public const string FRIENDS = "alfa-friends";
        public const string FRIENDS_USER_BLOCKING = "alfa-friends-user-blocking";
        public const string FRIENDS_ONLINE_STATUS = "alfa-friends-online-status";
        public const string PROFILE_NAME_EDITOR = "alfa-profile-name-editor";
        public const string KTX2_CONVERSION = "ktx2-conversion";
<<<<<<< HEAD

        public const string AUTH_CODE_VALIDATION = "number-validation";
=======
        public const string MARKETPLACE_CREDITS = "alfa-marketplace-credits";
        public const string MARKETPLACE_CREDITS_WALLETS_VARIANT = "wallets";
>>>>>>> 731c0be7
    }
}<|MERGE_RESOLUTION|>--- conflicted
+++ resolved
@@ -28,12 +28,9 @@
         public const string FRIENDS_ONLINE_STATUS = "alfa-friends-online-status";
         public const string PROFILE_NAME_EDITOR = "alfa-profile-name-editor";
         public const string KTX2_CONVERSION = "ktx2-conversion";
-<<<<<<< HEAD
+        public const string MARKETPLACE_CREDITS = "alfa-marketplace-credits";
+        public const string MARKETPLACE_CREDITS_WALLETS_VARIANT = "wallets";
 
         public const string AUTH_CODE_VALIDATION = "number-validation";
-=======
-        public const string MARKETPLACE_CREDITS = "alfa-marketplace-credits";
-        public const string MARKETPLACE_CREDITS_WALLETS_VARIANT = "wallets";
->>>>>>> 731c0be7
     }
 }