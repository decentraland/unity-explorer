﻿namespace DCL.FeatureFlags
{
    public static class FeatureFlagsStrings
    {
        public const string MULTIPLAYER_COMPRESSION_WIN = "multiplayer_use_compression_win";
        public const string MULTIPLAYER_COMPRESSION_MAC = "multiplayer_use_compression_mac";

        public const string PORTABLE_EXPERIENCE = "alfa-portable-experiences";
        public const string GLOBAL_PORTABLE_EXPERIENCE = "alfa-global-portable-experiences";
        public const string PORTABLE_EXPERIENCE_CHAT_COMMANDS = "alfa-portable-experiences-chat-commands";
        public const string MAP_PINS = "alfa-map-pins";
        public const string CUSTOM_MAP_PINS_ICONS = "alfa-map-pins-custom-icons";
        public const string USER_ALLOW_LIST = "user-allow-list";
        public const string CSV_VARIANT = "csv-variant";
        public const string STRING_VARIANT = "string-variant";
        public const string WALLETS_VARIANT = "wallet";
        public const string ONBOARDING = "onboarding";
        public const string ONBOARDING_ENABLED_VARIANT = "enabled";
        public const string GENESIS_STARTING_PARCEL = "alfa-genesis-spawn-parcel";
        public const string SKYBOX_SETTINGS = "alfa-skybox-settings";
        public const string SKYBOX_SETTINGS_VARIANT = "settings";
        public const string VIDEO_PRIORITIZATION = "alfa-video-prioritization";
        public const string ASSET_BUNDLE_FALLBACK = "alfa-asset-bundle-fallback";

        public const string CAMERA_REEL = "alfa-camera-reel";
        public const string FRIENDS = "alfa-friends";
        public const string FRIENDS_USER_BLOCKING = "alfa-friends-user-blocking";
        public const string FRIENDS_ONLINE_STATUS = "alfa-friends-online-status";
        public const string PROFILE_NAME_EDITOR = "alfa-profile-name-editor";
<<<<<<< HEAD

        public const string SCENE_MEMORY_LIMIT = "alfa-use-scene-memory-limit";

=======
>>>>>>> cfb31303
        public const string KTX2_CONVERSION = "ktx2-conversion";
        public const string MARKETPLACE_CREDITS = "alfa-marketplace-credits";
        public const string MARKETPLACE_CREDITS_WALLETS_VARIANT = "wallets";
    }
}<|MERGE_RESOLUTION|>--- conflicted
+++ resolved
@@ -27,12 +27,7 @@
         public const string FRIENDS_USER_BLOCKING = "alfa-friends-user-blocking";
         public const string FRIENDS_ONLINE_STATUS = "alfa-friends-online-status";
         public const string PROFILE_NAME_EDITOR = "alfa-profile-name-editor";
-<<<<<<< HEAD
-
         public const string SCENE_MEMORY_LIMIT = "alfa-use-scene-memory-limit";
-
-=======
->>>>>>> cfb31303
         public const string KTX2_CONVERSION = "ktx2-conversion";
         public const string MARKETPLACE_CREDITS = "alfa-marketplace-credits";
         public const string MARKETPLACE_CREDITS_WALLETS_VARIANT = "wallets";
