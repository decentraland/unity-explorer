﻿using System;

namespace DCL.FeatureFlags
{
    [Serializable]
    public static class FeatureFlagsStrings
    {
        public const string MULTIPLAYER_COMPRESSION_WIN = "multiplayer_use_compression_win";
        public const string MULTIPLAYER_COMPRESSION_MAC = "multiplayer_use_compression_mac";
        public const string PORTABLE_EXPERIENCE = "alfa-portable-experiences";
        public const string GLOBAL_PORTABLE_EXPERIENCE = "alfa-global-portable-experiences";
        public const string PORTABLE_EXPERIENCE_CHAT_COMMANDS = "alfa-portable-experiences-chat-commands";
        public const string MAP_PINS = "alfa-map-pins";
        public const string CUSTOM_MAP_PINS_ICONS = "alfa-map-pins-custom-icons";
        public const string USER_ALLOW_LIST = "user-allow-list";
        public const string CSV_VARIANT = "csv-variant";
        public const string STRING_VARIANT = "string-variant";
        public const string WALLET_VARIANT = "wallet";
        public const string WALLETS_VARIANT = "wallets";
        public const string ONBOARDING = "onboarding";
        public const string GREETING_ONBOARDING = "greeting-onboarding";
        public const string ONBOARDING_ENABLED_VARIANT = "enabled";
        public const string ONBOARDING_GREETINGS_VARIANT = "greetings";
        public const string GENESIS_STARTING_PARCEL = "alfa-genesis-spawn-parcel";
        public const string VIDEO_PRIORITIZATION = "alfa-video-prioritization";
        public const string ASSET_BUNDLE_FALLBACK = "alfa-asset-bundle-fallback";
        public const string CHAT_HISTORY_LOCAL_STORAGE = "alfa-chat-history-local-storage";
        public const string VOICE_CHAT = "alfa-voice-chat";
        public const string COMMUNITY_VOICE_CHAT = "alfa-community-voice-chat";
        public const string OFFICIAL_WALLETS = "alfa-official-wallets";
        public const string CAMERA_REEL = "alfa-camera-reel";
        public const string FRIENDS = "alfa-friends";
        public const string FRIENDS_USER_BLOCKING = "alfa-friends-user-blocking";
        public const string FRIENDS_ONLINE_STATUS = "alfa-friends-online-status";
        public const string PROFILE_NAME_EDITOR = "alfa-profile-name-editor";
        public const string SCENE_MEMORY_LIMIT = "alfa-use-scene-memory-limit";
        public const string KTX2_CONVERSION = "ktx2-conversion";
        public const string MARKETPLACE_CREDITS = "alfa-marketplace-credits";
        public const string COMMUNITIES = "alfa-communities";
        public const string COMMUNITIES_MEMBERS_COUNTER = "alfa-communities-members-counter";
        public const string AUTH_CODE_VALIDATION = "number-validation";
        [Obsolete("GPU Instancer Pro terrain is no longer optional so the flag is not needed")]
        public const string GPUI_ENABLED = "alfa-gpui";
        public const string LOADING_SCREEN_TIPS = "alfa-loading-screen-tips";
        public const string MINIMUM_REQUIREMENTS = "alfa-minimum-requirements";
        public const string CHAT_TRANSLATION_ENABLED = "alfa-chat-translation";
<<<<<<< HEAD
        public const string OUTFITS_ENABLED = "alfa-outfits";
=======
        public const string BANNED_USERS_FROM_SCENE = "alfa-banned-users-from-scene";
>>>>>>> 73dfb3a1
    }

    public enum FeatureFlag
    {
        None = 0,
        MultiplayerCompressionWin,
        MultiplayerCompressionMac,
        PortableExperience,
        GlobalPortableExperience,
        PortableExperienceChatCommands,
        MapPins,
        CustomMapPinsIcons,
        UserAllowList,
        CsvVariant,
        StringVariant,
        WalletsVariant,
        Onboarding,
        GreetingOnboarding,
        OnboardingEnabledVariant,
        OnboardingGreetingsVariant,
        GenesisStartingParcel,
        VideoPrioritization,
        AssetBundleFallback,
        ChatHistoryLocalStorage,
        VoiceChat,
        CommunityVoiceChat,
        CameraReel,
        Friends,
        FriendsUserBlocking,
        FriendsOnlineStatus,
        ProfileNameEditor,
        SceneMemoryLimit,
        Ktx2Conversion,
        MarketplaceCredits,
        MarketplaceCreditsWalletsVariant,
        AuthCodeValidation,
        GpuiEnabled,
        ChatTranslation,
        OutfitsEnabled
    }

    public static class FeatureFlagExtensions
    {
        public static string GetStringValue(this FeatureFlag flag)
        {
            return flag switch
            {
                FeatureFlag.MultiplayerCompressionWin => FeatureFlagsStrings.MULTIPLAYER_COMPRESSION_WIN,
                FeatureFlag.MultiplayerCompressionMac => FeatureFlagsStrings.MULTIPLAYER_COMPRESSION_MAC,
                FeatureFlag.PortableExperience => FeatureFlagsStrings.PORTABLE_EXPERIENCE,
                FeatureFlag.GlobalPortableExperience => FeatureFlagsStrings.GLOBAL_PORTABLE_EXPERIENCE,
                FeatureFlag.PortableExperienceChatCommands => FeatureFlagsStrings.PORTABLE_EXPERIENCE_CHAT_COMMANDS,
                FeatureFlag.MapPins => FeatureFlagsStrings.MAP_PINS,
                FeatureFlag.CustomMapPinsIcons => FeatureFlagsStrings.CUSTOM_MAP_PINS_ICONS,
                FeatureFlag.UserAllowList => FeatureFlagsStrings.USER_ALLOW_LIST,
                FeatureFlag.CsvVariant => FeatureFlagsStrings.CSV_VARIANT,
                FeatureFlag.StringVariant => FeatureFlagsStrings.STRING_VARIANT,
                FeatureFlag.WalletsVariant => FeatureFlagsStrings.WALLET_VARIANT,
                FeatureFlag.Onboarding => FeatureFlagsStrings.ONBOARDING,
                FeatureFlag.GreetingOnboarding => FeatureFlagsStrings.GREETING_ONBOARDING,
                FeatureFlag.OnboardingEnabledVariant => FeatureFlagsStrings.ONBOARDING_ENABLED_VARIANT,
                FeatureFlag.OnboardingGreetingsVariant => FeatureFlagsStrings.ONBOARDING_GREETINGS_VARIANT,
                FeatureFlag.GenesisStartingParcel => FeatureFlagsStrings.GENESIS_STARTING_PARCEL,
                FeatureFlag.VideoPrioritization => FeatureFlagsStrings.VIDEO_PRIORITIZATION,
                FeatureFlag.AssetBundleFallback => FeatureFlagsStrings.ASSET_BUNDLE_FALLBACK,
                FeatureFlag.ChatHistoryLocalStorage => FeatureFlagsStrings.CHAT_HISTORY_LOCAL_STORAGE,
                FeatureFlag.VoiceChat => FeatureFlagsStrings.VOICE_CHAT,
                FeatureFlag.CommunityVoiceChat => FeatureFlagsStrings.COMMUNITY_VOICE_CHAT,
                FeatureFlag.CameraReel => FeatureFlagsStrings.CAMERA_REEL,
                FeatureFlag.Friends => FeatureFlagsStrings.FRIENDS,
                FeatureFlag.FriendsUserBlocking => FeatureFlagsStrings.FRIENDS_USER_BLOCKING,
                FeatureFlag.FriendsOnlineStatus => FeatureFlagsStrings.FRIENDS_ONLINE_STATUS,
                FeatureFlag.ProfileNameEditor => FeatureFlagsStrings.PROFILE_NAME_EDITOR,
                FeatureFlag.SceneMemoryLimit => FeatureFlagsStrings.SCENE_MEMORY_LIMIT,
                FeatureFlag.Ktx2Conversion => FeatureFlagsStrings.KTX2_CONVERSION,
                FeatureFlag.MarketplaceCredits => FeatureFlagsStrings.MARKETPLACE_CREDITS,
                FeatureFlag.MarketplaceCreditsWalletsVariant => FeatureFlagsStrings.WALLETS_VARIANT,
                FeatureFlag.AuthCodeValidation => FeatureFlagsStrings.AUTH_CODE_VALIDATION,
                FeatureFlag.GpuiEnabled => FeatureFlagsStrings.GPUI_ENABLED,
                FeatureFlag.ChatTranslation => FeatureFlagsStrings.CHAT_TRANSLATION_ENABLED,
                FeatureFlag.OutfitsEnabled => FeatureFlagsStrings.OUTFITS_ENABLED,
                _ => string.Empty
            };
        }
    }
}<|MERGE_RESOLUTION|>--- conflicted
+++ resolved
@@ -44,11 +44,8 @@
         public const string LOADING_SCREEN_TIPS = "alfa-loading-screen-tips";
         public const string MINIMUM_REQUIREMENTS = "alfa-minimum-requirements";
         public const string CHAT_TRANSLATION_ENABLED = "alfa-chat-translation";
-<<<<<<< HEAD
         public const string OUTFITS_ENABLED = "alfa-outfits";
-=======
         public const string BANNED_USERS_FROM_SCENE = "alfa-banned-users-from-scene";
->>>>>>> 73dfb3a1
     }
 
     public enum FeatureFlag
