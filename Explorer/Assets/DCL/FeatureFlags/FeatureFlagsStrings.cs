--- conflicted
+++ resolved
@@ -26,11 +26,7 @@
         public const string FRIENDS = "alfa-friends";
         public const string FRIENDS_USER_BLOCKING = "alfa-friends-user-blocking";
         public const string FRIENDS_ONLINE_STATUS = "alfa-friends-online-status";
-<<<<<<< HEAD
+        public const string PROFILE_NAME_EDITOR = "profile-name-editor";
         public const string MARKETPLACE_CREDITS = "alfa-marketplace-credits";
-=======
-
-        public const string PROFILE_NAME_EDITOR = "profile-name-editor";
->>>>>>> 0c42a2d2
     }
 }