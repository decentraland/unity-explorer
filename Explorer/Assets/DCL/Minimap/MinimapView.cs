--- conflicted
+++ resolved
@@ -1,95 +1,88 @@
-using DCL.Character.CharacterMotion.Components;
-using DCL.MapRenderer.ConsumerUtils;
-<<<<<<< HEAD
-using DCL.MapRenderer.MapLayers.Pins;
-=======
-using DCL.UI;
->>>>>>> 6934d607
-using DCL.UI.Buttons;
-using MVC;
-using System.Collections.Generic;
-using TMPro;
-using UnityEngine;
-using UnityEngine.UI;
-
-namespace DCL.Minimap
-{
-    public class MinimapView : ViewBase, IView
-    {
-        [field: SerializeField]
-        internal RawImage mapRendererTargetImage { get; private set; }
-
-        [field: SerializeField]
-        internal HoverableButton minimapRendererButton { get; private set; }
-
-        [field: SerializeField]
-        internal Button sideMenuButton { get; private set; }
-
-        [field: SerializeField]
-        internal CanvasGroup SideMenuCanvasGroup { get; private set; }
-
-        [field: SerializeField]
-        internal PixelPerfectMapRendererTextureProvider pixelPerfectMapRendererTextureProvider { get; private set; }
-
-        [field: SerializeField]
-        internal int mapRendererVisibleParcels { get; private set; }
-
-        [field: SerializeField]
-        internal Button expandMinimapButton { get; private set; }
-
-        [field: SerializeField]
-        internal Button collapseMinimapButton { get; private set; }
-
-        [field: SerializeField]
-        internal TMP_Text placeNameText { get; private set; }
-
-        [field: SerializeField]
-        internal TMP_Text placeCoordinatesText { get; private set; }
-
-        [field: SerializeField]
-        internal RectTransform sdk6Label { get; private set; }
-
-        [field: SerializeField]
-        internal RectTransform minimapContainer { get; private set; }
-
-        [field: SerializeField]
-        internal SideMenuView sideMenuView { get; private set; }
-
-        [field: SerializeField]
-        internal Animator minimapAnimator { get; private set; }
-
-        [field: SerializeField]
-        internal Button goToGenesisCityButton { get; private set; }
-
-        [field: SerializeField]
-        internal RuntimeAnimatorController genesisCityAnimatorController { get; private set; }
-
-        [field: SerializeField]
-        internal RuntimeAnimatorController worldsAnimatorController { get; private set; }
-
-        [field: SerializeField]
-        internal List<GameObject> objectsToActivateForGenesis { get; private set; }
-
-        [field: SerializeField]
-        internal List<GameObject> objectsToActivateForWorlds { get; private set; }
-
-        [field: SerializeField]
-        internal MinimapPinMarkerObject destinationPinMarker { get; private set; }
-
-        private void Start()
-        {
-            minimapRendererButton.OnButtonHover += OnHoverMap;
-            minimapRendererButton.OnButtonUnhover += OnUnHoverMap;
-        }
-
-        private void OnHoverMap() =>
-            minimapAnimator.SetTrigger(UIAnimationHashes.HOVER);
-
-        private void OnUnHoverMap() =>
-<<<<<<< HEAD
-            minimapAnimator.SetTrigger(AnimationHashes.UNHOVER);
-=======
-            minimapAnimator.SetTrigger(UIAnimationHashes.UNHOVER);
->>>>>>> 6934d607
-    }
-}
+using DCL.Character.CharacterMotion.Components;
+using DCL.MapRenderer.ConsumerUtils;
+using DCL.MapRenderer.MapLayers.Pins;
+using DCL.UI;
+using DCL.UI.Buttons;
+using MVC;
+using System.Collections.Generic;
+using TMPro;
+using UnityEngine;
+using UnityEngine.UI;
+
+namespace DCL.Minimap
+{
+    public class MinimapView : ViewBase, IView
+    {
+        [field: SerializeField]
+        internal RawImage mapRendererTargetImage { get; private set; }
+
+        [field: SerializeField]
+        internal HoverableButton minimapRendererButton { get; private set; }
+
+        [field: SerializeField]
+        internal Button sideMenuButton { get; private set; }
+
+        [field: SerializeField]
+        internal CanvasGroup SideMenuCanvasGroup { get; private set; }
+
+        [field: SerializeField]
+        internal PixelPerfectMapRendererTextureProvider pixelPerfectMapRendererTextureProvider { get; private set; }
+
+        [field: SerializeField]
+        internal int mapRendererVisibleParcels { get; private set; }
+
+        [field: SerializeField]
+        internal Button expandMinimapButton { get; private set; }
+
+        [field: SerializeField]
+        internal Button collapseMinimapButton { get; private set; }
+
+        [field: SerializeField]
+        internal TMP_Text placeNameText { get; private set; }
+
+        [field: SerializeField]
+        internal TMP_Text placeCoordinatesText { get; private set; }
+
+        [field: SerializeField]
+        internal RectTransform sdk6Label { get; private set; }
+
+        [field: SerializeField]
+        internal RectTransform minimapContainer { get; private set; }
+
+        [field: SerializeField]
+        internal SideMenuView sideMenuView { get; private set; }
+
+        [field: SerializeField]
+        internal Animator minimapAnimator { get; private set; }
+
+        [field: SerializeField]
+        internal Button goToGenesisCityButton { get; private set; }
+
+        [field: SerializeField]
+        internal RuntimeAnimatorController genesisCityAnimatorController { get; private set; }
+
+        [field: SerializeField]
+        internal RuntimeAnimatorController worldsAnimatorController { get; private set; }
+
+        [field: SerializeField]
+        internal List<GameObject> objectsToActivateForGenesis { get; private set; }
+
+        [field: SerializeField]
+        internal List<GameObject> objectsToActivateForWorlds { get; private set; }
+
+        [field: SerializeField]
+        internal MinimapPinMarkerObject destinationPinMarker { get; private set; }
+
+        private void Start()
+        {
+            minimapRendererButton.OnButtonHover += OnHoverMap;
+            minimapRendererButton.OnButtonUnhover += OnUnHoverMap;
+        }
+
+        private void OnHoverMap() =>
+            minimapAnimator.SetTrigger(UIAnimationHashes.HOVER);
+
+        private void OnUnHoverMap() =>
+            minimapAnimator.SetTrigger(UIAnimationHashes.UNHOVER);
+    }
+}