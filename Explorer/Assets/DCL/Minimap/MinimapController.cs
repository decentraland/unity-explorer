--- conflicted
+++ resolved
@@ -1,266 +1,263 @@
-using Arch.Core;
-using Arch.System;
-using Arch.SystemGroups;
-using Arch.SystemGroups.DefaultSystemGroups;
-using Cysharp.Threading.Tasks;
-using DCL.Character.CharacterMotion.Components;
-using DCL.Character.Components;
-using DCL.Chat.MessageBus;
-using DCL.Diagnostics;
-using DCL.ExplorePanel;
-using DCL.MapRenderer;
-using DCL.MapRenderer.CommonBehavior;
-using DCL.MapRenderer.ConsumerUtils;
-using DCL.MapRenderer.MapCameraController;
-using DCL.MapRenderer.MapLayers;
-using DCL.MapRenderer.MapLayers.Pins;
-using DCL.MapRenderer.MapLayers.PlayerMarker;
-using DCL.PlacesAPIService;
-using DCL.UI;
-using DG.Tweening;
-using ECS;
-using MVC;
-using System;
-using System.Collections.Generic;
-using System.Threading;
-using ECS.SceneLifeCycle;
-using ECS.SceneLifeCycle.Realm;
-using UnityEngine;
-using Utility;
-
-namespace DCL.Minimap
-{
-    public partial class MinimapController : ControllerBase<MinimapView>, IMapActivityOwner
-    {
-        private const MapLayer RENDER_LAYERS = MapLayer.SatelliteAtlas | MapLayer.ParcelsAtlas | MapLayer.PlayerMarker | MapLayer.ScenesOfInterest | MapLayer.Favorites | MapLayer.HotUsersMarkers | MapLayer.Pins;
-        private const float ANIMATION_TIME = 0.2f;
-
-        public readonly BridgeSystemBinding<TrackPlayerPositionSystem> SystemBinding;
-        private readonly IMapRenderer mapRenderer;
-        private readonly IMVCManager mvcManager;
-        private readonly IPlacesAPIService placesAPIService;
-        private readonly IRealmData realmData;
-        private readonly IChatMessagesBus chatMessagesBus;
-        private readonly IRealmNavigator realmNavigator;
-        private readonly IScenesCache scenesCache;
-<<<<<<< HEAD
-=======
-        private readonly IMapPathEventBus mapPathEventBus;
->>>>>>> df3dca55
-        private CancellationTokenSource cts;
-
-        private MapRendererTrackPlayerPosition mapRendererTrackPlayerPosition;
-        private IMapCameraController mapCameraController;
-        private Vector2Int previousParcelPosition;
-
-        public IReadOnlyDictionary<MapLayer, IMapLayerParameter> LayersParameters { get; } = new Dictionary<MapLayer, IMapLayerParameter>
-            { { MapLayer.PlayerMarker, new PlayerMarkerParameter { BackgroundIsActive = false } } };
-
-        public override CanvasOrdering.SortingLayer Layer => CanvasOrdering.SortingLayer.Persistent;
-
-        public MinimapController(
-            ViewFactoryMethod viewFactory,
-            IMapRenderer mapRenderer,
-            IMVCManager mvcManager,
-            IPlacesAPIService placesAPIService,
-            TrackPlayerPositionSystem system,
-            IRealmData realmData,
-            IChatMessagesBus chatMessagesBus,
-            IRealmNavigator realmNavigator,
-            IScenesCache scenesCache,
-            IMapPathEventBus mapPathEventBus
-        ) : base(viewFactory)
-        {
-            this.mapRenderer = mapRenderer;
-            this.mvcManager = mvcManager;
-            this.placesAPIService = placesAPIService;
-            SystemBinding = AddModule(new BridgeSystemBinding<TrackPlayerPositionSystem>(this, QueryPlayerPositionQuery, system));
-            this.realmData = realmData;
-            this.chatMessagesBus = chatMessagesBus;
-            this.realmNavigator = realmNavigator;
-            this.scenesCache = scenesCache;
-            this.mapPathEventBus = mapPathEventBus;
-        }
-
-        private void OnRealmChanged(bool isGenesis)
-        {
-            SetWorldMode(!isGenesis);
-            previousParcelPosition = new Vector2Int(int.MaxValue, int.MaxValue);
-        }
-
-        protected override void OnViewInstantiated()
-        {
-            viewInstance.expandMinimapButton.onClick.AddListener(ExpandMinimap);
-            viewInstance.collapseMinimapButton.onClick.AddListener(CollapseMinimap);
-            viewInstance.minimapRendererButton.Button.onClick.AddListener(() => mvcManager.ShowAsync(ExplorePanelController.IssueCommand(new ExplorePanelParameter(ExploreSections.Navmap))).Forget());
-            viewInstance.sideMenuButton.onClick.AddListener(OpenSideMenu);
-            viewInstance.goToGenesisCityButton.onClick.AddListener(() => chatMessagesBus.Send("/goto 0,0"));
-            viewInstance.SideMenuCanvasGroup.alpha = 0;
-            viewInstance.SideMenuCanvasGroup.gameObject.SetActive(false);
-            new SideMenuController(viewInstance.sideMenuView);
-            SetWorldMode(realmData.ScenesAreFixed);
-            realmNavigator.RealmChanged += OnRealmChanged;
-            mapPathEventBus.OnShowPinInMinimapEdge += ShowPinInMinimapEdge;
-            mapPathEventBus.OnHidePinInMinimapEdge += HidePinInMinimapEdge;
-            mapPathEventBus.OnRemovedDestination += HidePinInMinimapEdge;
-            mapPathEventBus.OnUpdatePinPositionInMinimapEdge += UpdatePinPositionInMinimapEdge;
-            viewInstance.destinationPinMarker.HidePin();
-        }
-
-        private void ExpandMinimap()
-        {
-            viewInstance.collapseMinimapButton.gameObject.SetActive(true);
-            viewInstance.expandMinimapButton.gameObject.SetActive(false);
-            viewInstance.minimapRendererButton.gameObject.SetActive(true);
-            viewInstance.minimapAnimator.SetTrigger(UIAnimationHashes.EXPAND);
-        }
-
-        private void CollapseMinimap()
-        {
-            viewInstance.collapseMinimapButton.gameObject.SetActive(false);
-            viewInstance.expandMinimapButton.gameObject.SetActive(true);
-            viewInstance.minimapRendererButton.gameObject.SetActive(false);
-            viewInstance.minimapAnimator.SetTrigger(UIAnimationHashes.COLLAPSE);
-        }
-
-        private void OpenSideMenu()
-        {
-            if (viewInstance.SideMenuCanvasGroup.gameObject.activeInHierarchy) { viewInstance.SideMenuCanvasGroup.DOFade(0, ANIMATION_TIME).SetEase(Ease.InOutQuad).OnComplete(() => viewInstance.SideMenuCanvasGroup.gameObject.gameObject.SetActive(false)); }
-            else
-            {
-                viewInstance.SideMenuCanvasGroup.gameObject.gameObject.SetActive(true);
-                viewInstance.SideMenuCanvasGroup.DOFade(1, ANIMATION_TIME).SetEase(Ease.InOutQuad);
-            }
-        }
-
-        private void ShowPinInMinimapEdge(IPinMarker pinMarker)
-        {
-            if (string.IsNullOrEmpty(pinMarker.Description)) { viewInstance.destinationPinMarker.SetupAsScenePin(); }
-            else { viewInstance.destinationPinMarker.SetupAsMapPin(pinMarker.CurrentSprite); }
-        }
-
-        private void UpdatePinPositionInMinimapEdge(Vector2 newPosition)
-        {
-            viewInstance.destinationPinMarker.RestorePin();
-            viewInstance.destinationPinMarker.SetPosition(newPosition);
-        }
-
-        private void HidePinInMinimapEdge()
-        {
-            viewInstance.destinationPinMarker.HidePin();
-        }
-
-
-        [All(typeof(PlayerComponent))]
-        [Query]
-        private void QueryPlayerPosition(in CharacterTransform transformComponent)
-        {
-            Vector3 position = transformComponent.Position;
-
-            if (mapCameraController == null)
-            {
-                mapCameraController = mapRenderer.RentCamera(new MapCameraInput(
-                    this,
-                    RENDER_LAYERS,
-                    Vector2Int.RoundToInt(MapRendererTrackPlayerPosition.GetPlayerCentricCoords(position)),
-                    1,
-                    viewInstance.pixelPerfectMapRendererTextureProvider.GetPixelPerfectTextureResolution(),
-                    new Vector2Int(viewInstance.mapRendererVisibleParcels, viewInstance.mapRendererVisibleParcels)
-                ));
-
-                mapRendererTrackPlayerPosition = new MapRendererTrackPlayerPosition(mapCameraController);
-                viewInstance.mapRendererTargetImage.texture = mapCameraController.GetRenderTexture();
-                viewInstance.pixelPerfectMapRendererTextureProvider.Activate(mapCameraController);
-                GetPlaceInfoAsync(position);
-            }
-            else
-            {
-                mapRendererTrackPlayerPosition.OnPlayerPositionChanged(position);
-                GetPlaceInfoAsync(position);
-            }
-        }
-
-        protected override void OnBlur()
-        {
-            mapCameraController?.SuspendRendering();
-        }
-
-        protected override void OnFocus()
-        {
-            mapCameraController?.ResumeRendering();
-
-            mapRenderer.SetSharedLayer(MapLayer.SatelliteAtlas, true);
-            mapRenderer.SetSharedLayer(MapLayer.ParcelsAtlas, false);
-        }
-
-        private void GetPlaceInfoAsync(Vector3 playerPosition)
-        {
-            Vector2Int playerParcelPosition = ParcelMathHelper.WorldToGridPosition(playerPosition);
-
-            if (previousParcelPosition == playerParcelPosition)
-                return;
-
-            previousParcelPosition = playerParcelPosition;
-            cts.SafeCancelAndDispose();
-            cts = new CancellationTokenSource();
-            RetrieveParcelInfoAsync(playerParcelPosition).Forget();
-
-            bool isNotEmptyParcel = scenesCache.Contains(playerParcelPosition);
-            bool isSdk7Scene = scenesCache.TryGetByParcel(playerParcelPosition, out _);
-            viewInstance.sdk6Label.gameObject.SetActive(isNotEmptyParcel && !isSdk7Scene);
-
-            return;
-
-            async UniTaskVoid RetrieveParcelInfoAsync(Vector2Int playerParcelPosition)
-            {
-                await realmData.WaitConfiguredAsync();
-
-                try
-                {
-                    if (realmData.ScenesAreFixed)
-                        viewInstance.placeNameText.text = realmData.RealmName.Replace(".dcl.eth", string.Empty);
-                    else
-                    {
-                        PlacesData.PlaceInfo? placeInfo = await placesAPIService.GetPlaceAsync(playerParcelPosition, cts.Token);
-                        viewInstance.placeNameText.text = placeInfo?.title ?? "Unknown place";
-                    }
-                }
-                catch (NotAPlaceException notAPlaceException)
-                {
-                    viewInstance.placeNameText.text = "Unknown place";
-                    ReportHub.LogWarning(ReportCategory.UNSPECIFIED, $"Not a place requested: {notAPlaceException.Message}");
-                }
-                catch (Exception) { viewInstance.placeNameText.text = "Unknown place"; }
-                finally { viewInstance.placeCoordinatesText.text = playerParcelPosition.ToString().Replace("(", "").Replace(")", ""); }
-            }
-        }
-
-        private void SetWorldMode(bool isWorldModeActivated)
-        {
-            foreach (GameObject go in viewInstance.objectsToActivateForGenesis)
-                go.SetActive(!isWorldModeActivated);
-
-            foreach (GameObject go in viewInstance.objectsToActivateForWorlds)
-                go.SetActive(isWorldModeActivated);
-
-            viewInstance.minimapAnimator.runtimeAnimatorController = isWorldModeActivated ? viewInstance.worldsAnimatorController : viewInstance.genesisCityAnimatorController;
-        }
-
-        public override void Dispose()
-        {
-            cts.SafeCancelAndDispose();
-            realmNavigator.RealmChanged -= OnRealmChanged;
-            mapPathEventBus.OnShowPinInMinimapEdge -= ShowPinInMinimapEdge;
-            mapPathEventBus.OnHidePinInMinimapEdge -= HidePinInMinimapEdge;
-        }
-
-        protected override UniTask WaitForCloseIntentAsync(CancellationToken ct) =>
-            UniTask.Never(ct);
-    }
-
-    [UpdateInGroup(typeof(PresentationSystemGroup))]
-    public partial class TrackPlayerPositionSystem : ControllerECSBridgeSystem
-    {
-        internal TrackPlayerPositionSystem(World world) : base(world) { }
-    }
-}
+using Arch.Core;
+using Arch.System;
+using Arch.SystemGroups;
+using Arch.SystemGroups.DefaultSystemGroups;
+using Cysharp.Threading.Tasks;
+using DCL.Character.CharacterMotion.Components;
+using DCL.Character.Components;
+using DCL.Chat.MessageBus;
+using DCL.Diagnostics;
+using DCL.ExplorePanel;
+using DCL.MapRenderer;
+using DCL.MapRenderer.CommonBehavior;
+using DCL.MapRenderer.ConsumerUtils;
+using DCL.MapRenderer.MapCameraController;
+using DCL.MapRenderer.MapLayers;
+using DCL.MapRenderer.MapLayers.Pins;
+using DCL.MapRenderer.MapLayers.PlayerMarker;
+using DCL.PlacesAPIService;
+using DCL.UI;
+using DG.Tweening;
+using ECS;
+using MVC;
+using System;
+using System.Collections.Generic;
+using System.Threading;
+using ECS.SceneLifeCycle;
+using ECS.SceneLifeCycle.Realm;
+using UnityEngine;
+using Utility;
+
+namespace DCL.Minimap
+{
+    public partial class MinimapController : ControllerBase<MinimapView>, IMapActivityOwner
+    {
+        private const MapLayer RENDER_LAYERS = MapLayer.SatelliteAtlas | MapLayer.ParcelsAtlas | MapLayer.PlayerMarker | MapLayer.ScenesOfInterest | MapLayer.Favorites | MapLayer.HotUsersMarkers | MapLayer.Pins;
+        private const float ANIMATION_TIME = 0.2f;
+
+        public readonly BridgeSystemBinding<TrackPlayerPositionSystem> SystemBinding;
+        private readonly IMapRenderer mapRenderer;
+        private readonly IMVCManager mvcManager;
+        private readonly IPlacesAPIService placesAPIService;
+        private readonly IRealmData realmData;
+        private readonly IChatMessagesBus chatMessagesBus;
+        private readonly IRealmNavigator realmNavigator;
+        private readonly IScenesCache scenesCache;
+        private readonly IMapPathEventBus mapPathEventBus;
+        private CancellationTokenSource cts;
+
+        private MapRendererTrackPlayerPosition mapRendererTrackPlayerPosition;
+        private IMapCameraController mapCameraController;
+        private Vector2Int previousParcelPosition;
+
+        public IReadOnlyDictionary<MapLayer, IMapLayerParameter> LayersParameters { get; } = new Dictionary<MapLayer, IMapLayerParameter>
+            { { MapLayer.PlayerMarker, new PlayerMarkerParameter { BackgroundIsActive = false } } };
+
+        public override CanvasOrdering.SortingLayer Layer => CanvasOrdering.SortingLayer.Persistent;
+
+        public MinimapController(
+            ViewFactoryMethod viewFactory,
+            IMapRenderer mapRenderer,
+            IMVCManager mvcManager,
+            IPlacesAPIService placesAPIService,
+            TrackPlayerPositionSystem system,
+            IRealmData realmData,
+            IChatMessagesBus chatMessagesBus,
+            IRealmNavigator realmNavigator,
+            IScenesCache scenesCache,
+            IMapPathEventBus mapPathEventBus
+        ) : base(viewFactory)
+        {
+            this.mapRenderer = mapRenderer;
+            this.mvcManager = mvcManager;
+            this.placesAPIService = placesAPIService;
+            SystemBinding = AddModule(new BridgeSystemBinding<TrackPlayerPositionSystem>(this, QueryPlayerPositionQuery, system));
+            this.realmData = realmData;
+            this.chatMessagesBus = chatMessagesBus;
+            this.realmNavigator = realmNavigator;
+            this.scenesCache = scenesCache;
+            this.mapPathEventBus = mapPathEventBus;
+        }
+
+        private void OnRealmChanged(bool isGenesis)
+        {
+            SetWorldMode(!isGenesis);
+            previousParcelPosition = new Vector2Int(int.MaxValue, int.MaxValue);
+        }
+
+        protected override void OnViewInstantiated()
+        {
+            viewInstance.expandMinimapButton.onClick.AddListener(ExpandMinimap);
+            viewInstance.collapseMinimapButton.onClick.AddListener(CollapseMinimap);
+            viewInstance.minimapRendererButton.Button.onClick.AddListener(() => mvcManager.ShowAsync(ExplorePanelController.IssueCommand(new ExplorePanelParameter(ExploreSections.Navmap))).Forget());
+            viewInstance.sideMenuButton.onClick.AddListener(OpenSideMenu);
+            viewInstance.goToGenesisCityButton.onClick.AddListener(() => chatMessagesBus.Send("/goto 0,0"));
+            viewInstance.SideMenuCanvasGroup.alpha = 0;
+            viewInstance.SideMenuCanvasGroup.gameObject.SetActive(false);
+            new SideMenuController(viewInstance.sideMenuView);
+            SetWorldMode(realmData.ScenesAreFixed);
+            realmNavigator.RealmChanged += OnRealmChanged;
+            mapPathEventBus.OnShowPinInMinimapEdge += ShowPinInMinimapEdge;
+            mapPathEventBus.OnHidePinInMinimapEdge += HidePinInMinimapEdge;
+            mapPathEventBus.OnRemovedDestination += HidePinInMinimapEdge;
+            mapPathEventBus.OnUpdatePinPositionInMinimapEdge += UpdatePinPositionInMinimapEdge;
+            viewInstance.destinationPinMarker.HidePin();
+        }
+
+        private void ExpandMinimap()
+        {
+            viewInstance.collapseMinimapButton.gameObject.SetActive(true);
+            viewInstance.expandMinimapButton.gameObject.SetActive(false);
+            viewInstance.minimapRendererButton.gameObject.SetActive(true);
+            viewInstance.minimapAnimator.SetTrigger(UIAnimationHashes.EXPAND);
+        }
+
+        private void CollapseMinimap()
+        {
+            viewInstance.collapseMinimapButton.gameObject.SetActive(false);
+            viewInstance.expandMinimapButton.gameObject.SetActive(true);
+            viewInstance.minimapRendererButton.gameObject.SetActive(false);
+            viewInstance.minimapAnimator.SetTrigger(UIAnimationHashes.COLLAPSE);
+        }
+
+        private void OpenSideMenu()
+        {
+            if (viewInstance.SideMenuCanvasGroup.gameObject.activeInHierarchy) { viewInstance.SideMenuCanvasGroup.DOFade(0, ANIMATION_TIME).SetEase(Ease.InOutQuad).OnComplete(() => viewInstance.SideMenuCanvasGroup.gameObject.gameObject.SetActive(false)); }
+            else
+            {
+                viewInstance.SideMenuCanvasGroup.gameObject.gameObject.SetActive(true);
+                viewInstance.SideMenuCanvasGroup.DOFade(1, ANIMATION_TIME).SetEase(Ease.InOutQuad);
+            }
+        }
+
+        private void ShowPinInMinimapEdge(IPinMarker pinMarker)
+        {
+            if (string.IsNullOrEmpty(pinMarker.Description)) { viewInstance.destinationPinMarker.SetupAsScenePin(); }
+            else { viewInstance.destinationPinMarker.SetupAsMapPin(pinMarker.CurrentSprite); }
+        }
+
+        private void UpdatePinPositionInMinimapEdge(Vector2 newPosition)
+        {
+            viewInstance.destinationPinMarker.RestorePin();
+            viewInstance.destinationPinMarker.SetPosition(newPosition);
+        }
+
+        private void HidePinInMinimapEdge()
+        {
+            viewInstance.destinationPinMarker.HidePin();
+        }
+
+
+        [All(typeof(PlayerComponent))]
+        [Query]
+        private void QueryPlayerPosition(in CharacterTransform transformComponent)
+        {
+            Vector3 position = transformComponent.Position;
+
+            if (mapCameraController == null)
+            {
+                mapCameraController = mapRenderer.RentCamera(new MapCameraInput(
+                    this,
+                    RENDER_LAYERS,
+                    Vector2Int.RoundToInt(MapRendererTrackPlayerPosition.GetPlayerCentricCoords(position)),
+                    1,
+                    viewInstance.pixelPerfectMapRendererTextureProvider.GetPixelPerfectTextureResolution(),
+                    new Vector2Int(viewInstance.mapRendererVisibleParcels, viewInstance.mapRendererVisibleParcels)
+                ));
+
+                mapRendererTrackPlayerPosition = new MapRendererTrackPlayerPosition(mapCameraController);
+                viewInstance.mapRendererTargetImage.texture = mapCameraController.GetRenderTexture();
+                viewInstance.pixelPerfectMapRendererTextureProvider.Activate(mapCameraController);
+                GetPlaceInfoAsync(position);
+            }
+            else
+            {
+                mapRendererTrackPlayerPosition.OnPlayerPositionChanged(position);
+                GetPlaceInfoAsync(position);
+            }
+        }
+
+        protected override void OnBlur()
+        {
+            mapCameraController?.SuspendRendering();
+        }
+
+        protected override void OnFocus()
+        {
+            mapCameraController?.ResumeRendering();
+
+            mapRenderer.SetSharedLayer(MapLayer.SatelliteAtlas, true);
+            mapRenderer.SetSharedLayer(MapLayer.ParcelsAtlas, false);
+        }
+
+        private void GetPlaceInfoAsync(Vector3 playerPosition)
+        {
+            Vector2Int playerParcelPosition = ParcelMathHelper.WorldToGridPosition(playerPosition);
+
+            if (previousParcelPosition == playerParcelPosition)
+                return;
+
+            previousParcelPosition = playerParcelPosition;
+            cts.SafeCancelAndDispose();
+            cts = new CancellationTokenSource();
+            RetrieveParcelInfoAsync(playerParcelPosition).Forget();
+
+            bool isNotEmptyParcel = scenesCache.Contains(playerParcelPosition);
+            bool isSdk7Scene = scenesCache.TryGetByParcel(playerParcelPosition, out _);
+            viewInstance.sdk6Label.gameObject.SetActive(isNotEmptyParcel && !isSdk7Scene);
+
+            return;
+
+            async UniTaskVoid RetrieveParcelInfoAsync(Vector2Int playerParcelPosition)
+            {
+                await realmData.WaitConfiguredAsync();
+
+                try
+                {
+                    if (realmData.ScenesAreFixed)
+                        viewInstance.placeNameText.text = realmData.RealmName.Replace(".dcl.eth", string.Empty);
+                    else
+                    {
+                        PlacesData.PlaceInfo? placeInfo = await placesAPIService.GetPlaceAsync(playerParcelPosition, cts.Token);
+                        viewInstance.placeNameText.text = placeInfo?.title ?? "Unknown place";
+                    }
+                }
+                catch (NotAPlaceException notAPlaceException)
+                {
+                    viewInstance.placeNameText.text = "Unknown place";
+                    ReportHub.LogWarning(ReportCategory.UNSPECIFIED, $"Not a place requested: {notAPlaceException.Message}");
+                }
+                catch (Exception) { viewInstance.placeNameText.text = "Unknown place"; }
+                finally { viewInstance.placeCoordinatesText.text = playerParcelPosition.ToString().Replace("(", "").Replace(")", ""); }
+            }
+        }
+
+        private void SetWorldMode(bool isWorldModeActivated)
+        {
+            foreach (GameObject go in viewInstance.objectsToActivateForGenesis)
+                go.SetActive(!isWorldModeActivated);
+
+            foreach (GameObject go in viewInstance.objectsToActivateForWorlds)
+                go.SetActive(isWorldModeActivated);
+
+            viewInstance.minimapAnimator.runtimeAnimatorController = isWorldModeActivated ? viewInstance.worldsAnimatorController : viewInstance.genesisCityAnimatorController;
+        }
+
+        public override void Dispose()
+        {
+            cts.SafeCancelAndDispose();
+            realmNavigator.RealmChanged -= OnRealmChanged;
+            mapPathEventBus.OnShowPinInMinimapEdge -= ShowPinInMinimapEdge;
+            mapPathEventBus.OnHidePinInMinimapEdge -= HidePinInMinimapEdge;
+        }
+
+        protected override UniTask WaitForCloseIntentAsync(CancellationToken ct) =>
+            UniTask.Never(ct);
+    }
+
+    [UpdateInGroup(typeof(PresentationSystemGroup))]
+    public partial class TrackPlayerPositionSystem : ControllerECSBridgeSystem
+    {
+        internal TrackPlayerPositionSystem(World world) : base(world) { }
+    }
+}