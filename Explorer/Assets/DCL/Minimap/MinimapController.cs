--- conflicted
+++ resolved
@@ -74,7 +74,6 @@
         private readonly HomePlaceEventBus homePlaceEventBus;
 
         private GenericContextMenu? contextMenu;
-        private MultiStateButtonController favoriteButton;
         private CancellationTokenSource? placesApiCts;
         private MapRendererTrackPlayerPosition mapRendererTrackPlayerPosition;
         private IMapCameraController? mapCameraController;
@@ -171,8 +170,7 @@
             viewInstance.collapseMinimapButton.onClick.AddListener(CollapseMinimap);
             viewInstance.minimapRendererButton.Button.onClick.AddListener(() => sharedSpaceManager.ShowAsync(PanelsSharingSpace.Explore, new ExplorePanelParameter(ExploreSections.Navmap)));
             viewInstance.sideMenuButton.onClick.AddListener(OpenSideMenu);
-            favoriteButton = new MultiStateButtonController(viewInstance.favoriteButton, true);
-            favoriteButton.OnButtonClicked += OnFavoriteButtonClicked;
+            viewInstance.favoriteButton.OnButtonClicked += OnFavoriteButtonClicked;
 
             viewInstance.SideMenuCanvasGroup.alpha = 0;
             viewInstance.SideMenuCanvasGroup.gameObject.SetActive(false);
@@ -222,26 +220,6 @@
                       .Forget();
         }
 
-<<<<<<< HEAD
-        private void OnFavoriteButtonClicked(bool value)
-        {
-            favoriteCancellationToken = favoriteCancellationToken.SafeRestart();
-            SetAsFavoriteAsync(favoriteCancellationToken.Token).Forget();
-            return;
-
-            async UniTaskVoid SetAsFavoriteAsync(CancellationToken ct)
-            {
-                try
-                {
-                    PlacesData.PlaceInfo? placeInfo = await placesAPIService.GetPlaceAsync(previousParcelPosition, favoriteCancellationToken.Token);
-                    if (placeInfo == null)
-                        return;
-                    await placesAPIService.SetPlaceFavoriteAsync(placeInfo!.id, value, ct);
-                    favoriteButton.SetButtonState(value);
-                }
-                catch (Exception _) { }
-            }
-=======
         private void SetAsHomeToggledAsync(bool value)
         {
             if (value)
@@ -252,7 +230,36 @@
             // Opening context menu loses focus of minimap, so for pin to showup immediately we have to simulate 
             // gaining focus again.
             OnFocus();
->>>>>>> e92d9804
+        }
+        
+        private void OnFavoriteButtonClicked(bool value)
+        {
+            // Setting button for immediate graphic change.
+            viewInstance!.favoriteButton.SetButtonState(value);
+            favoriteCancellationToken = favoriteCancellationToken.SafeRestart();
+            SetAsFavoriteAsync(favoriteCancellationToken.Token).Forget();
+            return;
+
+            async UniTaskVoid SetAsFavoriteAsync(CancellationToken ct)
+            {
+                try
+                {
+                    PlacesData.PlaceInfo? placeInfo = await GetPlaceInfoAsync(previousParcelPosition, favoriteCancellationToken.Token);
+                    if (placeInfo == null)
+                    {
+                        viewInstance!.favoriteButton.SetButtonState(false, false);
+                        return;
+                    }
+                    await placesAPIService.SetPlaceFavoriteAsync(placeInfo!.id, value, ct);
+                    viewInstance!.favoriteButton.SetButtonState(value);
+                }
+                catch (OperationCanceledException _) { }
+                catch (Exception e)
+                {
+                    viewInstance!.favoriteButton.SetButtonState(false);
+                    ReportHub.LogError(ReportCategory.GENERIC_WEB_REQUEST, $"Failed setting place as favorite + {e}");
+                }
+            }
         }
 
         private void CopyJumpInLink()
@@ -358,22 +365,26 @@
 
         private void ForceUpdateFavoriteButton()
         {
-            // Using the same cancellation token as GetPlaceInfoAsync() because it will also update favorite button, and we 
-            // want to prioritize data fetched from that method, since position might have changes by then.
-            placesApiCts.SafeCancelAndDispose();
-            placesApiCts = new CancellationTokenSource();
+            favoriteCancellationToken.SafeCancelAndDispose();
+            favoriteCancellationToken = new CancellationTokenSource();
             ForceUpdateFavoriteButton().Forget();
 
             async UniTaskVoid ForceUpdateFavoriteButton()
             {
                 try
                 {
-                    PlacesData.PlaceInfo? placeInfo = await placesAPIService.GetPlaceAsync(previousParcelPosition, placesApiCts.Token, true);
-                    favoriteButton.SetButtonState(placeInfo?.user_favorite ?? false);
+                    PlacesData.PlaceInfo? placeInfo = 
+                        await GetPlaceInfoAsync(previousParcelPosition, favoriteCancellationToken.Token, true);
+                    if (placeInfo == null)
+                    {
+                        viewInstance!.favoriteButton.SetButtonState(false, false);
+                        return;
+                    }
+                    viewInstance!.favoriteButton.SetButtonState(placeInfo.user_favorite);
                 }
                 catch (NotAPlaceException _)
                 {
-                    favoriteButton.SetButtonState(false);
+                    viewInstance!.favoriteButton.SetButtonState(false, false);
                 }
                 catch (Exception _) { }
             };
@@ -409,7 +420,8 @@
             viewInstance!.placeCoordinatesText.text = parcelPosition.ToString().Replace("(", "").Replace(")", "");
         }
 
-        private async UniTask<PlacesData.PlaceInfo?> GetPlaceInfoAsync(Vector2Int parcelPosition, CancellationToken ct)
+        private async UniTask<PlacesData.PlaceInfo?> GetPlaceInfoAsync(Vector2Int parcelPosition, CancellationToken ct,
+            bool renewCache = false)
         {
             await realmData.WaitConfiguredAsync();
 
@@ -418,7 +430,7 @@
                 if (realmData.ScenesAreFixed)
                     return null;
         
-                return await placesAPIService.GetPlaceAsync(parcelPosition, ct);
+                return await placesAPIService.GetPlaceAsync(parcelPosition, ct, renewCache);
             }
             catch (NotAPlaceException notAPlaceException)
             {
@@ -427,35 +439,7 @@
             }
             catch (Exception)
             {
-<<<<<<< HEAD
-                await realmData.WaitConfiguredAsync();
-
-                try
-                {
-                    if (realmData.ScenesAreFixed)
-                    {
-                        viewInstance!.placeNameText.text = realmData.RealmName.Replace(".dcl.eth", string.Empty);
-                        favoriteButton.SetButtonState(false);
-                    }
-                    else
-                    {
-                        PlacesData.PlaceInfo? placeInfo = await placesAPIService.GetPlaceAsync(playerParcelPosition, placesApiCts.Token);
-                        viewInstance!.placeNameText.text = placeInfo?.title ?? "Unknown place";
-                        favoriteButton.SetButtonState(placeInfo?.user_favorite ?? false);
-                    }
-                    
-                }
-                catch (NotAPlaceException notAPlaceException)
-                {
-                    viewInstance!.placeNameText.text = "Unknown place";
-                    ReportHub.LogWarning(ReportCategory.UNSPECIFIED, $"Not a place requested: {notAPlaceException.Message}");
-                    favoriteButton.SetButtonState(false);
-                }
-                catch (Exception) { viewInstance!.placeNameText.text = "Unknown place"; }
-                finally { viewInstance!.placeCoordinatesText.text = playerParcelPosition.ToString().Replace("(", "").Replace(")", ""); }
-=======
                 return null;
->>>>>>> e92d9804
             }
         }
 
