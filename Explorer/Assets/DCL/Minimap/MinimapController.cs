using Arch.Core;
using Arch.System;
using Arch.SystemGroups;
using Arch.SystemGroups.DefaultSystemGroups;
using Cysharp.Threading.Tasks;
using DCL.Character.Components;
using DCL.Clipboard;
using DCL.Diagnostics;
using DCL.ECSComponents;
using DCL.ExplorePanel;
using DCL.MapRenderer;
using DCL.MapRenderer.CommonBehavior;
using DCL.MapRenderer.ConsumerUtils;
using DCL.MapRenderer.MapCameraController;
using DCL.MapRenderer.MapLayers;
using DCL.MapRenderer.MapLayers.Pins;
using DCL.MapRenderer.MapLayers.PlayerMarker;
using DCL.Multiplayer.Connections.DecentralandUrls;
using DCL.PlacesAPIService;
using DCL.SceneRestrictionBusController.SceneRestrictionBus;
using DCL.UI;
using DCL.UI.SharedSpaceManager;
using DCL.Chat.Commands;
using DCL.Chat.History;
using DCL.Chat.MessageBus;
using DCL.Multiplayer.Connections.RoomHubs;
using DCL.RealmNavigation;
using DCL.SceneBannedUsers;
using DCL.UI.Controls.Configs;
using DG.Tweening;
using ECS;
using ECS.SceneLifeCycle;
using ECS.SceneLifeCycle.Realm;
using MVC;
using System;
using System.Collections.Generic;
using System.Threading;
using UnityEngine;
using UnityEngine.Events;
using Utility;

namespace DCL.Minimap
{
    public partial class MinimapController : ControllerBase<MinimapView>, IMapActivityOwner
    {
        private const MapLayer RENDER_LAYERS = MapLayer.SatelliteAtlas | MapLayer.PlayerMarker | MapLayer.ScenesOfInterest | MapLayer.Favorites | MapLayer.HotUsersMarkers | MapLayer.Pins | MapLayer.Path | MapLayer.LiveEvents;
        private const string DEFAULT_BACK_FROM_WORLD_TEXT = "JUMP BACK TO GENESIS CITY";
        private const string RELOAD_SCENE_TEXT = "RELOAD SCENE";
        private static readonly Dictionary<string, string> CUSTOM_BACK_FROM_WORLD_TEXTS = new ()
        {
            { "onboardingdcl.dcl.eth", "EXIT TUTORIAL" }
        };
        private const float ANIMATION_TIME = 0.2f;
<<<<<<< HEAD
        private const string RELOAD_SCENE_COMMAND_ORIGIN = "minimap";
        private const int SHOW_BANNED_TOOLTIP_DELAY_SEC = 10;
=======
>>>>>>> c6241cc6

        private readonly IMapRenderer mapRenderer;
        private readonly IMVCManager mvcManager;
        private readonly IPlacesAPIService placesAPIService;
        private readonly IRealmData realmData;
        private readonly IRealmNavigator realmNavigator;
        private readonly IScenesCache scenesCache;
        private readonly IMapPathEventBus mapPathEventBus;
        private readonly ISceneRestrictionBusController sceneRestrictionBusController;
        private readonly Vector2Int startParcelInGenesis;
        private readonly CancellationTokenSource disposeCts;
        private readonly ISharedSpaceManager sharedSpaceManager;
        private readonly ISystemClipboard systemClipboard;
        private readonly IDecentralandUrlsSource decentralandUrls;
        private readonly IChatMessagesBus chatMessagesBus;
        private readonly ReloadSceneChatCommand reloadSceneCommand;
        private readonly IRoomHub roomHub;
        private readonly ILoadingStatus loadingStatus;
        private readonly bool includeBannedUsersFromScene;

        private GenericContextMenu? contextMenu;
        private CancellationTokenSource? placesApiCts;
        private MapRendererTrackPlayerPosition mapRendererTrackPlayerPosition;
        private IMapCameraController? mapCameraController;
        private Vector2Int previousParcelPosition;
        private SceneRestrictionsController? sceneRestrictionsController;
        private bool isOwnPlayerBanned;
        private bool isOtherPlayersBanned;
        private CancellationTokenSource showBannedTooltipCts;

        public IReadOnlyDictionary<MapLayer, IMapLayerParameter> LayersParameters { get; } = new Dictionary<MapLayer, IMapLayerParameter>
            { { MapLayer.PlayerMarker, new PlayerMarkerParameter { BackgroundIsActive = false } } };

        public override CanvasOrdering.SortingLayer Layer => CanvasOrdering.SortingLayer.Persistent;

        public MinimapController(
            MinimapView minimapView,
            IMapRenderer mapRenderer,
            IMVCManager mvcManager,
            IPlacesAPIService placesAPIService,
            IRealmData realmData,
            IRealmNavigator realmNavigator,
            IScenesCache scenesCache,
            IMapPathEventBus mapPathEventBus,
            ISceneRestrictionBusController sceneRestrictionBusController,
            Vector2Int startParcelInGenesis,
            ISharedSpaceManager sharedSpaceManager,
            ISystemClipboard systemClipboard,
            IDecentralandUrlsSource decentralandUrls,
            IChatMessagesBus chatMessagesBus,
            ReloadSceneChatCommand reloadSceneCommand,
            IRoomHub roomHub,
            ILoadingStatus loadingStatus,
            bool includeBannedUsersFromScene
        ) : base(() => minimapView)
        {
            this.mapRenderer = mapRenderer;
            this.mvcManager = mvcManager;
            this.placesAPIService = placesAPIService;
            this.realmData = realmData;
            this.realmNavigator = realmNavigator;
            this.scenesCache = scenesCache;
            this.mapPathEventBus = mapPathEventBus;
            this.sceneRestrictionBusController = sceneRestrictionBusController;
            this.startParcelInGenesis = startParcelInGenesis;
            this.sharedSpaceManager = sharedSpaceManager;
            this.systemClipboard = systemClipboard;
            this.decentralandUrls = decentralandUrls;
            this.chatMessagesBus = chatMessagesBus;
            this.reloadSceneCommand = reloadSceneCommand;
            this.roomHub = roomHub;
            this.loadingStatus = loadingStatus;
            this.includeBannedUsersFromScene = includeBannedUsersFromScene;
            minimapView.SetCanvasActive(false);
            disposeCts = new CancellationTokenSource();
        }

        public override void Dispose()
        {
            placesApiCts.SafeCancelAndDispose();
            disposeCts.Cancel();
            mapPathEventBus.OnShowPinInMinimapEdge -= ShowPinInMinimapEdge;
            mapPathEventBus.OnHidePinInMinimapEdge -= HidePinInMinimapEdge;

            if (includeBannedUsersFromScene)
            {
                roomHub.SceneRoom().CurrentSceneRoomForbiddenAccess -= ShowOwnPlayerBannedMark;
                roomHub.SceneRoom().CurrentSceneRoomConnected -= HideAllBannedMarks;
                roomHub.SceneRoom().CurrentSceneRoomDisconnected -= HideAllBannedMarks;
                showBannedTooltipCts.SafeCancelAndDispose();
            }

            sceneRestrictionsController?.Dispose();
            viewInstance?.minimapContextualButtonView.Button.onClick.RemoveAllListeners();
        }

        protected override UniTask WaitForCloseIntentAsync(CancellationToken ct) =>
            UniTask.Never(ct);

        public void HookPlayerPositionTrackingSystem(TrackPlayerPositionSystem system) =>
            AddModule(new BridgeSystemBinding<TrackPlayerPositionSystem>(this, QueryPlayerPositionQuery, system));

        private void OnRealmChanged(RealmKind realmKind)
        {
            SetGenesisMode(realmKind is RealmKind.GenesisCity);
            previousParcelPosition = new Vector2Int(int.MaxValue, int.MaxValue);
        }

        protected override void OnViewInstantiated()
        {
            viewInstance!.expandMinimapButton.onClick.AddListener(ExpandMinimap);
            viewInstance.collapseMinimapButton.onClick.AddListener(CollapseMinimap);
            viewInstance.minimapRendererButton.Button.onClick.AddListener(() => sharedSpaceManager.ShowAsync(PanelsSharingSpace.Explore, new ExplorePanelParameter(ExploreSections.Navmap)));
            viewInstance.sideMenuButton.onClick.AddListener(OpenSideMenu);

            viewInstance.SideMenuCanvasGroup.alpha = 0;
            viewInstance.SideMenuCanvasGroup.gameObject.SetActive(false);
            new SideMenuController(viewInstance.sideMenuView);
            sceneRestrictionsController = new SceneRestrictionsController(viewInstance.sceneRestrictionsView, sceneRestrictionBusController);
            SetGenesisMode(realmData.IsGenesis());
            realmData.RealmType.OnUpdate += OnRealmChanged;
            mapPathEventBus.OnShowPinInMinimapEdge += ShowPinInMinimapEdge;
            mapPathEventBus.OnHidePinInMinimapEdge += HidePinInMinimapEdge;
            mapPathEventBus.OnRemovedDestination += HidePinInMinimapEdge;
            mapPathEventBus.OnUpdatePinPositionInMinimapEdge += UpdatePinPositionInMinimapEdge;

            viewInstance.destinationPinMarker.HidePin();
            viewInstance.sdk6Label.gameObject.SetActive(false);

            contextMenu = new GenericContextMenu()
                          // Add title control to prevent incorrect layout height when the context menu has a single control
                          // May be removed if a new control is added
                         .AddControl(new TextContextMenuControlSettings("Scene's Options"))
                         .AddControl(new SeparatorContextMenuControlSettings())
                         .AddControl(new ButtonContextMenuControlSettings("Copy Link", viewInstance.contextMenuConfig.copyLinkIcon, CopyJumpInLink));

            viewInstance.contextMenuConfig.button.onClick.AddListener(ShowContextMenu);

            if (includeBannedUsersFromScene)
            {
                roomHub.SceneRoom().CurrentSceneRoomForbiddenAccess += ShowOwnPlayerBannedMark;
                roomHub.SceneRoom().CurrentSceneRoomConnected += HideAllBannedMarks;
                roomHub.SceneRoom().CurrentSceneRoomDisconnected += HideAllBannedMarks;
            }
        }

        private void ShowContextMenu()
        {
            mvcManager.ShowAsync(GenericContextMenuController.IssueCommand(
                           new GenericContextMenuParameter(contextMenu, viewInstance!.contextMenuConfig.button.transform.position)))
                      .Forget();
        }

        private void CopyJumpInLink()
        {
            string link = realmData.ScenesAreFixed
                ? $"{decentralandUrls.Url(DecentralandUrl.Host)}/jump?realm={realmData.RealmName}&position={previousParcelPosition.x},{previousParcelPosition.y}"
                : $"{decentralandUrls.Url(DecentralandUrl.Host)}/jump?position={previousParcelPosition.x},{previousParcelPosition.y}";

            systemClipboard.Set(link);
        }

        private void ExpandMinimap()
        {
            viewInstance!.collapseMinimapButton.gameObject.SetActive(true);
            viewInstance.expandMinimapButton.gameObject.SetActive(false);
            viewInstance.minimapRendererButton.gameObject.SetActive(true);
            viewInstance.minimapAnimator.SetTrigger(UIAnimationHashes.EXPAND);
        }

        private void CollapseMinimap()
        {
            viewInstance!.collapseMinimapButton.gameObject.SetActive(false);
            viewInstance.expandMinimapButton.gameObject.SetActive(true);
            viewInstance.minimapRendererButton.gameObject.SetActive(false);
            viewInstance.minimapAnimator.SetTrigger(UIAnimationHashes.COLLAPSE);
        }

        private void OpenSideMenu()
        {
            if (viewInstance!.SideMenuCanvasGroup.gameObject.activeInHierarchy) { viewInstance.SideMenuCanvasGroup.DOFade(0, ANIMATION_TIME).SetEase(Ease.InOutQuad).OnComplete(() => viewInstance.SideMenuCanvasGroup.gameObject.gameObject.SetActive(false)); }
            else
            {
                viewInstance.SideMenuCanvasGroup.gameObject.gameObject.SetActive(true);
                viewInstance.SideMenuCanvasGroup.DOFade(1, ANIMATION_TIME).SetEase(Ease.InOutQuad);
            }
        }

        private void ShowPinInMinimapEdge(IPinMarker pinMarker)
        {
            if (string.IsNullOrEmpty(pinMarker.Description)) { viewInstance!.destinationPinMarker.SetupAsScenePin(); }
            else { viewInstance!.destinationPinMarker.SetupAsMapPin(pinMarker.CurrentSprite); }
        }

        private void UpdatePinPositionInMinimapEdge(Vector2 newPosition)
        {
            viewInstance!.destinationPinMarker.RestorePin();
            viewInstance.destinationPinMarker.SetPosition(newPosition);
        }

        private void HidePinInMinimapEdge()
        {
            viewInstance!.destinationPinMarker.HidePin();
        }

        [Query]
        [All(typeof(PlayerComponent))]
        [None(typeof(PBAvatarShape))]
        private void QueryPlayerPosition(in CharacterTransform transformComponent)
        {
            Vector3 position = transformComponent.Position;

            if (mapCameraController == null)
            {
                mapCameraController = mapRenderer.RentCamera(new MapCameraInput(
                    this,
                    RENDER_LAYERS,
                    Vector2Int.RoundToInt(MapRendererTrackPlayerPosition.GetPlayerCentricCoords(position)),
                    1,
                    viewInstance!.pixelPerfectMapRendererTextureProvider.GetPixelPerfectTextureResolution(),
                    new Vector2Int(viewInstance.mapRendererVisibleParcels, viewInstance.mapRendererVisibleParcels)
                ));

                mapRendererTrackPlayerPosition = new MapRendererTrackPlayerPosition(mapCameraController);
                viewInstance.mapRendererTargetImage.texture = mapCameraController.GetRenderTexture();
                viewInstance.pixelPerfectMapRendererTextureProvider.Activate(mapCameraController);

                //Once the render target image is ready to be shown, we enable the minimap
                viewInstance.SetCanvasActive(true);
                GetPlaceInfoAsync(position);
            }
            else
            {
                mapRendererTrackPlayerPosition.OnPlayerPositionChanged(position);
                GetPlaceInfoAsync(position);
            }

            if (includeBannedUsersFromScene && !isOwnPlayerBanned)
            {
                if (BannedUsersFromCurrentScene.Instance.BannedUsersCount() > 0)
                    ShowOtherPlayersBannedMark();
                else
                    HideOtherPlayersBannedMark();
            }
        }

        protected override void OnBlur()
        {
            mapCameraController?.SuspendRendering();
            mapRenderer.SetSharedLayer(MapLayer.ScenesOfInterest, false);
        }

        protected override void OnFocus()
        {
            mapCameraController?.ResumeRendering();

            mapRenderer.SetSharedLayer(MapLayer.SatelliteAtlas, true);
            mapRenderer.SetSharedLayer(MapLayer.ScenesOfInterest, true);
        }

        private void GetPlaceInfoAsync(Vector3 playerPosition)
        {
            Vector2Int playerParcelPosition = playerPosition.ToParcel();

            if (previousParcelPosition == playerParcelPosition)
                return;

            previousParcelPosition = playerParcelPosition;
            placesApiCts.SafeCancelAndDispose();
            placesApiCts = new CancellationTokenSource();
            RetrieveParcelInfoAsync().Forget();

            // This is disabled until we figure out a better way to inform the user if the current is scene is SDK6 or not
            // bool isNotEmptyParcel = scenesCache.Contains(playerParcelPosition);
            // bool isSdk7Scene = scenesCache.TryGetByParcel(playerParcelPosition, out _);
            // viewInstance!.sdk6Label.gameObject.SetActive(isNotEmptyParcel && !isSdk7Scene);

            return;

            async UniTaskVoid RetrieveParcelInfoAsync()
            {
                await realmData.WaitConfiguredAsync();

                try
                {
                    if (realmData.ScenesAreFixed)
                        viewInstance!.placeNameText.text = realmData.RealmName.Replace(".dcl.eth", string.Empty);
                    else
                    {
                        PlacesData.PlaceInfo? placeInfo = await placesAPIService.GetPlaceAsync(playerParcelPosition, placesApiCts.Token);
                        viewInstance!.placeNameText.text = placeInfo?.title ?? "Unknown place";
                    }
                }
                catch (NotAPlaceException notAPlaceException)
                {
                    viewInstance!.placeNameText.text = "Unknown place";
                    ReportHub.LogWarning(ReportCategory.UNSPECIFIED, $"Not a place requested: {notAPlaceException.Message}");
                }
                catch (Exception) { viewInstance!.placeNameText.text = "Unknown place"; }
                finally { viewInstance!.placeCoordinatesText.text = playerParcelPosition.ToString().Replace("(", "").Replace(")", ""); }
            }
        }

        private void SetGenesisMode(bool isGenesisModeActivated)
        {
            if (viewInstance == null)
                return;

            ToggleObjects(isGenesisModeActivated);
            ConfigureContextualButton(isGenesisModeActivated);
            SetAnimatorController(isGenesisModeActivated);
        }

        private void ToggleObjects(bool isGenesisModeActivated)
        {
            foreach (GameObject go in viewInstance!.objectsToActivateForGenesis)
                go.SetActive(isGenesisModeActivated);

            foreach (GameObject go in viewInstance.objectsToActivateForWorlds)
                go.SetActive(!isGenesisModeActivated);
        }

        private void ConfigureContextualButton(bool isGenesisModeActivated)
        {
            // Interactivity
            viewInstance!.minimapContextualButtonView.SetInteractable(CanInteractWithContextualButton(isGenesisModeActivated));

            // Text
            string buttonText = GetContextualButtonText(isGenesisModeActivated);
            viewInstance.minimapContextualButtonView.SetText(buttonText);

            // Action
            viewInstance.minimapContextualButtonView.Button.onClick.RemoveAllListeners();
            UnityAction buttonAction = GetContextualButtonAction(isGenesisModeActivated);
            viewInstance.minimapContextualButtonView.Button.onClick.AddListener(buttonAction);
        }

        private bool CanInteractWithContextualButton(bool isGenesisModeActivated) =>
            !isGenesisModeActivated &&
            (!realmData.IsLocalSceneDevelopment ||
             (realmData.IsLocalSceneDevelopment && scenesCache.CurrentScene != null));

        private string GetContextualButtonText(bool isGenesisModeActivated)
        {
            if (isGenesisModeActivated)
                return DEFAULT_BACK_FROM_WORLD_TEXT;

            if (realmData.IsLocalSceneDevelopment)
                return RELOAD_SCENE_TEXT;

            return CUSTOM_BACK_FROM_WORLD_TEXTS.GetValueOrDefault(
                realmData.RealmName, DEFAULT_BACK_FROM_WORLD_TEXT
            );
        }

        private UnityAction GetContextualButtonAction(bool isGenesisModeActivated)
        {
            if (isGenesisModeActivated || !realmData.IsLocalSceneDevelopment)
            {
                return () => realmNavigator
                            .TeleportToParcelAsync(startParcelInGenesis, disposeCts.Token, false)
                            .Forget();
            }

            return () => chatMessagesBus.SendWithUtcNowTimestamp(
                ChatChannel.NEARBY_CHANNEL, $"/{reloadSceneCommand.Command}", ChatMessageOrigin.MINIMAP
            );
        }

        private void SetAnimatorController(bool isGenesisModeActivated)
        {
            viewInstance!.minimapAnimator.runtimeAnimatorController =
                isGenesisModeActivated
                    ? viewInstance.genesisCityAnimatorController
                    : viewInstance.worldsAnimatorController;
        }

        private void ShowOwnPlayerBannedMark()
        {
            if (isOwnPlayerBanned)
                return;

            isOwnPlayerBanned = true;
            HideOtherPlayersBannedMark();
            viewInstance!.ownPlayerBannedMark.SetActive(true);

            showBannedTooltipCts = showBannedTooltipCts.SafeRestart();
            ShowBannedTooltipAsync(showOwnPlayerTooltip: true, showBannedTooltipCts.Token).Forget();
        }

        private void HideOwnPlayerBannedMark()
        {
            showBannedTooltipCts.SafeCancelAndDispose();
            viewInstance!.ownPlayerBannedMark.SetActive(false);
            isOwnPlayerBanned = false;
        }

        private void ShowOtherPlayersBannedMark()
        {
            if (isOtherPlayersBanned)
                return;

            isOtherPlayersBanned = true;
            viewInstance!.otherPlayersBannedMark.SetActive(true);

            showBannedTooltipCts = showBannedTooltipCts.SafeRestart();
            ShowBannedTooltipAsync(showOwnPlayerTooltip: false, showBannedTooltipCts.Token).Forget();
        }

        private void HideOtherPlayersBannedMark()
        {
            showBannedTooltipCts.SafeCancelAndDispose();
            viewInstance!.otherPlayersBannedMark.SetActive(false);
            isOtherPlayersBanned = false;
        }

        private void HideAllBannedMarks()
        {
            HideOwnPlayerBannedMark();
            HideOtherPlayersBannedMark();
        }

        private async UniTaskVoid ShowBannedTooltipAsync(bool showOwnPlayerTooltip, CancellationToken ct)
        {
            await UniTask.WaitUntil(() => loadingStatus.CurrentStage.Value == LoadingStatus.LoadingStage.Completed, cancellationToken: ct);

            if (showOwnPlayerTooltip)
                viewInstance!.ownPlayerBannedTooltip.SetActive(true);
            else
                viewInstance!.otherPlayersBannedTooltip.SetActive(true);

            await UniTask.Delay(TimeSpan.FromSeconds(SHOW_BANNED_TOOLTIP_DELAY_SEC), cancellationToken: ct);

            if (showOwnPlayerTooltip)
                viewInstance!.ownPlayerBannedTooltip.SetActive(false);
            else
                viewInstance!.otherPlayersBannedTooltip.SetActive(false);
        }
    }

    [UpdateInGroup(typeof(PresentationSystemGroup))]
    public partial class TrackPlayerPositionSystem : ControllerECSBridgeSystem
    {
        internal TrackPlayerPositionSystem(World world) : base(world) { }
    }
}<|MERGE_RESOLUTION|>--- conflicted
+++ resolved
@@ -51,11 +51,7 @@
             { "onboardingdcl.dcl.eth", "EXIT TUTORIAL" }
         };
         private const float ANIMATION_TIME = 0.2f;
-<<<<<<< HEAD
-        private const string RELOAD_SCENE_COMMAND_ORIGIN = "minimap";
         private const int SHOW_BANNED_TOOLTIP_DELAY_SEC = 10;
-=======
->>>>>>> c6241cc6
 
         private readonly IMapRenderer mapRenderer;
         private readonly IMVCManager mvcManager;
