--- conflicted
+++ resolved
@@ -27,11 +27,8 @@
             IMapRendererSettings settings,
             IAssetsProvisioner assetProv,
             IMapPathEventBus mapPathEventBus,
-<<<<<<< HEAD
+            IMapPinsEventBus mapPinsEventBus,
             INavmapBus navmapBus,
-=======
-            IMapPinsEventBus mapPinsEventBus,
->>>>>>> 0adc0fb4
             CancellationToken cancellationToken)
         {
             mapSettings = settings;
@@ -50,11 +47,8 @@
                 coordsUtils,
                 cullingController,
                 mapPathEventBus,
-<<<<<<< HEAD
+                mapPinsEventBus,
                 navmapBus
-=======
-                mapPinsEventBus
->>>>>>> 0adc0fb4
             );
 
             writer.Add(MapLayer.Pins, controller);
