--- conflicted
+++ resolved
@@ -1,291 +1,274 @@
-﻿using Cysharp.Threading.Tasks;
-using DCL.AssetsProvision;
-<<<<<<< HEAD
-using DCL.Audio;
-using DCL.EventsApi;
-=======
-using DCL.MapPins.Bus;
->>>>>>> 0adc0fb4
-using DCL.MapRenderer.CoordsUtils;
-using DCL.MapRenderer.Culling;
-using DCL.MapRenderer.MapCameraController;
-using DCL.MapRenderer.MapLayers;
-using DCL.MapRenderer.MapLayers.Atlas;
-using DCL.MapRenderer.MapLayers.Atlas.SatelliteAtlas;
-using DCL.MapRenderer.MapLayers.Categories;
-using DCL.MapRenderer.MapLayers.Cluster;
-using DCL.MapRenderer.MapLayers.ParcelHighlight;
-using DCL.MapRenderer.MapLayers.Pins;
-using DCL.MapRenderer.MapLayers.SatelliteAtlas;
-using DCL.MapRenderer.MapLayers.UsersMarker;
-using DCL.Multiplayer.Connections.DecentralandUrls;
-using DCL.Navmap;
-using DCL.NotificationsBusController.NotificationsBus;
-using DCL.PlacesAPIService;
-using DCL.WebRequests;
-using System.Collections.Generic;
-using System.Threading;
-using System.Threading.Tasks;
-using UnityEngine;
-using UnityEngine.Pool;
-using Utility.TeleportBus;
-using Object = UnityEngine.Object;
-
-namespace DCL.MapRenderer.ComponentsFactory
-{
-    public class MapRendererChunkComponentsFactory : IMapRendererComponentsFactory
-    {
-        private readonly IAssetsProvisioner assetsProvisioner;
-
-        private readonly IWebRequestController webRequestController;
-        private readonly IDecentralandUrlsSource decentralandUrlsSource;
-        private readonly MapRendererTextureContainer textureContainer;
-        private readonly IPlacesAPIService placesAPIService;
-        private readonly IEventsApiService eventsApiService;
-        private readonly IMapRendererSettings mapSettings;
-        private readonly IMapPathEventBus mapPathEventBus;
-<<<<<<< HEAD
-        private readonly ITeleportBusController teleportBusController;
-=======
-        private readonly IMapPinsEventBus mapPinsEventBus;
->>>>>>> 0adc0fb4
-        private readonly INotificationsBusController notificationsBusController;
-        private readonly INavmapBus navmapBus;
-        private PlayerMarkerInstaller playerMarkerInstaller { get; }
-        private SceneOfInterestsMarkersInstaller sceneOfInterestMarkerInstaller { get; }
-        private CategoryScenesMarkersInstaller categoriesMarkerInstaller { get; }
-        private LiveEventsMarkersInstaller liveEventsMarkersInstaller { get; }
-        private PinMarkerInstaller pinMarkerInstaller { get; }
-        private HotUsersMarkersInstaller hotUsersMarkersInstaller { get; }
-        private SearchResultsMarkersInstaller searchResultsMarkerInstaller { get; }
-        private MapPathInstaller mapPathInstaller { get; }
-
-        public MapRendererChunkComponentsFactory(
-            IAssetsProvisioner assetsProvisioner,
-            IMapRendererSettings settings,
-            IWebRequestController webRequestController,
-            IDecentralandUrlsSource decentralandUrlsSource,
-            MapRendererTextureContainer textureContainer,
-            IPlacesAPIService placesAPIService,
-            IEventsApiService eventsApiService,
-            IMapPathEventBus mapPathEventBus,
-<<<<<<< HEAD
-            ITeleportBusController teleportBusController,
-            INotificationsBusController notificationsBusController,
-            INavmapBus navmapBus)
-=======
-            IMapPinsEventBus mapPinsEventBus,
-            INotificationsBusController notificationsBusController)
->>>>>>> 0adc0fb4
-        {
-            this.assetsProvisioner = assetsProvisioner;
-            mapSettings = settings;
-            this.webRequestController = webRequestController;
-            this.decentralandUrlsSource = decentralandUrlsSource;
-            this.textureContainer = textureContainer;
-            this.placesAPIService = placesAPIService;
-            this.eventsApiService = eventsApiService;
-            this.mapPathEventBus = mapPathEventBus;
-            this.teleportBusController = teleportBusController;
-            this.notificationsBusController = notificationsBusController;
-<<<<<<< HEAD
-            this.navmapBus = navmapBus;
-=======
-            this.mapPinsEventBus = mapPinsEventBus;
->>>>>>> 0adc0fb4
-        }
-
-        async UniTask<MapRendererComponents> IMapRendererComponentsFactory.CreateAsync(CancellationToken cancellationToken)
-        {
-            MapRendererConfiguration configuration = Object.Instantiate((await assetsProvisioner.ProvideMainAssetAsync(mapSettings.MapRendererConfiguration, ct: cancellationToken)).Value);
-            var coordsUtils = new ChunkCoordsUtils(IMapRendererSettings.PARCEL_SIZE);
-            IMapCullingController cullingController = new MapCullingController(new MapCullingRectVisibilityChecker(IMapRendererSettings.CULLING_BOUNDS_IN_PARCELS * IMapRendererSettings.PARCEL_SIZE));
-            var layers = new Dictionary<MapLayer, IMapLayerController>();
-            var zoomScalingLayers = new List<IZoomScalingLayer>();
-
-            ParcelHighlightMarkerObject highlightMarkerPrefab = await GetParcelHighlightMarkerPrefabAsync(cancellationToken);
-
-            var highlightMarkersPool = new ObjectPool<IParcelHighlightMarker>(
-                () => CreateHighlightMarker(highlightMarkerPrefab, configuration, coordsUtils),
-                _ => { },
-                marker => marker.Deactivate(),
-                marker => marker.Dispose(),
-                defaultCapacity: 1
-            );
-
-            MapCameraObject mapCameraObjectPrefab = (await assetsProvisioner.ProvideMainAssetAsync(mapSettings.MapCameraObject, ct: cancellationToken)).Value;
-<<<<<<< HEAD
-            PinMarkerController pinMarkerController = await pinMarkerInstaller.InstallAsync(layers, zoomScalingLayers, configuration, coordsUtils, cullingController, mapSettings, assetsProvisioner, mapPathEventBus, navmapBus, cancellationToken);
-            RemoteUsersRequestController remoteUsersRequestController = new RemoteUsersRequestController(webRequestController, decentralandUrlsSource);
-=======
-            PinMarkerController pinMarkerController = await pinMarkerInstaller.InstallAsync(layers, zoomScalingLayers, configuration, coordsUtils, cullingController, mapSettings, assetsProvisioner, mapPathEventBus, mapPinsEventBus, cancellationToken);
->>>>>>> 0adc0fb4
-
-            ClusterMarkerObject? clusterPrefab = await GetClusterPrefabAsync(cancellationToken);
-            ClusterMarkerObject? categoryMarkersClusterPrefab = await GetCategoryClusterPrefabAsync(cancellationToken);
-            var clusterObjectsPool = new ObjectPool<ClusterMarkerObject>(
-                () => CreateClusterPoolMethod(configuration, clusterPrefab, coordsUtils),
-                actionOnGet: obj => obj.gameObject.SetActive(true),
-                actionOnRelease: obj => obj.gameObject.SetActive(false));
-
-            var searchResultsClusterObjectsPool = new ObjectPool<ClusterMarkerObject>(
-                () => CreateSearchResultsClusterPoolMethod(configuration, categoryMarkersClusterPrefab, coordsUtils),
-                actionOnGet: obj => obj.gameObject.SetActive(true),
-                actionOnRelease: obj => obj.gameObject.SetActive(false));
-
-            CategoryMarkerObject categoryMarkerPrefab = await GetCategoryMarkerPrefabAsync(cancellationToken);
-            var liveEventsInstallTask = liveEventsMarkersInstaller.InstallAsync(layers, zoomScalingLayers, configuration, coordsUtils, cullingController, mapSettings, eventsApiService, clusterObjectsPool, categoryMarkerPrefab, navmapBus, cancellationToken);
-            var categoriesInstallerTask = categoriesMarkerInstaller.InstallAsync(layers, zoomScalingLayers, configuration, coordsUtils, cullingController, mapSettings, clusterObjectsPool, categoryMarkerPrefab, navmapBus, cancellationToken);
-            var sceneOfInterestInstallerTask = sceneOfInterestMarkerInstaller.InstallAsync(layers, zoomScalingLayers, configuration, coordsUtils, cullingController, assetsProvisioner, mapSettings, placesAPIService, clusterObjectsPool, navmapBus, cancellationToken);
-            var searchResultsInstallerTask = searchResultsMarkerInstaller.InstallAsync(layers, zoomScalingLayers, configuration, coordsUtils, assetsProvisioner, mapSettings, cullingController, searchResultsClusterObjectsPool, navmapBus, cancellationToken);
-
-            await UniTask.WhenAll(
-                CreateParcelAtlasAsync(layers, configuration, coordsUtils, cullingController, cancellationToken),
-                CreateSatelliteAtlasAsync(layers, configuration, coordsUtils, cullingController, cancellationToken),
-                playerMarkerInstaller.InstallAsync(layers, zoomScalingLayers, configuration, coordsUtils, cullingController, mapSettings, assetsProvisioner, mapPathEventBus, cancellationToken),
-                hotUsersMarkersInstaller.InstallAsync(layers, configuration, coordsUtils, cullingController, assetsProvisioner, mapSettings, teleportBusController, remoteUsersRequestController, cancellationToken),
-                mapPathInstaller.InstallAsync(layers, zoomScalingLayers, configuration, coordsUtils, cullingController, mapSettings, assetsProvisioner, mapPathEventBus, notificationsBusController, cancellationToken)
-                /* List of other creators that can be executed in parallel */);
-
-            (IMapLayerController liveEventsInstaller,
-                IMapLayerController categoriesInstaller,
-                IMapLayerController sceneOfInterestInstaller,
-                IMapLayerController searchResultsInstaller) = await UniTask.WhenAll(
-                liveEventsInstallTask,
-                categoriesInstallerTask,
-                sceneOfInterestInstallerTask,
-                searchResultsInstallerTask
-            );
-
-            List<IMapLayerController> interactableLayerControllers = new List<IMapLayerController>()
-            {
-                liveEventsInstaller,
-                pinMarkerController,
-                sceneOfInterestInstaller,
-                categoriesInstaller,
-                searchResultsInstaller
-            };
-
-            IObjectPool<IMapCameraControllerInternal> cameraControllersPool = new ObjectPool<IMapCameraControllerInternal>(
-                () => CameraControllerBuilder(interactableLayerControllers),
-                x => x.SetActive(true),
-                x => x.SetActive(false),
-                x => x.Dispose()
-            );
-
-            return new MapRendererComponents(configuration, layers, zoomScalingLayers, cullingController, cameraControllersPool);
-
-            IMapCameraControllerInternal CameraControllerBuilder(List<IMapLayerController> interactableLayers)
-            {
-                MapCameraObject instance = Object.Instantiate(mapCameraObjectPrefab, configuration.MapCamerasRoot);
-                var interactivityController = new MapCameraInteractivityController(configuration.MapCamerasRoot, instance.mapCamera, highlightMarkersPool, coordsUtils, interactableLayers, navmapBus, mapSettings.ClickAudio, mapSettings.HoverAudio);
-                return new MapCameraController.MapCameraController(interactivityController, instance, coordsUtils, cullingController);
-            }
-        }
-
-        private async UniTask<CategoryMarkerObject> GetCategoryMarkerPrefabAsync(CancellationToken cancellationToken) =>
-            (await assetsProvisioner.ProvideMainAssetAsync(mapSettings.CategoryMarker, cancellationToken)).Value;
-
-        private static ClusterMarkerObject CreateClusterPoolMethod(MapRendererConfiguration configuration, ClusterMarkerObject prefab, ICoordsUtils coordsUtils)
-        {
-            ClusterMarkerObject clusterMarkerObject = Object.Instantiate(prefab, configuration.CategoriesMarkersRoot);
-
-            for (var i = 0; i < clusterMarkerObject.renderers.Length; i++)
-                clusterMarkerObject.renderers[i].sortingOrder = MapRendererDrawOrder.CATEGORIES;
-
-            clusterMarkerObject.title.sortingOrder = MapRendererDrawOrder.CATEGORIES + 1;
-            coordsUtils.SetObjectScale(clusterMarkerObject);
-            return clusterMarkerObject;
-        }
-
-        private static ClusterMarkerObject CreateSearchResultsClusterPoolMethod(MapRendererConfiguration configuration, ClusterMarkerObject prefab, ICoordsUtils coordsUtils)
-        {
-            ClusterMarkerObject searchResultClusterObject = Object.Instantiate(prefab, configuration.SearchResultsMarkersRoot);
-
-            for (var i = 0; i < searchResultClusterObject.renderers.Length; i++)
-                searchResultClusterObject.renderers[i].sortingOrder = MapRendererDrawOrder.SEARCH_RESULTS;
-
-            searchResultClusterObject.title.sortingOrder = MapRendererDrawOrder.SEARCH_RESULTS + 1;
-            coordsUtils.SetObjectScale(searchResultClusterObject);
-            return searchResultClusterObject;
-        }
-
-        private async UniTask<ClusterMarkerObject> GetClusterPrefabAsync(CancellationToken cancellationToken) =>
-            (await assetsProvisioner.ProvideMainAssetAsync(mapSettings.ClusterMarker, cancellationToken)).Value;
-
-        private async UniTask<ClusterMarkerObject> GetCategoryClusterPrefabAsync(CancellationToken cancellationToken) =>
-            (await assetsProvisioner.ProvideMainAssetAsync(mapSettings.SearchResultsClusterMarker, cancellationToken)).Value;
-
-        private UniTask CreateParcelAtlasAsync(Dictionary<MapLayer, IMapLayerController> layers, MapRendererConfiguration configuration, ICoordsUtils coordsUtils, IMapCullingController cullingController, CancellationToken cancellationToken)
-        {
-            var chunkAtlas = new ParcelChunkAtlasController(configuration.AtlasRoot, IMapRendererSettings.ATLAS_CHUNK_SIZE, coordsUtils, cullingController, chunkBuilder: CreateChunkAsync);
-
-            // initialize Atlas but don't block the flow (to accelerate loading time)
-            chunkAtlas.InitializeAsync(cancellationToken).SuppressCancellationThrow().Forget();
-
-            layers.Add(MapLayer.ParcelsAtlas, chunkAtlas);
-            return UniTask.CompletedTask;
-
-            async UniTask<IChunkController> CreateChunkAsync(Vector3 chunkLocalPosition, Vector2Int coordsCenter, Transform parent, CancellationToken ct)
-            {
-                SpriteRenderer atlasChunkPrefab = await GetAtlasChunkPrefabAsync(parent, ct);
-
-                var chunk = new ParcelChunkController(
-                    webRequestController,
-                    decentralandUrlsSource,
-                    atlasChunkPrefab,
-                    chunkLocalPosition,
-                    coordsCenter
-                );
-
-                chunk.SetDrawOrder(MapRendererDrawOrder.ATLAS);
-
-                // If it takes more than CHUNKS_MAX_WAIT_TIME to load the chunk, it will be finished asynchronously
-                await chunk.LoadImageAsync(IMapRendererSettings.ATLAS_CHUNK_SIZE, IMapRendererSettings.PARCEL_SIZE, coordsCenter, ct);
-
-                return chunk;
-            }
-        }
-
-        private UniTask CreateSatelliteAtlasAsync(Dictionary<MapLayer, IMapLayerController> layers, MapRendererConfiguration configuration, ICoordsUtils coordsUtils, IMapCullingController cullingController, CancellationToken cancellationToken)
-        {
-            const int GRID_SIZE = 8; // satellite images are provided by 8x8 grid.
-            const int PARCELS_INSIDE_CHUNK = 40; // One satellite image contains 40 parcels.
-
-            var chunkAtlas = new SatelliteChunkAtlasController(configuration.SatelliteAtlasRoot, GRID_SIZE, PARCELS_INSIDE_CHUNK, coordsUtils, cullingController, chunkBuilder: CreateSatelliteChunkAsync);
-
-            chunkAtlas.InitializeAsync(cancellationToken).SuppressCancellationThrow().Forget();
-
-            layers.Add(MapLayer.SatelliteAtlas, chunkAtlas);
-            return UniTask.CompletedTask;
-
-            async UniTask<IChunkController> CreateSatelliteChunkAsync(Vector3 chunkLocalPosition, Vector2Int chunkId, Transform parent, CancellationToken ct)
-            {
-                SpriteRenderer atlasChunkPrefab = await GetAtlasChunkPrefabAsync(parent, ct);
-
-                var chunk = new SatelliteChunkController(atlasChunkPrefab, webRequestController, textureContainer, chunkLocalPosition, chunkId, MapRendererDrawOrder.SATELLITE_ATLAS);
-                await chunk.LoadImageAsync(chunkId, PARCELS_INSIDE_CHUNK * coordsUtils.ParcelSize, ct);
-
-                return chunk;
-            }
-        }
-
-        private static IParcelHighlightMarker CreateHighlightMarker(ParcelHighlightMarkerObject highlightMarkerPrefab,
-            MapRendererConfiguration configuration, ICoordsUtils coordsUtils)
-        {
-            ParcelHighlightMarkerObject obj = Object.Instantiate(highlightMarkerPrefab, configuration.ParcelHighlightRoot);
-
-            obj.spriteRenderer.sortingOrder = MapRendererDrawOrder.PARCEL_HIGHLIGHT;
-            obj.text.sortingOrder = MapRendererDrawOrder.PARCEL_HIGHLIGHT;
-            coordsUtils.SetObjectScale(obj);
-
-            return new ParcelHighlightMarker(obj);
-        }
-
-        internal async Task<SpriteRenderer> GetAtlasChunkPrefabAsync(Transform parent, CancellationToken ct) =>
-            (await assetsProvisioner.ProvideInstanceAsync(mapSettings.AtlasChunk, parent, ct: ct)).Value;
-
-        private async UniTask<ParcelHighlightMarkerObject> GetParcelHighlightMarkerPrefabAsync(CancellationToken ct) =>
-            (await assetsProvisioner.ProvideMainAssetAsync(mapSettings.ParcelHighlight, ct: ct)).Value;
-    }
-}
+﻿using Cysharp.Threading.Tasks;
+using DCL.AssetsProvision;
+using DCL.MapPins.Bus;
+using DCL.Audio;
+using DCL.EventsApi;
+using DCL.MapRenderer.CoordsUtils;
+using DCL.MapRenderer.Culling;
+using DCL.MapRenderer.MapCameraController;
+using DCL.MapRenderer.MapLayers;
+using DCL.MapRenderer.MapLayers.Atlas;
+using DCL.MapRenderer.MapLayers.Atlas.SatelliteAtlas;
+using DCL.MapRenderer.MapLayers.Categories;
+using DCL.MapRenderer.MapLayers.Cluster;
+using DCL.MapRenderer.MapLayers.ParcelHighlight;
+using DCL.MapRenderer.MapLayers.Pins;
+using DCL.MapRenderer.MapLayers.SatelliteAtlas;
+using DCL.MapRenderer.MapLayers.UsersMarker;
+using DCL.Multiplayer.Connections.DecentralandUrls;
+using DCL.Navmap;
+using DCL.NotificationsBusController.NotificationsBus;
+using DCL.PlacesAPIService;
+using DCL.WebRequests;
+using System.Collections.Generic;
+using System.Threading;
+using System.Threading.Tasks;
+using UnityEngine;
+using UnityEngine.Pool;
+using Utility.TeleportBus;
+using Object = UnityEngine.Object;
+
+namespace DCL.MapRenderer.ComponentsFactory
+{
+    public class MapRendererChunkComponentsFactory : IMapRendererComponentsFactory
+    {
+        private readonly IAssetsProvisioner assetsProvisioner;
+
+        private readonly IWebRequestController webRequestController;
+        private readonly IDecentralandUrlsSource decentralandUrlsSource;
+        private readonly MapRendererTextureContainer textureContainer;
+        private readonly IPlacesAPIService placesAPIService;
+        private readonly IEventsApiService eventsApiService;
+        private readonly IMapRendererSettings mapSettings;
+        private readonly IMapPathEventBus mapPathEventBus;
+        private readonly IMapPinsEventBus mapPinsEventBus;
+        private readonly ITeleportBusController teleportBusController;
+        private readonly INotificationsBusController notificationsBusController;
+        private readonly INavmapBus navmapBus;
+        private PlayerMarkerInstaller playerMarkerInstaller { get; }
+        private SceneOfInterestsMarkersInstaller sceneOfInterestMarkerInstaller { get; }
+        private CategoryScenesMarkersInstaller categoriesMarkerInstaller { get; }
+        private LiveEventsMarkersInstaller liveEventsMarkersInstaller { get; }
+        private PinMarkerInstaller pinMarkerInstaller { get; }
+        private HotUsersMarkersInstaller hotUsersMarkersInstaller { get; }
+        private SearchResultsMarkersInstaller searchResultsMarkerInstaller { get; }
+        private MapPathInstaller mapPathInstaller { get; }
+
+        public MapRendererChunkComponentsFactory(
+            IAssetsProvisioner assetsProvisioner,
+            IMapRendererSettings settings,
+            IWebRequestController webRequestController,
+            IDecentralandUrlsSource decentralandUrlsSource,
+            MapRendererTextureContainer textureContainer,
+            IPlacesAPIService placesAPIService,
+            IEventsApiService eventsApiService,
+            IMapPathEventBus mapPathEventBus,
+            IMapPinsEventBus mapPinsEventBus,
+            INotificationsBusController notificationsBusController,
+            ITeleportBusController teleportBusController,
+            INavmapBus navmapBus)
+        {
+            this.assetsProvisioner = assetsProvisioner;
+            mapSettings = settings;
+            this.webRequestController = webRequestController;
+            this.decentralandUrlsSource = decentralandUrlsSource;
+            this.textureContainer = textureContainer;
+            this.placesAPIService = placesAPIService;
+            this.eventsApiService = eventsApiService;
+            this.mapPathEventBus = mapPathEventBus;
+            this.teleportBusController = teleportBusController;
+            this.notificationsBusController = notificationsBusController;
+            this.mapPinsEventBus = mapPinsEventBus;
+            this.navmapBus = navmapBus;
+        }
+
+        async UniTask<MapRendererComponents> IMapRendererComponentsFactory.CreateAsync(CancellationToken cancellationToken)
+        {
+            MapRendererConfiguration configuration = Object.Instantiate((await assetsProvisioner.ProvideMainAssetAsync(mapSettings.MapRendererConfiguration, ct: cancellationToken)).Value);
+            var coordsUtils = new ChunkCoordsUtils(IMapRendererSettings.PARCEL_SIZE);
+            IMapCullingController cullingController = new MapCullingController(new MapCullingRectVisibilityChecker(IMapRendererSettings.CULLING_BOUNDS_IN_PARCELS * IMapRendererSettings.PARCEL_SIZE));
+            var layers = new Dictionary<MapLayer, IMapLayerController>();
+            var zoomScalingLayers = new List<IZoomScalingLayer>();
+
+            ParcelHighlightMarkerObject highlightMarkerPrefab = await GetParcelHighlightMarkerPrefabAsync(cancellationToken);
+
+            var highlightMarkersPool = new ObjectPool<IParcelHighlightMarker>(
+                () => CreateHighlightMarker(highlightMarkerPrefab, configuration, coordsUtils),
+                _ => { },
+                marker => marker.Deactivate(),
+                marker => marker.Dispose(),
+                defaultCapacity: 1
+            );
+
+            MapCameraObject mapCameraObjectPrefab = (await assetsProvisioner.ProvideMainAssetAsync(mapSettings.MapCameraObject, ct: cancellationToken)).Value;
+            PinMarkerController pinMarkerController = await pinMarkerInstaller.InstallAsync(layers, zoomScalingLayers, configuration, coordsUtils, cullingController, mapSettings, assetsProvisioner, mapPathEventBus, mapPinsEventBus, navmapBus, cancellationToken);
+            RemoteUsersRequestController remoteUsersRequestController = new RemoteUsersRequestController(webRequestController, decentralandUrlsSource);
+
+            ClusterMarkerObject? clusterPrefab = await GetClusterPrefabAsync(cancellationToken);
+            ClusterMarkerObject? categoryMarkersClusterPrefab = await GetCategoryClusterPrefabAsync(cancellationToken);
+            var clusterObjectsPool = new ObjectPool<ClusterMarkerObject>(
+                () => CreateClusterPoolMethod(configuration, clusterPrefab, coordsUtils),
+                actionOnGet: obj => obj.gameObject.SetActive(true),
+                actionOnRelease: obj => obj.gameObject.SetActive(false));
+
+            var searchResultsClusterObjectsPool = new ObjectPool<ClusterMarkerObject>(
+                () => CreateSearchResultsClusterPoolMethod(configuration, categoryMarkersClusterPrefab, coordsUtils),
+                actionOnGet: obj => obj.gameObject.SetActive(true),
+                actionOnRelease: obj => obj.gameObject.SetActive(false));
+
+            CategoryMarkerObject categoryMarkerPrefab = await GetCategoryMarkerPrefabAsync(cancellationToken);
+            var liveEventsInstallTask = liveEventsMarkersInstaller.InstallAsync(layers, zoomScalingLayers, configuration, coordsUtils, cullingController, mapSettings, eventsApiService, clusterObjectsPool, categoryMarkerPrefab, navmapBus, cancellationToken);
+            var categoriesInstallerTask = categoriesMarkerInstaller.InstallAsync(layers, zoomScalingLayers, configuration, coordsUtils, cullingController, mapSettings, clusterObjectsPool, categoryMarkerPrefab, navmapBus, cancellationToken);
+            var sceneOfInterestInstallerTask = sceneOfInterestMarkerInstaller.InstallAsync(layers, zoomScalingLayers, configuration, coordsUtils, cullingController, assetsProvisioner, mapSettings, placesAPIService, clusterObjectsPool, navmapBus, cancellationToken);
+            var searchResultsInstallerTask = searchResultsMarkerInstaller.InstallAsync(layers, zoomScalingLayers, configuration, coordsUtils, assetsProvisioner, mapSettings, cullingController, searchResultsClusterObjectsPool, navmapBus, cancellationToken);
+
+            await UniTask.WhenAll(
+                CreateParcelAtlasAsync(layers, configuration, coordsUtils, cullingController, cancellationToken),
+                CreateSatelliteAtlasAsync(layers, configuration, coordsUtils, cullingController, cancellationToken),
+                playerMarkerInstaller.InstallAsync(layers, zoomScalingLayers, configuration, coordsUtils, cullingController, mapSettings, assetsProvisioner, mapPathEventBus, cancellationToken),
+                hotUsersMarkersInstaller.InstallAsync(layers, configuration, coordsUtils, cullingController, assetsProvisioner, mapSettings, teleportBusController, remoteUsersRequestController, cancellationToken),
+                mapPathInstaller.InstallAsync(layers, zoomScalingLayers, configuration, coordsUtils, cullingController, mapSettings, assetsProvisioner, mapPathEventBus, notificationsBusController, cancellationToken)
+                /* List of other creators that can be executed in parallel */);
+
+            (IMapLayerController liveEventsInstaller,
+                IMapLayerController categoriesInstaller,
+                IMapLayerController sceneOfInterestInstaller,
+                IMapLayerController searchResultsInstaller) = await UniTask.WhenAll(
+                liveEventsInstallTask,
+                categoriesInstallerTask,
+                sceneOfInterestInstallerTask,
+                searchResultsInstallerTask
+            );
+
+            List<IMapLayerController> interactableLayerControllers = new List<IMapLayerController>()
+            {
+                liveEventsInstaller,
+                pinMarkerController,
+                sceneOfInterestInstaller,
+                categoriesInstaller,
+                searchResultsInstaller
+            };
+
+            IObjectPool<IMapCameraControllerInternal> cameraControllersPool = new ObjectPool<IMapCameraControllerInternal>(
+                () => CameraControllerBuilder(interactableLayerControllers),
+                x => x.SetActive(true),
+                x => x.SetActive(false),
+                x => x.Dispose()
+            );
+
+            return new MapRendererComponents(configuration, layers, zoomScalingLayers, cullingController, cameraControllersPool);
+
+            IMapCameraControllerInternal CameraControllerBuilder(List<IMapLayerController> interactableLayers)
+            {
+                MapCameraObject instance = Object.Instantiate(mapCameraObjectPrefab, configuration.MapCamerasRoot);
+                var interactivityController = new MapCameraInteractivityController(configuration.MapCamerasRoot, instance.mapCamera, highlightMarkersPool, coordsUtils, interactableLayers, navmapBus, mapSettings.ClickAudio, mapSettings.HoverAudio);
+                return new MapCameraController.MapCameraController(interactivityController, instance, coordsUtils, cullingController);
+            }
+        }
+
+        private async UniTask<CategoryMarkerObject> GetCategoryMarkerPrefabAsync(CancellationToken cancellationToken) =>
+            (await assetsProvisioner.ProvideMainAssetAsync(mapSettings.CategoryMarker, cancellationToken)).Value;
+
+        private static ClusterMarkerObject CreateClusterPoolMethod(MapRendererConfiguration configuration, ClusterMarkerObject prefab, ICoordsUtils coordsUtils)
+        {
+            ClusterMarkerObject clusterMarkerObject = Object.Instantiate(prefab, configuration.CategoriesMarkersRoot);
+
+            for (var i = 0; i < clusterMarkerObject.renderers.Length; i++)
+                clusterMarkerObject.renderers[i].sortingOrder = MapRendererDrawOrder.CATEGORIES;
+
+            clusterMarkerObject.title.sortingOrder = MapRendererDrawOrder.CATEGORIES + 1;
+            coordsUtils.SetObjectScale(clusterMarkerObject);
+            return clusterMarkerObject;
+        }
+
+        private static ClusterMarkerObject CreateSearchResultsClusterPoolMethod(MapRendererConfiguration configuration, ClusterMarkerObject prefab, ICoordsUtils coordsUtils)
+        {
+            ClusterMarkerObject searchResultClusterObject = Object.Instantiate(prefab, configuration.SearchResultsMarkersRoot);
+
+            for (var i = 0; i < searchResultClusterObject.renderers.Length; i++)
+                searchResultClusterObject.renderers[i].sortingOrder = MapRendererDrawOrder.SEARCH_RESULTS;
+
+            searchResultClusterObject.title.sortingOrder = MapRendererDrawOrder.SEARCH_RESULTS + 1;
+            coordsUtils.SetObjectScale(searchResultClusterObject);
+            return searchResultClusterObject;
+        }
+
+        private async UniTask<ClusterMarkerObject> GetClusterPrefabAsync(CancellationToken cancellationToken) =>
+            (await assetsProvisioner.ProvideMainAssetAsync(mapSettings.ClusterMarker, cancellationToken)).Value;
+
+        private async UniTask<ClusterMarkerObject> GetCategoryClusterPrefabAsync(CancellationToken cancellationToken) =>
+            (await assetsProvisioner.ProvideMainAssetAsync(mapSettings.SearchResultsClusterMarker, cancellationToken)).Value;
+
+        private UniTask CreateParcelAtlasAsync(Dictionary<MapLayer, IMapLayerController> layers, MapRendererConfiguration configuration, ICoordsUtils coordsUtils, IMapCullingController cullingController, CancellationToken cancellationToken)
+        {
+            var chunkAtlas = new ParcelChunkAtlasController(configuration.AtlasRoot, IMapRendererSettings.ATLAS_CHUNK_SIZE, coordsUtils, cullingController, chunkBuilder: CreateChunkAsync);
+
+            // initialize Atlas but don't block the flow (to accelerate loading time)
+            chunkAtlas.InitializeAsync(cancellationToken).SuppressCancellationThrow().Forget();
+
+            layers.Add(MapLayer.ParcelsAtlas, chunkAtlas);
+            return UniTask.CompletedTask;
+
+            async UniTask<IChunkController> CreateChunkAsync(Vector3 chunkLocalPosition, Vector2Int coordsCenter, Transform parent, CancellationToken ct)
+            {
+                SpriteRenderer atlasChunkPrefab = await GetAtlasChunkPrefabAsync(parent, ct);
+
+                var chunk = new ParcelChunkController(
+                    webRequestController,
+                    decentralandUrlsSource,
+                    atlasChunkPrefab,
+                    chunkLocalPosition,
+                    coordsCenter
+                );
+
+                chunk.SetDrawOrder(MapRendererDrawOrder.ATLAS);
+
+                // If it takes more than CHUNKS_MAX_WAIT_TIME to load the chunk, it will be finished asynchronously
+                await chunk.LoadImageAsync(IMapRendererSettings.ATLAS_CHUNK_SIZE, IMapRendererSettings.PARCEL_SIZE, coordsCenter, ct);
+
+                return chunk;
+            }
+        }
+
+        private UniTask CreateSatelliteAtlasAsync(Dictionary<MapLayer, IMapLayerController> layers, MapRendererConfiguration configuration, ICoordsUtils coordsUtils, IMapCullingController cullingController, CancellationToken cancellationToken)
+        {
+            const int GRID_SIZE = 8; // satellite images are provided by 8x8 grid.
+            const int PARCELS_INSIDE_CHUNK = 40; // One satellite image contains 40 parcels.
+
+            var chunkAtlas = new SatelliteChunkAtlasController(configuration.SatelliteAtlasRoot, GRID_SIZE, PARCELS_INSIDE_CHUNK, coordsUtils, cullingController, chunkBuilder: CreateSatelliteChunkAsync);
+
+            chunkAtlas.InitializeAsync(cancellationToken).SuppressCancellationThrow().Forget();
+
+            layers.Add(MapLayer.SatelliteAtlas, chunkAtlas);
+            return UniTask.CompletedTask;
+
+            async UniTask<IChunkController> CreateSatelliteChunkAsync(Vector3 chunkLocalPosition, Vector2Int chunkId, Transform parent, CancellationToken ct)
+            {
+                SpriteRenderer atlasChunkPrefab = await GetAtlasChunkPrefabAsync(parent, ct);
+
+                var chunk = new SatelliteChunkController(atlasChunkPrefab, webRequestController, textureContainer, chunkLocalPosition, chunkId, MapRendererDrawOrder.SATELLITE_ATLAS);
+                await chunk.LoadImageAsync(chunkId, PARCELS_INSIDE_CHUNK * coordsUtils.ParcelSize, ct);
+
+                return chunk;
+            }
+        }
+
+        private static IParcelHighlightMarker CreateHighlightMarker(ParcelHighlightMarkerObject highlightMarkerPrefab,
+            MapRendererConfiguration configuration, ICoordsUtils coordsUtils)
+        {
+            ParcelHighlightMarkerObject obj = Object.Instantiate(highlightMarkerPrefab, configuration.ParcelHighlightRoot);
+
+            obj.spriteRenderer.sortingOrder = MapRendererDrawOrder.PARCEL_HIGHLIGHT;
+            obj.text.sortingOrder = MapRendererDrawOrder.PARCEL_HIGHLIGHT;
+            coordsUtils.SetObjectScale(obj);
+
+            return new ParcelHighlightMarker(obj);
+        }
+
+        internal async Task<SpriteRenderer> GetAtlasChunkPrefabAsync(Transform parent, CancellationToken ct) =>
+            (await assetsProvisioner.ProvideInstanceAsync(mapSettings.AtlasChunk, parent, ct: ct)).Value;
+
+        private async UniTask<ParcelHighlightMarkerObject> GetParcelHighlightMarkerPrefabAsync(CancellationToken ct) =>
+            (await assetsProvisioner.ProvideMainAssetAsync(mapSettings.ParcelHighlight, ct: ct)).Value;
+    }
+}