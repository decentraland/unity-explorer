using Arch.Core;
using Arch.SystemGroups;
using Arch.SystemGroups.DefaultSystemGroups;
using Cysharp.Threading.Tasks;
<<<<<<< HEAD
using DCL.ECSComponents;
using DCL.MapPins.Components;
using DCL.MapRenderer.CoordsUtils;
using DCL.MapRenderer.Culling;
using DCL.Navmap;
using ECS.LifeCycle.Components;
=======
using DCL.MapPins.Bus;
using DCL.MapRenderer.CoordsUtils;
using DCL.MapRenderer.Culling;
>>>>>>> 0adc0fb4
using MVC;
using NBitcoin;
using System.Collections.Generic;
using System.Threading;
using UnityEngine;
using UnityEngine.Pool;
using Utility;

namespace DCL.MapRenderer.MapLayers.Pins
{
    internal class PinMarkerController : MapLayerControllerBase, IMapCullingListener<IPinMarker>, IMapLayerController, IZoomScalingLayer
    {
        internal delegate IPinMarker PinMarkerBuilder(
            IObjectPool<PinMarkerObject> objectsPool,
            IMapCullingController cullingController);

        public readonly Dictionary<Entity, IPinMarker> markers = new ();

        private readonly IObjectPool<PinMarkerObject> objectsPool;
        private readonly Dictionary<GameObject, IPinMarker> visibleMarkers = new ();
        private readonly PinMarkerBuilder builder;
        private readonly IMapPathEventBus mapPathEventBus;
<<<<<<< HEAD
        private readonly INavmapBus navmapBus;
=======
        private readonly IMapPinsEventBus mapPinsEventBus;
>>>>>>> 0adc0fb4

        private MapPinBridgeSystem? system;
        private bool isEnabled;
        private CancellationTokenSource highlightCt = new ();
        private CancellationTokenSource deHighlightCt = new ();
        private IPinMarker? previousMarker;

        public PinMarkerController(
            IObjectPool<PinMarkerObject> objectsPool,
            PinMarkerBuilder builder,
            Transform instantiationParent,
            ICoordsUtils coordsUtils,
            IMapCullingController cullingController,
            IMapPathEventBus mapPathEventBus,
<<<<<<< HEAD
            INavmapBus navmapBus)
=======
            IMapPinsEventBus mapPinsEventBus)
>>>>>>> 0adc0fb4
            : base(instantiationParent, coordsUtils, cullingController)
        {
            this.objectsPool = objectsPool;
            this.builder = builder;
            this.mapPathEventBus = mapPathEventBus;
<<<<<<< HEAD
            this.navmapBus = navmapBus;
            this.mapPathEventBus.OnRemovedDestination += OnRemovedDestination;
        }

        public UniTask InitializeAsync(CancellationToken cancellationToken) =>
            UniTask.CompletedTask;

        public void CreateSystems(ref ArchSystemsWorldBuilder<World> builder)
        {
            system = MapPinBridgeSystem.InjectToWorld(ref builder);

            system.SetQueryMethod((ControllerECSBridgeSystem.QueryMethod)SetMapPinPlacementQuery + HandleEntityDestructionQuery);
            system.Activate();
        }
=======
            this.mapPinsEventBus = mapPinsEventBus;
            this.mapPinsEventBus.OnUpdateMapPin += SetOrUpdateMapPinPlacement;
            this.mapPinsEventBus.OnRemoveMapPin += RemoveMapPin;
            this.mapPinsEventBus.OnUpdateMapPinThumbnail += SetOrUpdateMapPinThumbnail;
            this.mapPathEventBus.OnRemovedDestination += OnRemovedDestination;
        }

        public void CreateSystems(ref ArchSystemsWorldBuilder<World> builder) { }
>>>>>>> 0adc0fb4

        private void OnRemovedDestination()
        {
            foreach (KeyValuePair<Entity, IPinMarker> pair in markers)
            {
                if (pair.Value.IsDestination)
                {
                    pair.Value.SetAsDestination(false);
                    break;
                }
            }
        }

        private void SetOrUpdateMapPinPlacement(Entity entity, Vector2Int position, string title, string description)
        {
            IPinMarker marker;

            if (!markers.TryGetValue(entity, out IPinMarker pinMarker))
            {
                marker = builder(objectsPool, mapCullingController);
                markers.Add(entity, marker);
            }
            else { marker = pinMarker; }

            marker.SetPosition(coordsUtils.CoordsToPositionWithOffset(position), position);
            marker.SetData(title, description);

            if (isEnabled)
                mapCullingController.StartTracking(marker, this);
        }

        private void RemoveMapPin(Entity entity)
        {
            if (markers.TryGetValue(entity, out IPinMarker marker))
            {
                mapCullingController.StopTracking(marker);
                marker.OnBecameInvisible();
                markers.Remove(entity);
            }
        }

        private void SetOrUpdateMapPinThumbnail(Entity entity, Texture2D thumbnail)
        {
            IPinMarker marker;

            if (!markers.TryGetValue(entity, out IPinMarker pinMarker))
            {
                marker = builder(objectsPool, mapCullingController);
                markers.Add(entity, marker);
            }
            else marker = pinMarker;

            marker.SetTexture(thumbnail);
        }

        protected override void DisposeImpl()
        {
            objectsPool.Clear();

            foreach (IPinMarker marker in markers.Values)
                marker.Dispose();

            markers.Clear();

            mapPinsEventBus.OnUpdateMapPin -= SetOrUpdateMapPinPlacement;
            mapPinsEventBus.OnRemoveMapPin -= RemoveMapPin;
            mapPinsEventBus.OnUpdateMapPinThumbnail -= SetOrUpdateMapPinThumbnail;
            mapPathEventBus.OnRemovedDestination -= OnRemovedDestination;
        }

        public void OnMapObjectBecameVisible(IPinMarker marker)
        {
            marker.OnBecameVisible();
            GameObject? gameObject = marker.GetGameObject();

            if (gameObject != null)
                visibleMarkers.AddOrReplace(gameObject, marker);
        }

        public void OnMapObjectCulled(IPinMarker marker)
        {
            GameObject? gameObject = marker.GetGameObject();

            if (gameObject != null)
                visibleMarkers.Remove(gameObject);

            marker.OnBecameInvisible();
        }

        public void ApplyCameraZoom(float baseZoom, float zoom, int zoomLevel)
        {
            foreach (IPinMarker marker in markers.Values)
                marker.SetZoom(coordsUtils.ParcelSize, baseZoom, zoom);
        }

        public void ResetToBaseScale()
        {
            foreach (IPinMarker marker in markers.Values)
                marker.ResetScale(IPinMarker.ScaleType.MINIMAP);
        }

        public UniTask Disable(CancellationToken cancellationToken)
        {
            foreach (IPinMarker marker in markers.Values)
            {
                mapCullingController.StopTracking(marker);
                marker.OnBecameInvisible();
            }

            isEnabled = false;

            return UniTask.CompletedTask;
        }

        public UniTask EnableAsync(CancellationToken cancellationToken)
        {
            foreach (IPinMarker marker in markers.Values)
                mapCullingController.StartTracking(marker, this);

            isEnabled = true;

            return UniTask.CompletedTask;
        }

        public bool TryHighlightObject(GameObject gameObject, out IMapRendererMarker? mapMarker)
        {
            mapMarker = null;
            if (visibleMarkers.TryGetValue(gameObject, out IPinMarker marker))
            {
                mapMarker = marker;
                highlightCt = highlightCt.SafeRestart();
                previousMarker?.AnimateSelectionAsync(deHighlightCt.Token);
                marker.AnimateSelectionAsync(highlightCt.Token);
                previousMarker = marker;
                return true;
            }

            return false;
        }

        public bool TryDeHighlightObject(GameObject gameObject)
        {
            previousMarker = null;

            if (visibleMarkers.TryGetValue(gameObject, out IPinMarker marker))
            {
                deHighlightCt = deHighlightCt.SafeRestart();
                marker.AnimateDeselectionAsync(deHighlightCt.Token);
                return true;
            }

            return false;
        }

        public bool TryClickObject(GameObject gameObject, CancellationTokenSource cts, out IMapRendererMarker? mapRendererMarker)
        {
            mapRendererMarker = null;
            if (visibleMarkers.TryGetValue(gameObject, out IPinMarker marker))
            {
                navmapBus.SelectPlaceAsync(marker.ParcelPosition, cts.Token).Forget();
                mapRendererMarker = marker;
                return true;
            }

            return false;
        }
    }

    [UpdateInGroup(typeof(PresentationSystemGroup))]
    public partial class MapPinBridgeSystem : ControllerECSBridgeSystem
    {
        internal MapPinBridgeSystem(World world) : base(world) { }
    }
}<|MERGE_RESOLUTION|>--- conflicted
+++ resolved
@@ -2,18 +2,13 @@
 using Arch.SystemGroups;
 using Arch.SystemGroups.DefaultSystemGroups;
 using Cysharp.Threading.Tasks;
-<<<<<<< HEAD
 using DCL.ECSComponents;
 using DCL.MapPins.Components;
+using DCL.MapPins.Bus;
 using DCL.MapRenderer.CoordsUtils;
 using DCL.MapRenderer.Culling;
 using DCL.Navmap;
 using ECS.LifeCycle.Components;
-=======
-using DCL.MapPins.Bus;
-using DCL.MapRenderer.CoordsUtils;
-using DCL.MapRenderer.Culling;
->>>>>>> 0adc0fb4
 using MVC;
 using NBitcoin;
 using System.Collections.Generic;
@@ -36,13 +31,9 @@
         private readonly Dictionary<GameObject, IPinMarker> visibleMarkers = new ();
         private readonly PinMarkerBuilder builder;
         private readonly IMapPathEventBus mapPathEventBus;
-<<<<<<< HEAD
+        private readonly IMapPinsEventBus mapPinsEventBus;
         private readonly INavmapBus navmapBus;
-=======
-        private readonly IMapPinsEventBus mapPinsEventBus;
->>>>>>> 0adc0fb4
-
-        private MapPinBridgeSystem? system;
+
         private bool isEnabled;
         private CancellationTokenSource highlightCt = new ();
         private CancellationTokenSource deHighlightCt = new ();
@@ -55,41 +46,25 @@
             ICoordsUtils coordsUtils,
             IMapCullingController cullingController,
             IMapPathEventBus mapPathEventBus,
-<<<<<<< HEAD
+            IMapPinsEventBus mapPinsEventBus,
             INavmapBus navmapBus)
-=======
-            IMapPinsEventBus mapPinsEventBus)
->>>>>>> 0adc0fb4
             : base(instantiationParent, coordsUtils, cullingController)
         {
             this.objectsPool = objectsPool;
             this.builder = builder;
             this.mapPathEventBus = mapPathEventBus;
-<<<<<<< HEAD
-            this.navmapBus = navmapBus;
-            this.mapPathEventBus.OnRemovedDestination += OnRemovedDestination;
-        }
-
-        public UniTask InitializeAsync(CancellationToken cancellationToken) =>
-            UniTask.CompletedTask;
-
-        public void CreateSystems(ref ArchSystemsWorldBuilder<World> builder)
-        {
-            system = MapPinBridgeSystem.InjectToWorld(ref builder);
-
-            system.SetQueryMethod((ControllerECSBridgeSystem.QueryMethod)SetMapPinPlacementQuery + HandleEntityDestructionQuery);
-            system.Activate();
-        }
-=======
             this.mapPinsEventBus = mapPinsEventBus;
             this.mapPinsEventBus.OnUpdateMapPin += SetOrUpdateMapPinPlacement;
             this.mapPinsEventBus.OnRemoveMapPin += RemoveMapPin;
             this.mapPinsEventBus.OnUpdateMapPinThumbnail += SetOrUpdateMapPinThumbnail;
+            this.navmapBus = navmapBus;
             this.mapPathEventBus.OnRemovedDestination += OnRemovedDestination;
         }
 
+        public UniTask InitializeAsync(CancellationToken cancellationToken) =>
+            UniTask.CompletedTask;
+
         public void CreateSystems(ref ArchSystemsWorldBuilder<World> builder) { }
->>>>>>> 0adc0fb4
 
         private void OnRemovedDestination()
         {
