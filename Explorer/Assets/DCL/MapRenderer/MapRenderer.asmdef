--- conflicted
+++ resolved
@@ -25,12 +25,9 @@
         "GUID:c36c6fe72b914ca78a4cfb237398b362",
         "GUID:3c7b57a14671040bd8c549056adc04f5",
         "GUID:828002f0a2864c3cbbca4d1de01c7455",
+        "GUID:0d87731a01a547bd97421cb01c596850",
         "GUID:91cf8206af184dac8e30eb46747e9939",
-<<<<<<< HEAD
-        "GUID:0d87731a01a547bd97421cb01c596850"
-=======
         "GUID:84651a3751eca9349aac36a66bba901b"
->>>>>>> d6799f3b
     ],
     "includePlatforms": [],
     "excludePlatforms": [],
