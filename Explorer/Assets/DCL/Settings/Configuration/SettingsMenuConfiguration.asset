%YAML 1.1
%TAG !u! tag:unity3d.com,2011:
--- !u!114 &11400000
MonoBehaviour:
  m_ObjectHideFlags: 0
  m_CorrespondingSourceObject: {fileID: 0}
  m_PrefabInstance: {fileID: 0}
  m_PrefabAsset: {fileID: 0}
  m_GameObject: {fileID: 0}
  m_Enabled: 1
  m_EditorHideFlags: 0
  m_Script: {fileID: 11500000, guid: 87ac801ee21e47668f593a1d5e2272ee, type: 3}
  m_Name: SettingsMenuConfiguration
  m_EditorClassIdentifier: 
  <SettingsGroupPrefab>k__BackingField: {fileID: 3020791554913712716, guid: 204157b950b45f240819f044fb624b0d, type: 3}
  <GeneralSectionConfig>k__BackingField:
    <SettingsGroups>k__BackingField: []
  <GraphicsSectionConfig>k__BackingField:
    <SettingsGroups>k__BackingField:
    - <GroupTitle>k__BackingField: Graphics Quality
      <FeatureFlagName>k__BackingField: 0
      <Modules>k__BackingField:
      - rid: 5242998342527483906
      - rid: 5242998500334764034
      - rid: 5242998503086751746
      - rid: 4975969656134959106
      - rid: 4916151837425664002
      - rid: 5242998503086751747
      - rid: 5015494041161695532
    - <GroupTitle>k__BackingField: Environment
      <FeatureFlagName>k__BackingField: 0
      <Modules>k__BackingField:
      - rid: 5242998342527483909
      - rid: 5242998342527483910
  <SoundSectionConfig>k__BackingField:
    <SettingsGroups>k__BackingField:
    - <GroupTitle>k__BackingField: Volume
      <FeatureFlagName>k__BackingField: 0
      <Modules>k__BackingField:
      - rid: 5242998342527483917
      - rid: 5242998342527483918
      - rid: 5242998342527483920
      - rid: 5242998342527483919
<<<<<<< HEAD
      - rid: 5242998342527483921
      - rid: 2592369719794466903
    - <GroupTitle>k__BackingField: Call
      <FeatureFlagName>k__BackingField: 22
      <Modules>k__BackingField:
      - rid: 2592369719794466904
=======
>>>>>>> 8531c80f
  <ControlsSectionConfig>k__BackingField:
    <SettingsGroups>k__BackingField:
    - <GroupTitle>k__BackingField: Mouse
      <FeatureFlagName>k__BackingField: 0
      <Modules>k__BackingField:
      - rid: 3126482891795070976
      - rid: 3126482891795070977
  <ChatSectionConfig>k__BackingField:
    <SettingsGroups>k__BackingField:
    - <GroupTitle>k__BackingField: 
      <FeatureFlagName>k__BackingField: 0
      <Modules>k__BackingField:
      - rid: 4494877371389181952
      - rid: 1708279571579404288
      - rid: 1708279571579404289
  references:
    version: 2
    RefIds:
    - rid: 1708279571579404288
      type: {class: DropdownModuleBinding, ns: DCL.Settings.Configuration, asm: Settings}
      data:
        <View>k__BackingField: {fileID: 743815267364520677, guid: f999deca82ccdc14ebae40250c8eb0c9, type: 3}
        <Config>k__BackingField:
          <ModuleName>k__BackingField: Send & Receive DMs From
          <Description>k__BackingField: 
          <IsEnabled>k__BackingField: 1
          isMultiselect: 0
          options:
          - Friends Only
          - Everyone
          defaultOptionIndex: 1
        <Feature>k__BackingField: 9
    - rid: 1708279571579404289
      type: {class: DropdownModuleBinding, ns: DCL.Settings.Configuration, asm: Settings}
      data:
        <View>k__BackingField: {fileID: 743815267364520677, guid: f999deca82ccdc14ebae40250c8eb0c9, type: 3}
        <Config>k__BackingField:
          <ModuleName>k__BackingField: In-World Chat Bubbles
          <Description>k__BackingField: 
          <IsEnabled>k__BackingField: 1
          isMultiselect: 0
          options:
          - None
          - Nearby Only
          - All Chats
          defaultOptionIndex: 2
        <Feature>k__BackingField: 10
    - rid: 2592369719794466903
      type: {class: SliderModuleBinding, ns: DCL.Settings.Configuration, asm: Settings}
      data:
        <View>k__BackingField: {fileID: 4706452128062998708, guid: 27c8bedb89b5739458399a3bd3d255ac, type: 3}
        <Config>k__BackingField:
          <ModuleName>k__BackingField: Voice Chat
          <Description>k__BackingField: 
          <IsEnabled>k__BackingField: 1
          sliderType: 1
          minValue: 0
          maxValue: 100
          wholeNumbers: 0
          defaultValue: 100
        <Feature>k__BackingField: 9
    - rid: 2592369719794466904
      type: {class: DropdownModuleBinding, ns: DCL.Settings.Configuration, asm: Settings}
      data:
        <View>k__BackingField: {fileID: 743815267364520677, guid: f999deca82ccdc14ebae40250c8eb0c9, type: 3}
        <Config>k__BackingField:
          <ModuleName>k__BackingField: Microphone
          <Description>k__BackingField: 
          <IsEnabled>k__BackingField: 1
          isMultiselect: 0
          options: []
          defaultOptionIndex: 0
        <Feature>k__BackingField: 11
    - rid: 3126482891795070976
      type: {class: SliderModuleBinding, ns: DCL.Settings.Configuration, asm: Settings}
      data:
        <View>k__BackingField: {fileID: 4706452128062998708, guid: 27c8bedb89b5739458399a3bd3d255ac, type: 3}
        <Config>k__BackingField:
          <ModuleName>k__BackingField: Vertical sensitivity
          <Description>k__BackingField: 
          <IsEnabled>k__BackingField: 1
          sliderType: 0
          minValue: 0.1
          maxValue: 2
          wholeNumbers: 0
          defaultValue: 1
        <Feature>k__BackingField: 2
    - rid: 3126482891795070977
      type: {class: SliderModuleBinding, ns: DCL.Settings.Configuration, asm: Settings}
      data:
        <View>k__BackingField: {fileID: 4706452128062998708, guid: 27c8bedb89b5739458399a3bd3d255ac, type: 3}
        <Config>k__BackingField:
          <ModuleName>k__BackingField: Horizontal sensitivity
          <Description>k__BackingField: 
          <IsEnabled>k__BackingField: 1
          sliderType: 0
          minValue: 0.1
          maxValue: 2
          wholeNumbers: 0
          defaultValue: 1
        <Feature>k__BackingField: 3
    - rid: 4494877371389181952
      type: {class: DropdownModuleBinding, ns: DCL.Settings.Configuration, asm: Settings}
      data:
        <View>k__BackingField: {fileID: 743815267364520677, guid: f999deca82ccdc14ebae40250c8eb0c9, type: 3}
        <Config>k__BackingField:
          <ModuleName>k__BackingField: Notification Ping
          <Description>k__BackingField: 
          <IsEnabled>k__BackingField: 1
          isMultiselect: 0
          options:
          - All
          - Mentions Only
          - None
          defaultOptionIndex: 1
        <Feature>k__BackingField: 7
    - rid: 4916151837425664002
      type: {class: ToggleModuleBinding, ns: DCL.Settings.Configuration, asm: Settings}
      data:
        <View>k__BackingField: {fileID: 1404863613082391807, guid: 39458b71e0ed84549b1b280c4fb1f105, type: 3}
        <Config>k__BackingField:
          <ModuleName>k__BackingField: V-Sync
          <Description>k__BackingField: 
          <IsEnabled>k__BackingField: 1
          defaultIsOn: 0
        <Feature>k__BackingField: 1
    - rid: 4975969656134959106
      type: {class: DropdownModuleBinding, ns: DCL.Settings.Configuration, asm: Settings}
      data:
        <View>k__BackingField: {fileID: 743815267364520677, guid: f999deca82ccdc14ebae40250c8eb0c9, type: 3}
        <Config>k__BackingField:
          <ModuleName>k__BackingField: Memory Limit
          <Description>k__BackingField: 
          <IsEnabled>k__BackingField: 1
          isMultiselect: 0
          options:
          - Max
          - 32
          - 16
          defaultOptionIndex: 1
        <Feature>k__BackingField: 6
    - rid: 5015494041161695532
      type: {class: SliderModuleBinding, ns: DCL.Settings.Configuration, asm: Settings}
      data:
        <View>k__BackingField: {fileID: 4706452128062998708, guid: 27c8bedb89b5739458399a3bd3d255ac, type: 3}
        <Config>k__BackingField:
          <ModuleName>k__BackingField: Upscaler
          <Description>k__BackingField: Rendering Upscaler
          <IsEnabled>k__BackingField: 1
          sliderType: 3
          minValue: 5
          maxValue: 12
          wholeNumbers: 1
          defaultValue: 10
        <Feature>k__BackingField: 10
    - rid: 5242998342527483906
      type: {class: DropdownModuleBinding, ns: DCL.Settings.Configuration, asm: Settings}
      data:
        <View>k__BackingField: {fileID: 743815267364520677, guid: f999deca82ccdc14ebae40250c8eb0c9, type: 3}
        <Config>k__BackingField:
          <ModuleName>k__BackingField: Quality
          <Description>k__BackingField: 
          <IsEnabled>k__BackingField: 1
          isMultiselect: 0
          options: []
          defaultOptionIndex: 1
        <Feature>k__BackingField: 0
    - rid: 5242998342527483909
      type: {class: SliderModuleBinding, ns: DCL.Settings.Configuration, asm: Settings}
      data:
        <View>k__BackingField: {fileID: 4706452128062998708, guid: 27c8bedb89b5739458399a3bd3d255ac, type: 3}
        <Config>k__BackingField:
          <ModuleName>k__BackingField: Scene Distance
          <Description>k__BackingField: 
          <IsEnabled>k__BackingField: 1
          sliderType: 0
          minValue: 20
          maxValue: 100
          wholeNumbers: 1
          defaultValue: 40
        <Feature>k__BackingField: 0
    - rid: 5242998342527483910
      type: {class: SliderModuleBinding, ns: DCL.Settings.Configuration, asm: Settings}
      data:
        <View>k__BackingField: {fileID: 4706452128062998708, guid: 27c8bedb89b5739458399a3bd3d255ac, type: 3}
        <Config>k__BackingField:
          <ModuleName>k__BackingField: Environment Distance
          <Description>k__BackingField: 
          <IsEnabled>k__BackingField: 1
          sliderType: 0
          minValue: 1000
          maxValue: 7000
          wholeNumbers: 1
          defaultValue: 4000
        <Feature>k__BackingField: 1
    - rid: 5242998342527483917
      type: {class: SliderModuleBinding, ns: DCL.Settings.Configuration, asm: Settings}
      data:
        <View>k__BackingField: {fileID: 4706452128062998708, guid: 27c8bedb89b5739458399a3bd3d255ac, type: 3}
        <Config>k__BackingField:
          <ModuleName>k__BackingField: Master
          <Description>k__BackingField: 
          <IsEnabled>k__BackingField: 1
          sliderType: 1
          minValue: 0
          maxValue: 100
          wholeNumbers: 1
          defaultValue: 100
        <Feature>k__BackingField: 4
    - rid: 5242998342527483918
      type: {class: SliderModuleBinding, ns: DCL.Settings.Configuration, asm: Settings}
      data:
        <View>k__BackingField: {fileID: 4706452128062998708, guid: 27c8bedb89b5739458399a3bd3d255ac, type: 3}
        <Config>k__BackingField:
          <ModuleName>k__BackingField: In-World Music & SFX
          <Description>k__BackingField: 
          <IsEnabled>k__BackingField: 1
          sliderType: 1
          minValue: 0
          maxValue: 100
          wholeNumbers: 1
          defaultValue: 100
        <Feature>k__BackingField: 5
    - rid: 5242998342527483919
      type: {class: SliderModuleBinding, ns: DCL.Settings.Configuration, asm: Settings}
      data:
        <View>k__BackingField: {fileID: 4706452128062998708, guid: 27c8bedb89b5739458399a3bd3d255ac, type: 3}
        <Config>k__BackingField:
          <ModuleName>k__BackingField: Avatar & Emotes SFX
          <Description>k__BackingField: 
          <IsEnabled>k__BackingField: 1
          sliderType: 1
          minValue: 0
          maxValue: 100
          wholeNumbers: 1
          defaultValue: 100
        <Feature>k__BackingField: 8
    - rid: 5242998342527483920
      type: {class: SliderModuleBinding, ns: DCL.Settings.Configuration, asm: Settings}
      data:
        <View>k__BackingField: {fileID: 4706452128062998708, guid: 27c8bedb89b5739458399a3bd3d255ac, type: 3}
        <Config>k__BackingField:
          <ModuleName>k__BackingField: UI SFX
          <Description>k__BackingField: 
          <IsEnabled>k__BackingField: 1
          sliderType: 1
          minValue: 0
          maxValue: 100
          wholeNumbers: 1
          defaultValue: 100
        <Feature>k__BackingField: 7
    - rid: 5242998500334764034
      type: {class: DropdownModuleBinding, ns: DCL.Settings.Configuration, asm: Settings}
      data:
        <View>k__BackingField: {fileID: 743815267364520677, guid: f999deca82ccdc14ebae40250c8eb0c9, type: 3}
        <Config>k__BackingField:
          <ModuleName>k__BackingField: Resolution
          <Description>k__BackingField: 
          <IsEnabled>k__BackingField: 1
          isMultiselect: 0
          options: []
          defaultOptionIndex: 0
        <Feature>k__BackingField: 3
    - rid: 5242998503086751746
      type: {class: DropdownModuleBinding, ns: DCL.Settings.Configuration, asm: Settings}
      data:
        <View>k__BackingField: {fileID: 743815267364520677, guid: f999deca82ccdc14ebae40250c8eb0c9, type: 3}
        <Config>k__BackingField:
          <ModuleName>k__BackingField: Window Mode
          <Description>k__BackingField: 
          <IsEnabled>k__BackingField: 1
          isMultiselect: 0
          options:
          - Windowed
          - Fullscreen Borderless
          - Fullscreen
          defaultOptionIndex: 1
        <Feature>k__BackingField: 4
    - rid: 5242998503086751747
      type: {class: DropdownModuleBinding, ns: DCL.Settings.Configuration, asm: Settings}
      data:
        <View>k__BackingField: {fileID: 743815267364520677, guid: f999deca82ccdc14ebae40250c8eb0c9, type: 3}
        <Config>k__BackingField:
          <ModuleName>k__BackingField: FPS Limit
          <Description>k__BackingField: 
          <IsEnabled>k__BackingField: 1
          isMultiselect: 0
          options:
          - Max
          - 30
          - 60
          - 120
          - 144
          defaultOptionIndex: 0
        <Feature>k__BackingField: 5<|MERGE_RESOLUTION|>--- conflicted
+++ resolved
@@ -18,7 +18,6 @@
   <GraphicsSectionConfig>k__BackingField:
     <SettingsGroups>k__BackingField:
     - <GroupTitle>k__BackingField: Graphics Quality
-      <FeatureFlagName>k__BackingField: 0
       <Modules>k__BackingField:
       - rid: 5242998342527483906
       - rid: 5242998500334764034
@@ -28,39 +27,26 @@
       - rid: 5242998503086751747
       - rid: 5015494041161695532
     - <GroupTitle>k__BackingField: Environment
-      <FeatureFlagName>k__BackingField: 0
       <Modules>k__BackingField:
       - rid: 5242998342527483909
       - rid: 5242998342527483910
   <SoundSectionConfig>k__BackingField:
     <SettingsGroups>k__BackingField:
     - <GroupTitle>k__BackingField: Volume
-      <FeatureFlagName>k__BackingField: 0
       <Modules>k__BackingField:
       - rid: 5242998342527483917
       - rid: 5242998342527483918
       - rid: 5242998342527483920
       - rid: 5242998342527483919
-<<<<<<< HEAD
-      - rid: 5242998342527483921
-      - rid: 2592369719794466903
-    - <GroupTitle>k__BackingField: Call
-      <FeatureFlagName>k__BackingField: 22
-      <Modules>k__BackingField:
-      - rid: 2592369719794466904
-=======
->>>>>>> 8531c80f
   <ControlsSectionConfig>k__BackingField:
     <SettingsGroups>k__BackingField:
     - <GroupTitle>k__BackingField: Mouse
-      <FeatureFlagName>k__BackingField: 0
       <Modules>k__BackingField:
       - rid: 3126482891795070976
       - rid: 3126482891795070977
   <ChatSectionConfig>k__BackingField:
     <SettingsGroups>k__BackingField:
     - <GroupTitle>k__BackingField: 
-      <FeatureFlagName>k__BackingField: 0
       <Modules>k__BackingField:
       - rid: 4494877371389181952
       - rid: 1708279571579404288
@@ -97,32 +83,6 @@
           - All Chats
           defaultOptionIndex: 2
         <Feature>k__BackingField: 10
-    - rid: 2592369719794466903
-      type: {class: SliderModuleBinding, ns: DCL.Settings.Configuration, asm: Settings}
-      data:
-        <View>k__BackingField: {fileID: 4706452128062998708, guid: 27c8bedb89b5739458399a3bd3d255ac, type: 3}
-        <Config>k__BackingField:
-          <ModuleName>k__BackingField: Voice Chat
-          <Description>k__BackingField: 
-          <IsEnabled>k__BackingField: 1
-          sliderType: 1
-          minValue: 0
-          maxValue: 100
-          wholeNumbers: 0
-          defaultValue: 100
-        <Feature>k__BackingField: 9
-    - rid: 2592369719794466904
-      type: {class: DropdownModuleBinding, ns: DCL.Settings.Configuration, asm: Settings}
-      data:
-        <View>k__BackingField: {fileID: 743815267364520677, guid: f999deca82ccdc14ebae40250c8eb0c9, type: 3}
-        <Config>k__BackingField:
-          <ModuleName>k__BackingField: Microphone
-          <Description>k__BackingField: 
-          <IsEnabled>k__BackingField: 1
-          isMultiselect: 0
-          options: []
-          defaultOptionIndex: 0
-        <Feature>k__BackingField: 11
     - rid: 3126482891795070976
       type: {class: SliderModuleBinding, ns: DCL.Settings.Configuration, asm: Settings}
       data:
@@ -204,7 +164,7 @@
           maxValue: 12
           wholeNumbers: 1
           defaultValue: 10
-        <Feature>k__BackingField: 10
+        <Feature>k__BackingField: 9
     - rid: 5242998342527483906
       type: {class: DropdownModuleBinding, ns: DCL.Settings.Configuration, asm: Settings}
       data:
