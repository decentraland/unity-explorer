%YAML 1.1
%TAG !u! tag:unity3d.com,2011:
--- !u!114 &11400000
MonoBehaviour:
  m_ObjectHideFlags: 0
  m_CorrespondingSourceObject: {fileID: 0}
  m_PrefabInstance: {fileID: 0}
  m_PrefabAsset: {fileID: 0}
  m_GameObject: {fileID: 0}
  m_Enabled: 1
  m_EditorHideFlags: 0
  m_Script: {fileID: 11500000, guid: 87ac801ee21e47668f593a1d5e2272ee, type: 3}
  m_Name: SettingsMenuConfiguration
  m_EditorClassIdentifier: 
  <SettingsGroupPrefab>k__BackingField: {fileID: 3020791554913712716, guid: 204157b950b45f240819f044fb624b0d, type: 3}
  <GeneralSectionConfig>k__BackingField:
    <SettingsGroups>k__BackingField: []
  <GraphicsSectionConfig>k__BackingField:
    <SettingsGroups>k__BackingField:
    - <GroupTitle>k__BackingField: Graphics Quality
      <Modules>k__BackingField:
      - rid: 5242998342527483906
      - rid: 5242998500334764034
      - rid: 5242998503086751746
      - rid: 4975969656134959106
      - rid: 4916151837425664002
      - rid: 5242998503086751747
    - <GroupTitle>k__BackingField: Environment
      <Modules>k__BackingField:
      - rid: 5242998342527483909
      - rid: 5242998342527483910
  <SoundSectionConfig>k__BackingField:
    <SettingsGroups>k__BackingField:
    - <GroupTitle>k__BackingField: Volume
      <Modules>k__BackingField:
      - rid: 5242998342527483917
      - rid: 5242998342527483918
      - rid: 5242998342527483920
      - rid: 5242998342527483919
      - rid: 5242998342527483921
    - <GroupTitle>k__BackingField: Chat Notification Sound
      <Modules>k__BackingField:
      - rid: 7621844939572510720
  <ControlsSectionConfig>k__BackingField:
    <SettingsGroups>k__BackingField:
    - <GroupTitle>k__BackingField: Mouse
      <Modules>k__BackingField:
      - rid: 3126482891795070976
      - rid: 3126482891795070977
  references:
    version: 2
    RefIds:
    - rid: 3126482891795070976
      type: {class: SliderModuleBinding, ns: DCL.Settings.Configuration, asm: Settings}
      data:
        <View>k__BackingField: {fileID: 4706452128062998708, guid: 27c8bedb89b5739458399a3bd3d255ac, type: 3}
        <Config>k__BackingField:
          <ModuleName>k__BackingField: Vertical sensitivity
          <Description>k__BackingField: 
          <IsEnabled>k__BackingField: 1
          sliderType: 0
          minValue: 0.1
          maxValue: 2
          wholeNumbers: 0
          defaultValue: 1
        <Feature>k__BackingField: 2
    - rid: 3126482891795070977
      type: {class: SliderModuleBinding, ns: DCL.Settings.Configuration, asm: Settings}
      data:
        <View>k__BackingField: {fileID: 4706452128062998708, guid: 27c8bedb89b5739458399a3bd3d255ac, type: 3}
        <Config>k__BackingField:
          <ModuleName>k__BackingField: Horizontal sensitivity
          <Description>k__BackingField: 
          <IsEnabled>k__BackingField: 1
          sliderType: 0
          minValue: 0.1
          maxValue: 2
          wholeNumbers: 0
          defaultValue: 1
        <Feature>k__BackingField: 3
    - rid: 4916151837425664002
      type: {class: ToggleModuleBinding, ns: DCL.Settings.Configuration, asm: Settings}
      data:
        <View>k__BackingField: {fileID: 1404863613082391807, guid: 39458b71e0ed84549b1b280c4fb1f105, type: 3}
        <Config>k__BackingField:
          <ModuleName>k__BackingField: V-Sync
          <Description>k__BackingField: 
          <IsEnabled>k__BackingField: 1
          defaultIsOn: 0
        <Feature>k__BackingField: 1
    - rid: 4975969656134959106
      type: {class: DropdownModuleBinding, ns: DCL.Settings.Configuration, asm: Settings}
      data:
        <View>k__BackingField: {fileID: 743815267364520677, guid: f999deca82ccdc14ebae40250c8eb0c9, type: 3}
        <Config>k__BackingField:
          <ModuleName>k__BackingField: Memory Limit
          <Description>k__BackingField: 
          <IsEnabled>k__BackingField: 1
          isMultiselect: 0
          options:
          - Max
          - 32
          - 16
          defaultOptionIndex: 1
        <Feature>k__BackingField: 6
    - rid: 5242998342527483906
      type: {class: DropdownModuleBinding, ns: DCL.Settings.Configuration, asm: Settings}
      data:
        <View>k__BackingField: {fileID: 743815267364520677, guid: f999deca82ccdc14ebae40250c8eb0c9, type: 3}
        <Config>k__BackingField:
          <ModuleName>k__BackingField: Quality
          <Description>k__BackingField: 
          <IsEnabled>k__BackingField: 1
          isMultiselect: 0
          options: []
          defaultOptionIndex: 1
        <Feature>k__BackingField: 0
    - rid: 5242998342527483909
      type: {class: SliderModuleBinding, ns: DCL.Settings.Configuration, asm: Settings}
      data:
        <View>k__BackingField: {fileID: 4706452128062998708, guid: 27c8bedb89b5739458399a3bd3d255ac, type: 3}
        <Config>k__BackingField:
          <ModuleName>k__BackingField: Scene Distance
          <Description>k__BackingField: 
          <IsEnabled>k__BackingField: 1
          sliderType: 0
          minValue: 20
          maxValue: 100
          wholeNumbers: 1
          defaultValue: 40
        <Feature>k__BackingField: 0
    - rid: 5242998342527483910
      type: {class: SliderModuleBinding, ns: DCL.Settings.Configuration, asm: Settings}
      data:
        <View>k__BackingField: {fileID: 4706452128062998708, guid: 27c8bedb89b5739458399a3bd3d255ac, type: 3}
        <Config>k__BackingField:
          <ModuleName>k__BackingField: Environment Distance
          <Description>k__BackingField: 
          <IsEnabled>k__BackingField: 1
          sliderType: 0
          minValue: 1000
          maxValue: 7000
          wholeNumbers: 1
          defaultValue: 4000
        <Feature>k__BackingField: 1
    - rid: 5242998342527483917
      type: {class: SliderModuleBinding, ns: DCL.Settings.Configuration, asm: Settings}
      data:
        <View>k__BackingField: {fileID: 4706452128062998708, guid: 27c8bedb89b5739458399a3bd3d255ac, type: 3}
        <Config>k__BackingField:
          <ModuleName>k__BackingField: Master
          <Description>k__BackingField: 
          <IsEnabled>k__BackingField: 1
          sliderType: 1
          minValue: 0
          maxValue: 100
          wholeNumbers: 1
          defaultValue: 100
        <Feature>k__BackingField: 4
    - rid: 5242998342527483918
      type: {class: SliderModuleBinding, ns: DCL.Settings.Configuration, asm: Settings}
      data:
        <View>k__BackingField: {fileID: 4706452128062998708, guid: 27c8bedb89b5739458399a3bd3d255ac, type: 3}
        <Config>k__BackingField:
          <ModuleName>k__BackingField: World SFX
          <Description>k__BackingField: 
          <IsEnabled>k__BackingField: 1
          sliderType: 1
          minValue: 0
          maxValue: 100
          wholeNumbers: 1
          defaultValue: 100
        <Feature>k__BackingField: 5
    - rid: 5242998342527483919
      type: {class: SliderModuleBinding, ns: DCL.Settings.Configuration, asm: Settings}
      data:
        <View>k__BackingField: {fileID: 4706452128062998708, guid: 27c8bedb89b5739458399a3bd3d255ac, type: 3}
        <Config>k__BackingField:
          <ModuleName>k__BackingField: Avatar & Emotes SFX
          <Description>k__BackingField: 
          <IsEnabled>k__BackingField: 1
          sliderType: 1
          minValue: 0
          maxValue: 100
          wholeNumbers: 1
          defaultValue: 100
        <Feature>k__BackingField: 8
    - rid: 5242998342527483920
      type: {class: SliderModuleBinding, ns: DCL.Settings.Configuration, asm: Settings}
      data:
        <View>k__BackingField: {fileID: 4706452128062998708, guid: 27c8bedb89b5739458399a3bd3d255ac, type: 3}
        <Config>k__BackingField:
          <ModuleName>k__BackingField: UI SFX
          <Description>k__BackingField: 
          <IsEnabled>k__BackingField: 1
          sliderType: 1
          minValue: 0
          maxValue: 100
          wholeNumbers: 1
          defaultValue: 100
        <Feature>k__BackingField: 7
    - rid: 5242998342527483921
      type: {class: SliderModuleBinding, ns: DCL.Settings.Configuration, asm: Settings}
      data:
        <View>k__BackingField: {fileID: 4706452128062998708, guid: 27c8bedb89b5739458399a3bd3d255ac, type: 3}
        <Config>k__BackingField:
          <ModuleName>k__BackingField: Music
          <Description>k__BackingField: 
          <IsEnabled>k__BackingField: 1
          sliderType: 1
          minValue: 0
          maxValue: 100
          wholeNumbers: 1
          defaultValue: 100
        <Feature>k__BackingField: 6
    - rid: 5242998500334764034
      type: {class: DropdownModuleBinding, ns: DCL.Settings.Configuration, asm: Settings}
      data:
        <View>k__BackingField: {fileID: 743815267364520677, guid: f999deca82ccdc14ebae40250c8eb0c9, type: 3}
        <Config>k__BackingField:
          <ModuleName>k__BackingField: Resolution
          <Description>k__BackingField: 
          <IsEnabled>k__BackingField: 1
          isMultiselect: 0
          options: []
          defaultOptionIndex: 0
        <Feature>k__BackingField: 3
    - rid: 5242998503086751746
      type: {class: DropdownModuleBinding, ns: DCL.Settings.Configuration, asm: Settings}
      data:
        <View>k__BackingField: {fileID: 743815267364520677, guid: f999deca82ccdc14ebae40250c8eb0c9, type: 3}
        <Config>k__BackingField:
          <ModuleName>k__BackingField: Window Mode
          <Description>k__BackingField: 
          <IsEnabled>k__BackingField: 1
          isMultiselect: 0
          options:
          - Windowed
          - Fullscreen Borderless
          - Fullscreen
          defaultOptionIndex: 1
        <Feature>k__BackingField: 4
    - rid: 5242998503086751747
      type: {class: DropdownModuleBinding, ns: DCL.Settings.Configuration, asm: Settings}
      data:
        <View>k__BackingField: {fileID: 743815267364520677, guid: f999deca82ccdc14ebae40250c8eb0c9, type: 3}
        <Config>k__BackingField:
          <ModuleName>k__BackingField: FPS Limit
          <Description>k__BackingField: 
          <IsEnabled>k__BackingField: 1
          isMultiselect: 0
          options:
          - Max
          - 30
          - 60
          - 120
          - 144
          defaultOptionIndex: 0
        <Feature>k__BackingField: 5
    - rid: 7621844939572510720
      type: {class: DropdownModuleBinding, ns: DCL.Settings.Configuration, asm: Settings}
      data:
        <View>k__BackingField: {fileID: 743815267364520677, guid: f999deca82ccdc14ebae40250c8eb0c9, type: 3}
        <Config>k__BackingField:
<<<<<<< HEAD
          <ModuleName>k__BackingField: Sounds
=======
          <ModuleName>k__BackingField: Allow
>>>>>>> 85abd1c8
          <Description>k__BackingField: 
          <IsEnabled>k__BackingField: 1
          isMultiselect: 0
          options:
          - All
          - Mentions Only
          - None
          defaultOptionIndex: 1
        <Feature>k__BackingField: 7<|MERGE_RESOLUTION|>--- conflicted
+++ resolved
@@ -262,11 +262,7 @@
       data:
         <View>k__BackingField: {fileID: 743815267364520677, guid: f999deca82ccdc14ebae40250c8eb0c9, type: 3}
         <Config>k__BackingField:
-<<<<<<< HEAD
-          <ModuleName>k__BackingField: Sounds
-=======
           <ModuleName>k__BackingField: Allow
->>>>>>> 85abd1c8
           <Description>k__BackingField: 
           <IsEnabled>k__BackingField: 1
           isMultiselect: 0
