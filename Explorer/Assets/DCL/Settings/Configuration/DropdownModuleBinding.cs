--- conflicted
+++ resolved
@@ -57,21 +57,15 @@
             VoiceChatSettingsAsset voiceChatSettings,
             UpscalingController upscalingController,
             IAssetsProvisioner  assetsProvisioner,
-<<<<<<< HEAD
-            WorldVolumeMacBus worldVolumeMacBus,
+            VolumeBus volumeBus,
             bool isVoiceChatEnabled,
             bool isTranslationChatEnabled,
             IEventBus eventBus)
-=======
-            VolumeBus volumeBus,
-            bool isVoiceChatEnabled)
->>>>>>> 7b6f0153
         {
             var viewInstance = (await assetsProvisioner.ProvideInstanceAsync(View, parent)).Value;
             viewInstance.Configure(Config);
 
             SettingsFeatureController controller = Feature switch
-<<<<<<< HEAD
                                                    {
                                                        DropdownFeatures.GRAPHICS_QUALITY_FEATURE => new GraphicsQualitySettingsController(viewInstance, realmPartitionSettingsAsset, landscapeData, qualitySettingsAsset),
                                                        DropdownFeatures.CAMERA_LOCK_FEATURE => new CameraLockSettingsController(viewInstance),
@@ -91,23 +85,6 @@
                                                        // add other cases...
                                                        _ => throw new ArgumentOutOfRangeException(nameof(viewInstance))
                                                    };
-=======
-            {
-                DropdownFeatures.GRAPHICS_QUALITY_FEATURE => new GraphicsQualitySettingsController(viewInstance, realmPartitionSettingsAsset, landscapeData, qualitySettingsAsset),
-                DropdownFeatures.CAMERA_LOCK_FEATURE => new CameraLockSettingsController(viewInstance),
-                DropdownFeatures.CAMERA_SHOULDER_FEATURE => new CameraShoulderSettingsController(viewInstance),
-                DropdownFeatures.RESOLUTION_FEATURE => new ResolutionSettingsController(viewInstance, upscalingController),
-                DropdownFeatures.WINDOW_MODE_FEATURE => new WindowModeSettingsController(viewInstance),
-                DropdownFeatures.FPS_LIMIT_FEATURE => new FpsLimitSettingsController(viewInstance),
-                DropdownFeatures.MEMORY_LIMIT_FEATURE => new MemoryLimitSettingController(viewInstance, systemMemoryCap, sceneLoadingLimit),
-                DropdownFeatures.CHAT_NEARBY_AUDIO_MODES_FEATURE => new ChatSoundsSettingsController(viewInstance, generalAudioMixer, chatSettingsAsset),
-                DropdownFeatures.CHAT_DMS_MODES_FEATURE => new ChatPrivacySettingsController(viewInstance, chatSettingsAsset),
-                DropdownFeatures.CHAT_BUBBLES_MODES_FEATURE => new ChatBubblesVisibilityController(viewInstance, chatSettingsAsset, settingsEventListener),
-                DropdownFeatures.VOICECHAT_INPUT_DEVICE => new InputDeviceController(viewInstance, voiceChatSettings),
-                // add other cases...
-                _ => throw new ArgumentOutOfRangeException(nameof(viewInstance))
-            };
->>>>>>> 7b6f0153
 
             controller.SetView(viewInstance);
             return controller;
