﻿using Cysharp.Threading.Tasks;
using DCL.AssetsProvision;
using DCL.Audio;
using DCL.Friends.UserBlocking;
using DCL.Landscape.Settings;
using DCL.Optimization.PerformanceBudgeting;
using DCL.Quality;
using DCL.SDKComponents.MediaStream.Settings;
using DCL.Settings.ModuleControllers;
using DCL.Settings.ModuleViews;
using DCL.Settings.Settings;
using DCL.Utilities;
using ECS.Prioritization;
using ECS.SceneLifeCycle.IncreasingRadius;
using System;
using UnityEngine;
using UnityEngine.Audio;
<<<<<<< HEAD
using Utility;
=======
using DCL.SkyBox;
>>>>>>> fc2e633f

namespace DCL.Settings.Configuration
{
    [Serializable]
    public class DropdownModuleBinding : SettingsModuleBinding<SettingsDropdownModuleView, SettingsDropdownModuleView.Config, DropdownModuleBinding.DropdownFeatures>
    {
        public enum DropdownFeatures
        {
            GRAPHICS_QUALITY_FEATURE,
            CAMERA_LOCK_FEATURE,
            CAMERA_SHOULDER_FEATURE,
            RESOLUTION_FEATURE,
            WINDOW_MODE_FEATURE,
            FPS_LIMIT_FEATURE,
            MEMORY_LIMIT_FEATURE,
            CHAT_NEARBY_AUDIO_MODES_FEATURE,
            CHAT_DMS_AUDIO_MODES_FEATURE,
            CHAT_DMS_MODES_FEATURE,
            CHAT_BUBBLES_MODES_FEATURE,
            VOICECHAT_INPUT_DEVICE,
            CHAT_TRANSLATE_FEATURE

            // add other features...
        }
        
        public override async UniTask<SettingsFeatureController> CreateModuleAsync(
            Transform parent, 
            RealmPartitionSettingsAsset realmPartitionSettingsAsset,
            VideoPrioritizationSettings videoPrioritizationSettings,
            LandscapeData landscapeData,
            AudioMixer generalAudioMixer,
<<<<<<< HEAD
            QualitySettingsAsset qualitySettingsAsset, 
=======
            QualitySettingsAsset qualitySettingsAsset,
            SkyboxSettingsAsset skyboxSettingsAsset,
>>>>>>> fc2e633f
            ControlsSettingsAsset controlsSettingsAsset,
            ChatSettingsAsset chatSettingsAsset,
            ISystemMemoryCap systemMemoryCap,
            SceneLoadingLimit sceneLoadingLimit,
            ObjectProxy<IUserBlockingCache> userBlockingCacheProxy,
            ISettingsModuleEventListener settingsEventListener,
            VoiceChatSettingsAsset voiceChatSettings,
            UpscalingController upscalingController,
            IAssetsProvisioner assetsProvisioner,
            VolumeBus volumeBus,
            bool isTranslationChatEnabled,
            IEventBus eventBus)
        {
            var viewInstance = (await assetsProvisioner.ProvideInstanceAsync(View, parent)).Value;
            viewInstance.Configure(Config);

            SettingsFeatureController controller = Feature switch
<<<<<<< HEAD
                                                   {
                                                       DropdownFeatures.GRAPHICS_QUALITY_FEATURE => new GraphicsQualitySettingsController(viewInstance, realmPartitionSettingsAsset, landscapeData, qualitySettingsAsset),
                                                       DropdownFeatures.CAMERA_LOCK_FEATURE => new CameraLockSettingsController(viewInstance),
                                                       DropdownFeatures.CAMERA_SHOULDER_FEATURE => new CameraShoulderSettingsController(viewInstance),
                                                       DropdownFeatures.RESOLUTION_FEATURE => new ResolutionSettingsController(viewInstance, upscalingController),
                                                       DropdownFeatures.WINDOW_MODE_FEATURE => new WindowModeSettingsController(viewInstance),
                                                       DropdownFeatures.FPS_LIMIT_FEATURE => new FpsLimitSettingsController(viewInstance),
                                                       DropdownFeatures.MEMORY_LIMIT_FEATURE => new MemoryLimitSettingController(viewInstance, systemMemoryCap, sceneLoadingLimit),
                                                       DropdownFeatures.CHAT_NEARBY_AUDIO_MODES_FEATURE => new ChatSoundsSettingsController(viewInstance, generalAudioMixer,chatSettingsAsset),
                                                       DropdownFeatures.CHAT_DMS_MODES_FEATURE => new ChatPrivacySettingsController(viewInstance, chatSettingsAsset),
                                                       DropdownFeatures.CHAT_BUBBLES_MODES_FEATURE => new ChatBubblesVisibilityController(viewInstance, chatSettingsAsset, settingsEventListener),
                                                       DropdownFeatures.VOICECHAT_INPUT_DEVICE => new InputDeviceController(viewInstance, voiceChatSettings),
                DropdownFeatures.CHAT_TRANSLATE_FEATURE => new ChatTranslationSettingsController(viewInstance,
                    chatSettingsAsset,
                    isTranslationChatEnabled,
                    eventBus),
                                                       // add other cases...
                                                       _ => throw new ArgumentOutOfRangeException(nameof(viewInstance))
                                                   };
=======
            {
                DropdownFeatures.GRAPHICS_QUALITY_FEATURE => new GraphicsQualitySettingsController(viewInstance, realmPartitionSettingsAsset, landscapeData, qualitySettingsAsset, skyboxSettingsAsset),
                DropdownFeatures.CAMERA_LOCK_FEATURE => new CameraLockSettingsController(viewInstance),
                DropdownFeatures.CAMERA_SHOULDER_FEATURE => new CameraShoulderSettingsController(viewInstance),
                DropdownFeatures.RESOLUTION_FEATURE => new ResolutionSettingsController(viewInstance, upscalingController),
                DropdownFeatures.WINDOW_MODE_FEATURE => new WindowModeSettingsController(viewInstance),
                DropdownFeatures.FPS_LIMIT_FEATURE => new FpsLimitSettingsController(viewInstance),
                DropdownFeatures.MEMORY_LIMIT_FEATURE => new MemoryLimitSettingController(viewInstance, systemMemoryCap, sceneLoadingLimit),
                DropdownFeatures.CHAT_NEARBY_AUDIO_MODES_FEATURE => new ChatSoundsSettingsController(viewInstance, generalAudioMixer, chatSettingsAsset),
                DropdownFeatures.CHAT_DMS_MODES_FEATURE => new ChatPrivacySettingsController(viewInstance, chatSettingsAsset),
                DropdownFeatures.CHAT_BUBBLES_MODES_FEATURE => new ChatBubblesVisibilityController(viewInstance, chatSettingsAsset, settingsEventListener),
                DropdownFeatures.VOICECHAT_INPUT_DEVICE => new InputDeviceController(viewInstance, voiceChatSettings),
                // add other cases...
                _ => throw new ArgumentOutOfRangeException(nameof(viewInstance))
            };
>>>>>>> fc2e633f

            controller.SetView(viewInstance);
            return controller;
        }

 
    }
}<|MERGE_RESOLUTION|>--- conflicted
+++ resolved
@@ -15,11 +15,8 @@
 using System;
 using UnityEngine;
 using UnityEngine.Audio;
-<<<<<<< HEAD
 using Utility;
-=======
 using DCL.SkyBox;
->>>>>>> fc2e633f
 
 namespace DCL.Settings.Configuration
 {
@@ -51,12 +48,8 @@
             VideoPrioritizationSettings videoPrioritizationSettings,
             LandscapeData landscapeData,
             AudioMixer generalAudioMixer,
-<<<<<<< HEAD
             QualitySettingsAsset qualitySettingsAsset, 
-=======
-            QualitySettingsAsset qualitySettingsAsset,
             SkyboxSettingsAsset skyboxSettingsAsset,
->>>>>>> fc2e633f
             ControlsSettingsAsset controlsSettingsAsset,
             ChatSettingsAsset chatSettingsAsset,
             ISystemMemoryCap systemMemoryCap,
@@ -74,7 +67,6 @@
             viewInstance.Configure(Config);
 
             SettingsFeatureController controller = Feature switch
-<<<<<<< HEAD
                                                    {
                                                        DropdownFeatures.GRAPHICS_QUALITY_FEATURE => new GraphicsQualitySettingsController(viewInstance, realmPartitionSettingsAsset, landscapeData, qualitySettingsAsset),
                                                        DropdownFeatures.CAMERA_LOCK_FEATURE => new CameraLockSettingsController(viewInstance),
@@ -94,23 +86,6 @@
                                                        // add other cases...
                                                        _ => throw new ArgumentOutOfRangeException(nameof(viewInstance))
                                                    };
-=======
-            {
-                DropdownFeatures.GRAPHICS_QUALITY_FEATURE => new GraphicsQualitySettingsController(viewInstance, realmPartitionSettingsAsset, landscapeData, qualitySettingsAsset, skyboxSettingsAsset),
-                DropdownFeatures.CAMERA_LOCK_FEATURE => new CameraLockSettingsController(viewInstance),
-                DropdownFeatures.CAMERA_SHOULDER_FEATURE => new CameraShoulderSettingsController(viewInstance),
-                DropdownFeatures.RESOLUTION_FEATURE => new ResolutionSettingsController(viewInstance, upscalingController),
-                DropdownFeatures.WINDOW_MODE_FEATURE => new WindowModeSettingsController(viewInstance),
-                DropdownFeatures.FPS_LIMIT_FEATURE => new FpsLimitSettingsController(viewInstance),
-                DropdownFeatures.MEMORY_LIMIT_FEATURE => new MemoryLimitSettingController(viewInstance, systemMemoryCap, sceneLoadingLimit),
-                DropdownFeatures.CHAT_NEARBY_AUDIO_MODES_FEATURE => new ChatSoundsSettingsController(viewInstance, generalAudioMixer, chatSettingsAsset),
-                DropdownFeatures.CHAT_DMS_MODES_FEATURE => new ChatPrivacySettingsController(viewInstance, chatSettingsAsset),
-                DropdownFeatures.CHAT_BUBBLES_MODES_FEATURE => new ChatBubblesVisibilityController(viewInstance, chatSettingsAsset, settingsEventListener),
-                DropdownFeatures.VOICECHAT_INPUT_DEVICE => new InputDeviceController(viewInstance, voiceChatSettings),
-                // add other cases...
-                _ => throw new ArgumentOutOfRangeException(nameof(viewInstance))
-            };
->>>>>>> fc2e633f
 
             controller.SetView(viewInstance);
             return controller;
