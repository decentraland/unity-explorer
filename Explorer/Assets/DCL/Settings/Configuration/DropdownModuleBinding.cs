﻿using Cysharp.Threading.Tasks;
using DCL.AssetsProvision;
using DCL.Friends.UserBlocking;
using DCL.Landscape.Settings;
using DCL.Optimization.PerformanceBudgeting;
using DCL.Quality;
using DCL.SDKComponents.MediaStream.Settings;
using DCL.Settings.ModuleControllers;
using DCL.Settings.ModuleViews;
using DCL.Settings.Settings;
using DCL.Utilities;
using ECS.Prioritization;
using ECS.SceneLifeCycle.IncreasingRadius;
using System;
using UnityEngine;
using UnityEngine.Audio;

namespace DCL.Settings.Configuration
{
    [Serializable]
    public class DropdownModuleBinding : SettingsModuleBinding<SettingsDropdownModuleView, SettingsDropdownModuleView.Config, DropdownModuleBinding.DropdownFeatures>
    {
        public enum DropdownFeatures
        {
            GRAPHICS_QUALITY_FEATURE,
            CAMERA_LOCK_FEATURE,
            CAMERA_SHOULDER_FEATURE,
            RESOLUTION_FEATURE,
            WINDOW_MODE_FEATURE,
            FPS_LIMIT_FEATURE,
            MEMORY_LIMIT_FEATURE,
            CHAT_NEARBY_AUDIO_MODES_FEATURE,
            CHAT_DMS_AUDIO_MODES_FEATURE,
            CHAT_DMS_MODES_FEATURE,
            CHAT_BUBBLES_MODES_FEATURE,
            VOICECHAT_INPUT_DEVICE,

            // add other features...
        }

        public override async UniTask<SettingsFeatureController> CreateModuleAsync(
            Transform parent,
            RealmPartitionSettingsAsset realmPartitionSettingsAsset,
            VideoPrioritizationSettings videoPrioritizationSettings,
            LandscapeData landscapeData,
            AudioMixer generalAudioMixer,
            QualitySettingsAsset qualitySettingsAsset,
            ControlsSettingsAsset controlsSettingsAsset,
            ChatSettingsAsset chatSettingsAsset,
            ISystemMemoryCap systemMemoryCap,
            SceneLoadingLimit sceneLoadingLimit,
            ObjectProxy<IUserBlockingCache> userBlockingCacheProxy,
            ISettingsModuleEventListener settingsEventListener,
            VoiceChatSettingsAsset voiceChatSettings,
            UpscalingController upscalingController,
<<<<<<< HEAD
            WorldVolumeMacBus worldVolumeMacBus = null)
=======
            IAssetsProvisioner  assetsProvisioner,
            WorldVolumeMacBus worldVolumeMacBus,
            bool isVoiceChatEnabled)
>>>>>>> bd499346
        {
            var viewInstance = (await assetsProvisioner.ProvideInstanceAsync(View, parent)).Value;
            viewInstance.Configure(Config);

            SettingsFeatureController controller = Feature switch
                                                   {
                                                       DropdownFeatures.GRAPHICS_QUALITY_FEATURE => new GraphicsQualitySettingsController(viewInstance, realmPartitionSettingsAsset, landscapeData, qualitySettingsAsset),
                                                       DropdownFeatures.CAMERA_LOCK_FEATURE => new CameraLockSettingsController(viewInstance),
                                                       DropdownFeatures.CAMERA_SHOULDER_FEATURE => new CameraShoulderSettingsController(viewInstance),
                                                       DropdownFeatures.RESOLUTION_FEATURE => new ResolutionSettingsController(viewInstance, upscalingController),
                                                       DropdownFeatures.WINDOW_MODE_FEATURE => new WindowModeSettingsController(viewInstance),
                                                       DropdownFeatures.FPS_LIMIT_FEATURE => new FpsLimitSettingsController(viewInstance),
                                                       DropdownFeatures.MEMORY_LIMIT_FEATURE => new MemoryLimitSettingController(viewInstance, systemMemoryCap, sceneLoadingLimit),
                                                       DropdownFeatures.CHAT_NEARBY_AUDIO_MODES_FEATURE => new ChatSoundsSettingsController(viewInstance, generalAudioMixer,chatSettingsAsset),
                                                       DropdownFeatures.CHAT_DMS_MODES_FEATURE => new ChatPrivacySettingsController(viewInstance, chatSettingsAsset),
                                                       DropdownFeatures.CHAT_BUBBLES_MODES_FEATURE => new ChatBubblesVisibilityController(viewInstance, chatSettingsAsset, settingsEventListener),
                                                       DropdownFeatures.VOICECHAT_INPUT_DEVICE => new InputDeviceController(viewInstance, voiceChatSettings),
                                                       // add other cases...
                                                       _ => throw new ArgumentOutOfRangeException(nameof(viewInstance))
                                                   };

            controller.SetView(viewInstance);
            return controller;
        }
    }
}<|MERGE_RESOLUTION|>--- conflicted
+++ resolved
@@ -53,13 +53,8 @@
             ISettingsModuleEventListener settingsEventListener,
             VoiceChatSettingsAsset voiceChatSettings,
             UpscalingController upscalingController,
-<<<<<<< HEAD
-            WorldVolumeMacBus worldVolumeMacBus = null)
-=======
             IAssetsProvisioner  assetsProvisioner,
-            WorldVolumeMacBus worldVolumeMacBus,
-            bool isVoiceChatEnabled)
->>>>>>> bd499346
+            WorldVolumeMacBus worldVolumeMacBus)
         {
             var viewInstance = (await assetsProvisioner.ProvideInstanceAsync(View, parent)).Value;
             viewInstance.Configure(Config);
