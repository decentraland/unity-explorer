--- conflicted
+++ resolved
@@ -55,12 +55,8 @@
             VoiceChatSettingsAsset voiceChatSettings,
             UpscalingController upscalingController,
             IAssetsProvisioner  assetsProvisioner,
-<<<<<<< HEAD
-            WorldVolumeMacBus worldVolumeMacBus)
-=======
             VolumeBus volumeBus,
             bool isVoiceChatEnabled)
->>>>>>> 94c3ce10
         {
             var viewInstance = (await assetsProvisioner.ProvideInstanceAsync(View, parent)).Value;
             viewInstance.Configure(Config);
