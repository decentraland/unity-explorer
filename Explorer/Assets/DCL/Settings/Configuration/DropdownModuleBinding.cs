--- conflicted
+++ resolved
@@ -40,14 +40,14 @@
 
             // add other features...
         }
-
+        
         public override async UniTask<SettingsFeatureController> CreateModuleAsync(
-            Transform parent,
+            Transform parent, 
             RealmPartitionSettingsAsset realmPartitionSettingsAsset,
             VideoPrioritizationSettings videoPrioritizationSettings,
             LandscapeData landscapeData,
             AudioMixer generalAudioMixer,
-            QualitySettingsAsset qualitySettingsAsset,
+            QualitySettingsAsset qualitySettingsAsset, 
             ControlsSettingsAsset controlsSettingsAsset,
             ChatSettingsAsset chatSettingsAsset,
             ISystemMemoryCap systemMemoryCap,
@@ -56,15 +56,10 @@
             ISettingsModuleEventListener settingsEventListener,
             VoiceChatSettingsAsset voiceChatSettings,
             UpscalingController upscalingController,
-            IAssetsProvisioner  assetsProvisioner,
-<<<<<<< HEAD
+            IAssetsProvisioner assetsProvisioner,
             VolumeBus volumeBus,
-            bool isVoiceChatEnabled,
             bool isTranslationChatEnabled,
             IEventBus eventBus)
-=======
-            VolumeBus volumeBus)
->>>>>>> 94f89070
         {
             var viewInstance = (await assetsProvisioner.ProvideInstanceAsync(View, parent)).Value;
             viewInstance.Configure(Config);
@@ -93,5 +88,7 @@
             controller.SetView(viewInstance);
             return controller;
         }
+
+ 
     }
 }