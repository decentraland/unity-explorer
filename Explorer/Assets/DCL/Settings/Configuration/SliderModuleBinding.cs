--- conflicted
+++ resolved
@@ -53,12 +53,8 @@
             ISettingsModuleEventListener settingsEventListener,
             VoiceChatSettingsAsset voiceChatSettings,
             UpscalingController upscalingController,
-<<<<<<< HEAD
+            IAssetsProvisioner  assetsProvisioner,
             VolumeBus volumeBus,
-=======
-            IAssetsProvisioner  assetsProvisioner,
-            WorldVolumeMacBus worldVolumeMacBus,
->>>>>>> 903e22ae
             bool isVoiceChatEnabled)
         {
             var viewInstance = (await assetsProvisioner.ProvideInstanceAsync(View, parent)).Value;
