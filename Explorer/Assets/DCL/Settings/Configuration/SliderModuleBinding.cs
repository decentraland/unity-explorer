--- conflicted
+++ resolved
@@ -30,11 +30,8 @@
             MUSIC_VOLUME_FEATURE,
             UI_SOUNDS_VOLUME_FEATURE,
             AVATAR_SOUNDS_VOLUME_FEATURE,
-<<<<<<< HEAD
             VOICE_CHAT_VOLUME_FEATURE,
-=======
             STP_FEATURE,
->>>>>>> f4834f2e
             // add other features...
         }
 
@@ -51,13 +48,9 @@
             SceneLoadingLimit sceneLoadingLimit,
             ObjectProxy<IUserBlockingCache> userBlockingCacheProxy,
             ISettingsModuleEventListener settingsEventListener,
-<<<<<<< HEAD
             VoiceChatSettingsAsset voiceChatSettings,
-            WorldVolumeMacBus worldVolumeMacBus = null)
-=======
             UpscalingController upscalingController,
             WorldVolumeMacBus worldVolumeMacBus)
->>>>>>> f4834f2e
         {
             var viewInstance = Object.Instantiate(View, parent);
             viewInstance.Configure(Config);
@@ -73,11 +66,8 @@
                                                        SliderFeatures.MUSIC_VOLUME_FEATURE => new MusicVolumeSettingsController(viewInstance, generalAudioMixer),
                                                        SliderFeatures.UI_SOUNDS_VOLUME_FEATURE => new UISoundsVolumeSettingsController(viewInstance, generalAudioMixer),
                                                        SliderFeatures.AVATAR_SOUNDS_VOLUME_FEATURE => new AvatarSoundsVolumeSettingsController(viewInstance, generalAudioMixer),
-<<<<<<< HEAD
                                                        SliderFeatures.VOICE_CHAT_VOLUME_FEATURE => new VoiceChatVolumeSettingsController(viewInstance, generalAudioMixer),
-=======
                                                        SliderFeatures.STP_FEATURE => new UpscalingSettingsController(viewInstance, upscalingController),
->>>>>>> f4834f2e
                                                        // add other cases...
                                                        _ => throw new ArgumentOutOfRangeException(),
                                                    };
