﻿using DCL.Landscape.Settings;
using DCL.Optimization.PerformanceBudgeting;
using DCL.Quality;
using DCL.Settings.ModuleControllers;
using DCL.Settings.ModuleViews;
using DCL.Settings.Settings;
using ECS.Prioritization;
using System;
using UnityEngine;
using UnityEngine.Audio;

namespace DCL.Settings.Configuration
{
    [Serializable]
    public class ToggleModuleBinding : SettingsModuleBinding<SettingsToggleModuleView, SettingsToggleModuleView.Config, ToggleModuleBinding.ToggleFeatures>
    {
        public enum ToggleFeatures
        {
            CHAT_SOUNDS_FEATURE,
            // add other features...
        }

        public override SettingsFeatureController CreateModule(
            Transform parent,
            RealmPartitionSettingsAsset realmPartitionSettingsAsset,
            LandscapeData landscapeData,
            AudioMixer generalAudioMixer,
            QualitySettingsAsset qualitySettingsAsset,
<<<<<<< HEAD
            ISystemMemoryCap systemMemoryCap)
=======
            ControlsSettingsAsset controlsSettingsAsset)
>>>>>>> 01394621
        {
            var viewInstance = UnityEngine.Object.Instantiate(View, parent);
            viewInstance.Configure(Config);

            switch (Feature)
            {
                case ToggleFeatures.CHAT_SOUNDS_FEATURE:
                    return new ChatSoundsSettingsController(viewInstance, generalAudioMixer);
                // add other cases...
            }

            throw new ArgumentOutOfRangeException(nameof(viewInstance));
        }
    }
}<|MERGE_RESOLUTION|>--- conflicted
+++ resolved
@@ -26,11 +26,8 @@
             LandscapeData landscapeData,
             AudioMixer generalAudioMixer,
             QualitySettingsAsset qualitySettingsAsset,
-<<<<<<< HEAD
+            ControlsSettingsAsset controlsSettingsAsset,
             ISystemMemoryCap systemMemoryCap)
-=======
-            ControlsSettingsAsset controlsSettingsAsset)
->>>>>>> 01394621
         {
             var viewInstance = UnityEngine.Object.Instantiate(View, parent);
             viewInstance.Configure(Config);
