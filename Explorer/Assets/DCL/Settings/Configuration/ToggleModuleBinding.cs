﻿using Cysharp.Threading.Tasks;
using DCL.AssetsProvision;
using DCL.Audio;
using DCL.Friends.UserBlocking;
using DCL.Landscape.Settings;
using DCL.Optimization.PerformanceBudgeting;
using DCL.Quality;
using DCL.SDKComponents.MediaStream.Settings;
using DCL.Settings.ModuleControllers;
using DCL.Settings.ModuleViews;
using DCL.Settings.Settings;
using DCL.Utilities;
using ECS.Prioritization;
using ECS.SceneLifeCycle.IncreasingRadius;
using System;
using UnityEngine;
using UnityEngine.Audio;

namespace DCL.Settings.Configuration
{
    [Serializable]
    public class ToggleModuleBinding : SettingsModuleBinding<SettingsToggleModuleView, SettingsToggleModuleView.Config, ToggleModuleBinding.ToggleFeatures>
    {
        public enum ToggleFeatures
        {
            CHAT_SOUNDS_FEATURE,
            GRAPHICS_VSYNC_TOGGLE_FEATURE,
            HIDE_BLOCKED_USER_CHAT_MESSAGES_FEATURE,
            // add other features...
        }

        public override async UniTask<SettingsFeatureController> CreateModuleAsync(
            Transform parent,
            RealmPartitionSettingsAsset realmPartitionSettingsAsset,
            VideoPrioritizationSettings videoPrioritizationSettings,
            LandscapeData landscapeData,
            AudioMixer generalAudioMixer,
            QualitySettingsAsset qualitySettingsAsset,
            ControlsSettingsAsset controlsSettingsAsset,
            ChatSettingsAsset chatSettingsAsset,
            ISystemMemoryCap systemMemoryCap,
            SceneLoadingLimit sceneLoadingLimit,
            ObjectProxy<IUserBlockingCache> userBlockingCacheProxy,
            ISettingsModuleEventListener settingsEventListener,
            VoiceChatSettingsAsset voiceChatSettings,
            UpscalingController upscalingController,
            IAssetsProvisioner assetsProvisioner,
<<<<<<< HEAD
            WorldVolumeMacBus worldVolumeMacBus
        ){
=======
            VolumeBus volumeBus,
            bool isVoiceChatEnabled)
        {
>>>>>>> 94c3ce10
            var viewInstance = (await assetsProvisioner.ProvideInstanceAsync(View, parent)).Value;
            viewInstance.Configure(Config);

            SettingsFeatureController controller = Feature switch
            {
                ToggleFeatures.GRAPHICS_VSYNC_TOGGLE_FEATURE => new GraphicsVSyncController(viewInstance),
                ToggleFeatures.HIDE_BLOCKED_USER_CHAT_MESSAGES_FEATURE => new HideBlockedUsersChatMessagesController(viewInstance, userBlockingCacheProxy),
                // add other cases...
                _ => throw new ArgumentOutOfRangeException(nameof(viewInstance))
            };

            controller.SetView(viewInstance);
            return controller;
        }
    }
}<|MERGE_RESOLUTION|>--- conflicted
+++ resolved
@@ -45,14 +45,8 @@
             VoiceChatSettingsAsset voiceChatSettings,
             UpscalingController upscalingController,
             IAssetsProvisioner assetsProvisioner,
-<<<<<<< HEAD
-            WorldVolumeMacBus worldVolumeMacBus
-        ){
-=======
-            VolumeBus volumeBus,
-            bool isVoiceChatEnabled)
+            VolumeBus volumeBus)
         {
->>>>>>> 94c3ce10
             var viewInstance = (await assetsProvisioner.ProvideInstanceAsync(View, parent)).Value;
             viewInstance.Configure(Config);
 
