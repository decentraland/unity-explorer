--- conflicted
+++ resolved
@@ -46,15 +46,10 @@
             VoiceChatSettingsAsset voiceChatSettings,
             UpscalingController upscalingController,
             IAssetsProvisioner assetsProvisioner,
-<<<<<<< HEAD
-            WorldVolumeMacBus worldVolumeMacBus,
+            VolumeBus volumeBus,
             bool isVoiceChatEnabled,
             bool isTranslationChatEnabled,
             IEventBus eventBus)
-=======
-            VolumeBus volumeBus,
-            bool isVoiceChatEnabled)
->>>>>>> 7b6f0153
         {
             var viewInstance = (await assetsProvisioner.ProvideInstanceAsync(View, parent)).Value;
             viewInstance.Configure(Config);
