--- conflicted
+++ resolved
@@ -41,14 +41,9 @@
             VoiceChatSettingsAsset voiceChatSettings,
             UpscalingController upscalingController,
             IAssetsProvisioner assetsProvisioner,
-<<<<<<< HEAD
             VolumeBus volumeBus,
-            bool isVoiceChatEnabled,
             bool isTranslationChatEnabled,
             IEventBus eventBus);
-=======
-            VolumeBus volumeBus);
->>>>>>> 94f89070
     }
 
     [Serializable]
