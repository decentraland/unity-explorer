﻿using DCL.Landscape.Settings;
using DCL.Optimization.PerformanceBudgeting;
using DCL.Quality;
using DCL.Settings.ModuleControllers;
using DCL.Settings.ModuleViews;
using DCL.Settings.Settings;
using ECS.Prioritization;
using System;
using UnityEngine;
using UnityEngine.Audio;

namespace DCL.Settings.Configuration
{
    /// <summary>
    /// We need this class to serialize by ref
    /// </summary>
    [Serializable]
    public abstract class SettingsModuleBindingBase
    {
        public abstract SettingsFeatureController CreateModule(
            Transform parent,
            RealmPartitionSettingsAsset realmPartitionSettingsAsset,
            LandscapeData landscapeData,
            AudioMixer generalAudioMixer,
            QualitySettingsAsset qualitySettingsAsset,
<<<<<<< HEAD
            ISystemMemoryCap systemMemoryCap);
=======
            ControlsSettingsAsset controlsSettingsAsset);
>>>>>>> 01394621
    }

    [Serializable]
    public abstract class SettingsModuleBinding<TView, TConfig, TControllerType> : SettingsModuleBindingBase
        where TView : SettingsModuleView<TConfig>
        where TConfig : SettingsModuleViewConfiguration
        where TControllerType : Enum
    {
        [field: SerializeField]
        public TView View { get; private set; }

        [field: SerializeField]
        public TConfig Config { get; private set; }

        [field: SerializeField]
        public TControllerType Feature { get; private set; }
    }
}<|MERGE_RESOLUTION|>--- conflicted
+++ resolved
@@ -23,11 +23,8 @@
             LandscapeData landscapeData,
             AudioMixer generalAudioMixer,
             QualitySettingsAsset qualitySettingsAsset,
-<<<<<<< HEAD
+            ControlsSettingsAsset controlsSettingsAsset,
             ISystemMemoryCap systemMemoryCap);
-=======
-            ControlsSettingsAsset controlsSettingsAsset);
->>>>>>> 01394621
     }
 
     [Serializable]
