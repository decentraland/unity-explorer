﻿using DCL.Friends.UserBlocking;
using DCL.Landscape.Settings;
using DCL.Optimization.PerformanceBudgeting;
using DCL.Quality;
using DCL.SDKComponents.MediaStream.Settings;
using DCL.Settings.ModuleControllers;
using DCL.Settings.ModuleViews;
using DCL.Settings.Settings;
using DCL.Utilities;
using ECS.Prioritization;
using ECS.SceneLifeCycle.IncreasingRadius;
using System;
using UnityEngine;
using UnityEngine.Audio;

namespace DCL.Settings.Configuration
{
    /// <summary>
    /// We need this class to serialize by ref
    /// </summary>
    [Serializable]
    public abstract class SettingsModuleBindingBase
    {
        public abstract SettingsFeatureController CreateModule(
            Transform parent,
            RealmPartitionSettingsAsset realmPartitionSettingsAsset,
            VideoPrioritizationSettings videoPrioritizationSettings,
            LandscapeData landscapeData,
            AudioMixer generalAudioMixer,
            QualitySettingsAsset qualitySettingsAsset,
            ControlsSettingsAsset controlsSettingsAsset,
            ChatSettingsAsset chatSettingsAsset,
            ISystemMemoryCap systemMemoryCap,
            SceneLoadingLimit sceneLoadingLimit,
            ObjectProxy<IUserBlockingCache> userBlockingCacheProxy,
            ISettingsModuleEventListener settingsEventListener,
<<<<<<< HEAD
            VoiceChatSettingsAsset voiceChatSettings,
=======
            UpscalingController upscalingController,
>>>>>>> f4834f2e
            WorldVolumeMacBus worldVolumeMacBus);
    }

    [Serializable]
    public abstract class SettingsModuleBinding<TView, TConfig, TControllerType> : SettingsModuleBindingBase
        where TView : SettingsModuleView<TConfig>
        where TConfig : SettingsModuleViewConfiguration
        where TControllerType : Enum
    {
        [field: SerializeField]
        public TView View { get; private set; }

        [field: SerializeField]
        public TConfig Config { get; private set; }

        [field: SerializeField]
        public TControllerType Feature { get; private set; }
    }
}<|MERGE_RESOLUTION|>--- conflicted
+++ resolved
@@ -34,11 +34,8 @@
             SceneLoadingLimit sceneLoadingLimit,
             ObjectProxy<IUserBlockingCache> userBlockingCacheProxy,
             ISettingsModuleEventListener settingsEventListener,
-<<<<<<< HEAD
             VoiceChatSettingsAsset voiceChatSettings,
-=======
             UpscalingController upscalingController,
->>>>>>> f4834f2e
             WorldVolumeMacBus worldVolumeMacBus);
     }
 
