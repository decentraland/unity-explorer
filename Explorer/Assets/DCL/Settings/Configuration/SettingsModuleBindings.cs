﻿using Cysharp.Threading.Tasks;
using DCL.AssetsProvision;
using DCL.Audio;
using DCL.Friends.UserBlocking;
using DCL.Landscape.Settings;
using DCL.Optimization.PerformanceBudgeting;
using DCL.Quality;
using DCL.SDKComponents.MediaStream.Settings;
using DCL.Settings.ModuleControllers;
using DCL.Settings.ModuleViews;
using DCL.Settings.Settings;
using DCL.Utilities;
using ECS.Prioritization;
using ECS.SceneLifeCycle.IncreasingRadius;
using System;
using UnityEngine;
using UnityEngine.Audio;

namespace DCL.Settings.Configuration
{
    /// <summary>
    /// We need this class to serialize by ref
    /// </summary>
    [Serializable]
    public abstract class SettingsModuleBindingBase
    {
        public abstract UniTask<SettingsFeatureController> CreateModuleAsync(
            Transform parent,
            RealmPartitionSettingsAsset realmPartitionSettingsAsset,
            VideoPrioritizationSettings videoPrioritizationSettings,
            LandscapeData landscapeData,
            AudioMixer generalAudioMixer,
            QualitySettingsAsset qualitySettingsAsset,
            ControlsSettingsAsset controlsSettingsAsset,
            ChatSettingsAsset chatSettingsAsset,
            ISystemMemoryCap systemMemoryCap,
            SceneLoadingLimit sceneLoadingLimit,
            ObjectProxy<IUserBlockingCache> userBlockingCacheProxy,
            ISettingsModuleEventListener settingsEventListener,
            VoiceChatSettingsAsset voiceChatSettings,
            UpscalingController upscalingController,
            IAssetsProvisioner assetsProvisioner,
<<<<<<< HEAD
            WorldVolumeMacBus worldVolumeMacBus);
=======
            VolumeBus volumeBus,
            bool isVoiceChatEnabled);
>>>>>>> 94c3ce10
    }

    [Serializable]
    public abstract class SettingsModuleBinding<TView, TConfig, TControllerType> : SettingsModuleBindingBase
        where TView : SettingsModuleView<TConfig>
        where TConfig : SettingsModuleViewConfiguration
        where TControllerType : Enum
    {
        [field: SerializeField]
        public ViewRef View { get; private set; }

        [field: SerializeField]
        public TConfig Config { get; private set; }

        [field: SerializeField]
        public TControllerType Feature { get; private set; }

        [Serializable]
        public class ViewRef : ComponentReference<TView>
        {
            public ViewRef(string guid) : base(guid) { }
        }
    }
}<|MERGE_RESOLUTION|>--- conflicted
+++ resolved
@@ -40,12 +40,7 @@
             VoiceChatSettingsAsset voiceChatSettings,
             UpscalingController upscalingController,
             IAssetsProvisioner assetsProvisioner,
-<<<<<<< HEAD
-            WorldVolumeMacBus worldVolumeMacBus);
-=======
-            VolumeBus volumeBus,
-            bool isVoiceChatEnabled);
->>>>>>> 94c3ce10
+            VolumeBus volumeBus);
     }
 
     [Serializable]
