using DCL.Prefs;
using DCL.Settings.ModuleViews;
using DCL.Settings.Settings;
<<<<<<< HEAD
using DCL.Utilities;
=======
>>>>>>> a28be640
using UnityEngine;
using Utility;

namespace DCL.Settings.ModuleControllers
{
    public class ChatTranslationSettingsController : SettingsFeatureController
    {
        private const string TranslationSettingsChangeEvent = "TranslationSettingsChangeEvent";
        private readonly SettingsDropdownModuleView view;
        private readonly ChatSettingsAsset chatSettingsAsset;
        private readonly bool isTranslationChatEnabled;
        private readonly IEventBus eventBus;

        public ChatTranslationSettingsController(SettingsDropdownModuleView view,
            ChatSettingsAsset chatSettingsAsset,
            bool isTranslationChatEnabled,
            IEventBus eventBus)
        {
            this.view = view;
            this.chatSettingsAsset = chatSettingsAsset;
            this.isTranslationChatEnabled = isTranslationChatEnabled;
            this.eventBus = eventBus;

            int currentLanguage;

            if (DCLPlayerPrefs.HasKey(DCLPrefKeys.SETTINGS_TRANSLATION_PREFERRED_LANGUAGE))
                currentLanguage = DCLPlayerPrefs.GetInt(DCLPrefKeys.SETTINGS_TRANSLATION_PREFERRED_LANGUAGE);
            else
            {
                currentLanguage = (int)GetLanguageCodeFromSystem(Application.systemLanguage);
                DCLPlayerPrefs.SetInt(DCLPrefKeys.SETTINGS_TRANSLATION_PREFERRED_LANGUAGE, currentLanguage, save: true);
            }

<<<<<<< HEAD
            view.DropdownView.Dropdown.SetValueWithoutNotify(currentLanguage);
=======
            view.DropdownView.Dropdown.template.sizeDelta = new Vector2(view.DropdownView.Dropdown.template.sizeDelta.x, 300f);
>>>>>>> a28be640
            view.DropdownView.Dropdown.onValueChanged.AddListener(SetPreferredLanguageSettings);
            view.gameObject.SetActive(this.isTranslationChatEnabled);
        }

        private void SetPreferredLanguageSettings(int index)
        {
            DCLPlayerPrefs.SetInt(DCLPrefKeys.SETTINGS_TRANSLATION_PREFERRED_LANGUAGE, index, save: true);
            eventBus.Publish(TranslationSettingsChangeEvent);
        }

        public override void Dispose()
        {
            view.DropdownView.Dropdown.onValueChanged.RemoveListener(SetPreferredLanguageSettings);
        }

        private static LanguageCode GetLanguageCodeFromSystem(SystemLanguage systemLang)
        {
            return systemLang switch
                   {
                       SystemLanguage.English => LanguageCode.EN,
                       SystemLanguage.Spanish => LanguageCode.ES,
                       SystemLanguage.French => LanguageCode.FR,
                       SystemLanguage.German => LanguageCode.DE,
                       SystemLanguage.Russian => LanguageCode.RU,
                       SystemLanguage.Portuguese => LanguageCode.PT,
                       SystemLanguage.Italian => LanguageCode.IT,
                       SystemLanguage.Chinese or SystemLanguage.ChineseSimplified or SystemLanguage.ChineseTraditional => LanguageCode.ZH,
                       SystemLanguage.Japanese => LanguageCode.JA,
                       SystemLanguage.Korean => LanguageCode.KO,
                       _ => 0,
                   };
        }
    }
}<|MERGE_RESOLUTION|>--- conflicted
+++ resolved
@@ -1,10 +1,8 @@
 using DCL.Prefs;
 using DCL.Settings.ModuleViews;
 using DCL.Settings.Settings;
-<<<<<<< HEAD
+using UnityEngine;
 using DCL.Utilities;
-=======
->>>>>>> a28be640
 using UnityEngine;
 using Utility;
 
@@ -28,21 +26,13 @@
             this.isTranslationChatEnabled = isTranslationChatEnabled;
             this.eventBus = eventBus;
 
-            int currentLanguage;
-
             if (DCLPlayerPrefs.HasKey(DCLPrefKeys.SETTINGS_TRANSLATION_PREFERRED_LANGUAGE))
-                currentLanguage = DCLPlayerPrefs.GetInt(DCLPrefKeys.SETTINGS_TRANSLATION_PREFERRED_LANGUAGE);
-            else
             {
-                currentLanguage = (int)GetLanguageCodeFromSystem(Application.systemLanguage);
-                DCLPlayerPrefs.SetInt(DCLPrefKeys.SETTINGS_TRANSLATION_PREFERRED_LANGUAGE, currentLanguage, save: true);
+                var currentLanguage = DCLPlayerPrefs.GetInt(DCLPrefKeys.SETTINGS_TRANSLATION_PREFERRED_LANGUAGE);
+                view.DropdownView.Dropdown.SetValueWithoutNotify(currentLanguage);
             }
 
-<<<<<<< HEAD
-            view.DropdownView.Dropdown.SetValueWithoutNotify(currentLanguage);
-=======
             view.DropdownView.Dropdown.template.sizeDelta = new Vector2(view.DropdownView.Dropdown.template.sizeDelta.x, 300f);
->>>>>>> a28be640
             view.DropdownView.Dropdown.onValueChanged.AddListener(SetPreferredLanguageSettings);
             view.gameObject.SetActive(this.isTranslationChatEnabled);
         }
