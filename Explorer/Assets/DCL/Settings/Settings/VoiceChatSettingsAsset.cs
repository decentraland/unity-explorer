--- conflicted
+++ resolved
@@ -6,13 +6,11 @@
     //    [CreateAssetMenu(fileName = "VoiceChatSettings", menuName = "DCL/Settings/Voice Chat Settings")]
     public class VoiceChatSettingsAsset : ScriptableObject
     {
-<<<<<<< HEAD
-=======
         private const string CONNECTION_STRING_DATA_STORE_KEY = "Settings_ConnectionString";
-        
->>>>>>> 66a59e75
+
         public delegate void MicrophoneChangedDelegate(int newMicrophoneIndex);
         public delegate void ConnectionStringChangedDelegate(string newConnectionString);
+
 
         public int SelectedMicrophoneIndex;
         public event MicrophoneChangedDelegate MicrophoneChanged;
@@ -21,8 +19,26 @@
         public string ConnectionString;
         public event ConnectionStringChangedDelegate ConnectionStringChanged;
 
-<<<<<<< HEAD
-=======
+        public void OnMicrophoneChanged(int newMicrophoneIndex)
+        {
+            SelectedMicrophoneIndex = newMicrophoneIndex;
+            MicrophoneChanged?.Invoke(newMicrophoneIndex);
+        }
+
+
+          public void OnConnectionStringChanged(string newConnectionString)
+                {
+                    ConnectionString = newConnectionString;
+                    ConnectionStringChanged?.Invoke(newConnectionString);
+        #if UNITY_EDITOR
+            UnityEditor.EditorUtility.SetDirty(this);
+            UnityEditor.AssetDatabase.SaveAssets();
+        #endif
+
+                }
+
+        public event ConnectionStringChangedDelegate ConnectionStringChanged;
+
         private void OnEnable()
         {
             // Load saved connection string from PlayerPrefs when the asset is loaded
@@ -41,26 +57,5 @@
                 }
             }
         }
-
->>>>>>> 66a59e75
-        public void OnMicrophoneChanged(int newMicrophoneIndex)
-        {
-            SelectedMicrophoneIndex = newMicrophoneIndex;
-            MicrophoneChanged?.Invoke(newMicrophoneIndex);
-        }
-
-        public void OnConnectionStringChanged(string newConnectionString)
-        {
-            ConnectionString = newConnectionString;
-            ConnectionStringChanged?.Invoke(newConnectionString);
-<<<<<<< HEAD
-=======
-#if UNITY_EDITOR
-    UnityEditor.EditorUtility.SetDirty(this);
-    UnityEditor.AssetDatabase.SaveAssets();
-#endif
-
->>>>>>> 66a59e75
-        }
     }
 }