{
    "name": "DCL.Roads",
    "rootNamespace": "",
    "references": [
        "GUID:fa7b3fdbb04d67549916da7bd2af58ab",
        "GUID:3640f3c0b42946b0b8794a1ed8e06ca5",
        "GUID:9e24947de15b9834991c9d8411ea37cf",
        "GUID:84651a3751eca9349aac36a66bba901b",
        "GUID:e0eedfa2deb9406daf86fd8368728e39",
        "GUID:166b65e6dfc848bb9fb075f53c293a38",
<<<<<<< HEAD
        "GUID:422b93d277444c569adf5e25ecef10ba"
=======
        "GUID:422b93d277444c569adf5e25ecef10ba",
        "GUID:09c5cab4669b047398fa5d42a2f64f5b",
        "GUID:15fc0a57446b3144c949da3e2b9737a9"
>>>>>>> 18c42242
    ],
    "includePlatforms": [],
    "excludePlatforms": [],
    "allowUnsafeCode": false,
    "overrideReferences": false,
    "precompiledReferences": [],
    "autoReferenced": true,
    "defineConstraints": [],
    "versionDefines": [],
    "noEngineReferences": false
}<|MERGE_RESOLUTION|>--- conflicted
+++ resolved
@@ -8,13 +8,9 @@
         "GUID:84651a3751eca9349aac36a66bba901b",
         "GUID:e0eedfa2deb9406daf86fd8368728e39",
         "GUID:166b65e6dfc848bb9fb075f53c293a38",
-<<<<<<< HEAD
-        "GUID:422b93d277444c569adf5e25ecef10ba"
-=======
         "GUID:422b93d277444c569adf5e25ecef10ba",
         "GUID:09c5cab4669b047398fa5d42a2f64f5b",
         "GUID:15fc0a57446b3144c949da3e2b9737a9"
->>>>>>> 18c42242
     ],
     "includePlatforms": [],
     "excludePlatforms": [],
