--- conflicted
+++ resolved
@@ -4,11 +4,6 @@
 using UnityEngine.InputSystem;
 using Cysharp.Threading.Tasks;
 using DCL.Utilities;
-<<<<<<< HEAD
-using DCL.Utility.Types;
-using Utility.Ownership;
-=======
->>>>>>> a185efe6
 using LiveKit.Audio;
 using LiveKit.Runtime.Scripts.Audio;
 using RichTypes;
@@ -36,11 +31,7 @@
 
             DCLInput.Instance.VoiceChat.Talk!.performed += OnTalkHotkeyPressed;
             DCLInput.Instance.VoiceChat.Talk.canceled += OnTalkHotkeyReleased;
-<<<<<<< HEAD
-            voiceChatSettings.MicrophoneChanged += OnMicrophoneChanged;
-=======
             VoiceChatSettings.MicrophoneChanged += OnMicrophoneChanged;
->>>>>>> a185efe6
         }
 
         public void Dispose()
@@ -48,11 +39,7 @@
             isMicrophoneEnabledProperty.ClearSubscriptionsList();
             DCLInput.Instance.VoiceChat.Talk!.performed -= OnTalkHotkeyPressed;
             DCLInput.Instance.VoiceChat.Talk.canceled -= OnTalkHotkeyReleased;
-<<<<<<< HEAD
-            voiceChatSettings.MicrophoneChanged -= OnMicrophoneChanged;
-=======
             VoiceChatSettings.MicrophoneChanged -= OnMicrophoneChanged;
->>>>>>> a185efe6
         }
 
         /// <summary>
