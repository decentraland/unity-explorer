using DCL.Diagnostics;
using DCL.Settings.Settings;
using System;
using UnityEngine;
using UnityEngine.InputSystem;
using Utility.Multithreading;
using Cysharp.Threading.Tasks;
using LiveKit;

namespace DCL.VoiceChat
{
    public class VoiceChatMicrophoneHandler : IDisposable
    {
        internal const bool MICROPHONE_LOOP = true;
        internal const int MICROPHONE_LENGTH_SECONDS = 1;
        internal const int MAX_SAMPLE_RATE = 48000;

        private const float AUDIO_SOURCE_VOLUME = 1f;
        private const float SPATIAL_BLEND_2D = 0f;
        private const float CENTER_PAN = 0f;

        public event Action EnabledMicrophone;
        public event Action DisabledMicrophone;
        public event Action MicrophoneReady;
        public event Action<RtcAudioSource> RtcAudioSourceReconfigured;

        private readonly DCLInput dclInput;
        private readonly VoiceChatSettingsAsset voiceChatSettings;
        private readonly VoiceChatConfiguration voiceChatConfiguration;
        private readonly AudioSource audioSource;
        private readonly VoiceChatMicrophoneAudioFilter audioFilter;
        private readonly IVoiceChatCallStatusService voiceChatCallStatusService;

        private AudioClip microphoneAudioClip;
        private RtcAudioSource rtcAudioSource;

        private bool isMicrophoneInitialized;
        private bool isInCall;
        private float buttonPressStartTime;
        private string microphoneName;

        private int previousSampleRate = 0;
        private int previousChannels = 0;

        public bool IsTalking { get; private set; }

        public string MicrophoneName
        {
            get => microphoneName;

            private set => microphoneName = value;
        }

        public RtcAudioSource RtcAudioSource => rtcAudioSource;

        public VoiceChatMicrophoneHandler
           (
            DCLInput dclInput,
            VoiceChatSettingsAsset voiceChatSettings,
            VoiceChatConfiguration voiceChatConfiguration,
            AudioSource audioSource,
            VoiceChatMicrophoneAudioFilter audioFilter,
            IVoiceChatCallStatusService voiceChatCallStatusService)
        {
            this.dclInput = dclInput;
            this.voiceChatSettings = voiceChatSettings;
            this.voiceChatConfiguration = voiceChatConfiguration;
            this.audioSource = audioSource;
            this.audioFilter = audioFilter;
            this.voiceChatCallStatusService = voiceChatCallStatusService;

            dclInput.VoiceChat.Talk.performed += OnPressed;
            dclInput.VoiceChat.Talk.canceled += OnReleased;
            voiceChatSettings.MicrophoneChanged += OnMicrophoneChanged;
            voiceChatCallStatusService.StatusChanged += OnCallStatusChanged;

            isInCall = false;

            InitializeMicrophone();
        }

        public void Dispose()
        {
            dclInput.VoiceChat.Talk.performed -= OnPressed;
            dclInput.VoiceChat.Talk.canceled -= OnReleased;
            voiceChatSettings.MicrophoneChanged -= OnMicrophoneChanged;
            voiceChatCallStatusService.StatusChanged -= OnCallStatusChanged;

            EnabledMicrophone = null;
            DisabledMicrophone = null;
            MicrophoneReady = null;
            RtcAudioSourceReconfigured = null;

            if (rtcAudioSource != null)
            {
                try
                {
                    rtcAudioSource.Stop();
                }
                catch (Exception ex)
                {
                    ReportHub.LogWarning(ReportCategory.VOICE_CHAT, $"Failed to stop RtcAudioSource during dispose: {ex.Message}");
                }

                rtcAudioSource.Dispose();
                rtcAudioSource = null;
            }

            if (isMicrophoneInitialized)
            {
                if (audioSource != null)
                {
                    StopAudioSource();
                    audioSource.clip = null;
                }
                Microphone.End(MicrophoneName);

                if (audioFilter != null)
                {
                    audioFilter.ResetProcessor();
                }
            }
        }

        private void StopAudioSource()
        {
            if (!PlayerLoopHelper.IsMainThread)
            {
                StopAudioSourceAsync().Forget();
                return;
            }

            if (audioSource != null)
                audioSource.Stop();
        }

        private async UniTaskVoid StopAudioSourceAsync()
        {
            await using ExecuteOnMainThreadScope scope = await ExecuteOnMainThreadScope.NewScopeAsync();
            if (audioSource != null)
                audioSource.Stop();
        }

        private void OnCallStatusChanged(VoiceChatStatus newStatus)
        {
            switch (newStatus)
            {
                case VoiceChatStatus.VOICE_CHAT_ENDING_CALL:
                case VoiceChatStatus.VOICE_CHAT_ENDED_CALL:
                case VoiceChatStatus.DISCONNECTED:
                    isInCall = false;
                    DisableMicrophone();
                    break;
                case VoiceChatStatus.VOICE_CHAT_IN_CALL:
                case VoiceChatStatus.VOICE_CHAT_STARTED_CALL:
                case VoiceChatStatus.VOICE_CHAT_STARTING_CALL:
                    isInCall = true;
                    break;
                case VoiceChatStatus.VOICE_CHAT_RECEIVED_CALL: break;
                default: throw new ArgumentOutOfRangeException(nameof(newStatus), newStatus, null);
            }
        }


        private void OnPressed(InputAction.CallbackContext obj)
        {
            if (!isInCall) return;

            buttonPressStartTime = Time.time;

            // Start the microphone immediately when button is pressed
            // If it's a quick press, we'll handle it in OnReleased
            if (!IsTalking)
                EnableMicrophone();
        }

        private void OnReleased(InputAction.CallbackContext obj)
        {
            if (!isInCall) return;

            float pressDuration = Time.time - buttonPressStartTime;

            // If the button was held for longer than the threshold, treat it as push-to-talk and stop communication on release
            if (pressDuration >= voiceChatConfiguration.HoldThresholdInSeconds)
            {
                IsTalking = false;
                DisableMicrophone();
            }
            else
            {
                if (IsTalking)
                    DisableMicrophone();

                IsTalking = !IsTalking;
            }
        }

        public void ToggleMicrophone()
        {
<<<<<<< HEAD
            if(isTalking)
=======
            if (!isInCall) return;

            if(IsTalking)
                EnableMicrophone();
            else
>>>>>>> 334b4641
                DisableMicrophone();
            else
                EnableMicrophone();

            isTalking = !isTalking;
        }

        private void InitializeMicrophone(bool initializeRtcAudioSource = true)
        {
            if (isMicrophoneInitialized)
                return;

            if (Microphone.devices.Length == 0)
            {
                ReportHub.LogError(ReportCategory.VOICE_CHAT, "No microphone devices found. Cannot initialize microphone.");
                return;
            }

            if (voiceChatSettings.SelectedMicrophoneIndex >= Microphone.devices.Length)
            {
                ReportHub.LogWarning(ReportCategory.VOICE_CHAT, $"Selected microphone index {voiceChatSettings.SelectedMicrophoneIndex} is out of range. Using default microphone.");
                MicrophoneName = Microphone.devices[0];
            }
            else
                MicrophoneName = Microphone.devices[voiceChatSettings.SelectedMicrophoneIndex];

            int minFreq, maxFreq;
            Microphone.GetDeviceCaps(MicrophoneName, out minFreq, out maxFreq);

            int unitySampleRate = AudioSettings.outputSampleRate;
            int requestedSampleRate;
            if (minFreq == 0 && maxFreq == 0)
            {
                requestedSampleRate = (unitySampleRate <= MAX_SAMPLE_RATE) ? unitySampleRate : MAX_SAMPLE_RATE;
            }
            else
            {
                requestedSampleRate = Mathf.Min(maxFreq, MAX_SAMPLE_RATE);
                requestedSampleRate = Mathf.Max(requestedSampleRate, minFreq);
            }

            microphoneAudioClip = Microphone.Start(MicrophoneName, MICROPHONE_LOOP, MICROPHONE_LENGTH_SECONDS, requestedSampleRate);

            int actualSampleRate;
            if (microphoneAudioClip != null)
            {
                if (microphoneAudioClip.frequency != requestedSampleRate)
                {
                    ReportHub.LogWarning(ReportCategory.VOICE_CHAT,
                        $"Sample rate mismatch! Requested: {requestedSampleRate}Hz, Microphone actual: {microphoneAudioClip.frequency}Hz. Using actual microphone frequency for audio processing.");
                }

                actualSampleRate = microphoneAudioClip.frequency;
            }
            else
            {
                actualSampleRate = requestedSampleRate;
            }

            if (microphoneAudioClip == null)
            {
                ReportHub.LogError(ReportCategory.VOICE_CHAT, "Failed to initialize microphone - AudioClip is null");
                return;
            }

            audioFilter.SetMicrophoneInfo(MicrophoneName, actualSampleRate, MICROPHONE_LENGTH_SECONDS);
            audioFilter.SetMicrophoneClip(microphoneAudioClip);

            audioSource.clip = microphoneAudioClip;
            audioSource.loop = true;
            audioSource.volume = AUDIO_SOURCE_VOLUME;
            audioSource.spatialBlend = SPATIAL_BLEND_2D;
            audioSource.panStereo = CENTER_PAN;

            if (initializeRtcAudioSource)
                InitializeOrStartRtcAudioSource(actualSampleRate);

            audioFilter.SetProcessingEnabled(false);

            isMicrophoneInitialized = true;

            if (microphoneAudioClip != null)
            {
                previousSampleRate = microphoneAudioClip.frequency;
                previousChannels = microphoneAudioClip.channels;
            }
        }

        private void InitializeOrStartRtcAudioSource(int sampleRate, bool isReconfigure = false)
        {
            if (rtcAudioSource == null)
            {
                try
                {
                    rtcAudioSource = RtcAudioSource.CreateCustom(audioSource, audioFilter, (uint)sampleRate, 1);
                    rtcAudioSource.Start();
                    MicrophoneReady?.Invoke();
                }
                catch (System.Exception ex)
                {
                    ReportHub.LogError(ReportCategory.VOICE_CHAT, $"Failed to create LiveKit RtcAudioSource: {ex.Message}");
                }
            }
            else if (!isReconfigure)
            {
                try
                {
                    rtcAudioSource.Start();
                    MicrophoneReady?.Invoke();
                }
                catch (System.Exception ex)
                {
                    ReportHub.LogWarning(ReportCategory.VOICE_CHAT, $"Failed to start existing RtcAudioSource: {ex.Message}");
                }
            }
        }

        private void EnableMicrophone()
        {
            audioFilter.SetProcessingEnabled(true);

            if (rtcAudioSource != null)
            {
                try
                {
                    rtcAudioSource.Start();
                }
                catch (Exception ex)
                {
                    ReportHub.LogWarning(ReportCategory.VOICE_CHAT, $"Failed to start RtcAudioSource: {ex.Message}");
                }
            }

            EnabledMicrophone?.Invoke();
        }

        private void DisableMicrophone()
        {
            audioFilter.SetProcessingEnabled(false);

            if (rtcAudioSource != null)
            {
                try
                {
                    rtcAudioSource.Stop();
                }
                catch (Exception ex)
                {
                    ReportHub.LogWarning(ReportCategory.VOICE_CHAT, $"Failed to stop RtcAudioSource: {ex.Message}");
                }
            }

            DisabledMicrophone?.Invoke();
        }

        private void OnMicrophoneChanged(int newMicrophoneIndex)
        {
            if (!PlayerLoopHelper.IsMainThread)
            {
                OnMicrophoneChangedAsync(newMicrophoneIndex).Forget();
                return;
            }

            HandleMicrophoneChange(newMicrophoneIndex);
        }

        private async UniTaskVoid OnMicrophoneChangedAsync(int newMicrophoneIndex)
        {
            await using ExecuteOnMainThreadScope scope = await ExecuteOnMainThreadScope.NewScopeAsync();
            HandleMicrophoneChange(newMicrophoneIndex);
        }

        private void HandleMicrophoneChange(int newMicrophoneIndex)
        {
            bool wasTalking = IsTalking;

            if (isMicrophoneInitialized)
            {
                audioFilter.ResetProcessor();
                audioFilter.SetProcessingEnabled(false);

                audioSource.Stop();
                audioSource.clip = null;
                Microphone.End(MicrophoneName);
                isMicrophoneInitialized = false;
            }

            bool willReconfigure = rtcAudioSource != null;
            InitializeMicrophone(initializeRtcAudioSource: !willReconfigure);

            if (isMicrophoneInitialized && microphoneAudioClip != null)
            {
                audioFilter.SetMicrophoneInfo(MicrophoneName, microphoneAudioClip.frequency, MICROPHONE_LENGTH_SECONDS);
                audioFilter.SetMicrophoneClip(microphoneAudioClip);
            }

            if (willReconfigure && isMicrophoneInitialized && microphoneAudioClip != null)
            {
                try
                {
                    int newSampleRate = microphoneAudioClip.frequency;
                    int newChannels = microphoneAudioClip.channels;

                    bool specsChanged = (newSampleRate != previousSampleRate) || (newChannels != previousChannels);

                    if (specsChanged)
                    {
                        rtcAudioSource.Stop();
                        rtcAudioSource.Dispose();
                        rtcAudioSource = null;

                        InitializeOrStartRtcAudioSource(newSampleRate);

                        previousSampleRate = newSampleRate;
                        previousChannels = newChannels;
                    }
                    else
                    {
                        rtcAudioSource.Stop();
                        rtcAudioSource.Start();
                    }

                    if (specsChanged)
                    {
                        RtcAudioSourceReconfigured?.Invoke(rtcAudioSource);
                    }
                    MicrophoneReady?.Invoke();
                }
                catch (System.Exception ex)
                {
                    ReportHub.LogWarning(ReportCategory.VOICE_CHAT, $"Failed to update RtcAudioSource for new microphone: {ex.Message}");
                    rtcAudioSource?.Stop();
                    rtcAudioSource?.Dispose();
                    rtcAudioSource = null;

                    InitializeOrStartRtcAudioSource(microphoneAudioClip.frequency);

                    previousSampleRate = microphoneAudioClip.frequency;
                    previousChannels = microphoneAudioClip.channels;
                }
            }

            if (isInCall && wasTalking)
            {
                EnableMicrophone();
            }
        }
    }
}<|MERGE_RESOLUTION|>--- conflicted
+++ resolved
@@ -197,16 +197,10 @@
 
         public void ToggleMicrophone()
         {
-<<<<<<< HEAD
-            if(isTalking)
-=======
             if (!isInCall) return;
 
             if(IsTalking)
                 EnableMicrophone();
-            else
->>>>>>> 334b4641
-                DisableMicrophone();
             else
                 EnableMicrophone();
 
