using DCL.Diagnostics;
using DCL.Settings.Settings;
using System;
using UnityEngine;
using UnityEngine.InputSystem;

namespace DCL.VoiceChat
{
    public class VoiceChatMicrophoneHandler : IDisposable
    {
<<<<<<< HEAD
        private const bool MICROPHONE_LOOP = true;
        private const int MICROPHONE_LENGTH_SECONDS = 1;
        private const int MICROPHONE_SAMPLE_RATE = 48000;
=======
        public event Action EnabledMicrophone;
        public event Action DisabledMicrophone;
>>>>>>> d61f49c6

        private readonly DCLInput dclInput;
        private readonly VoiceChatSettingsAsset voiceChatSettings;
        private readonly VoiceChatConfiguration voiceChatConfiguration;
        private readonly AudioSource audioSource;
        private readonly VoiceChatMicrophoneAudioFilter audioFilter;

        private AudioClip microphoneAudioClip;

        private bool isMicrophoneInitialized;

        private float buttonPressStartTime;

<<<<<<< HEAD
        public bool IsTalking { get; private set; }
        public string MicrophoneName { get; private set; }

        public VoiceChatMicrophoneHandler(DCLInput dclInput, VoiceChatSettingsAsset voiceChatSettings, VoiceChatConfiguration voiceChatConfiguration, AudioSource audioSource, VoiceChatMicrophoneAudioFilter audioFilter = null)
=======

        public VoiceChatMicrophoneHandler(DCLInput dclInput, VoiceChatSettingsAsset voiceChatSettings, AudioSource audioSource)
>>>>>>> d61f49c6
        {
            this.dclInput = dclInput;
            this.voiceChatSettings = voiceChatSettings;
            this.voiceChatConfiguration = voiceChatConfiguration;
            this.audioSource = audioSource;
            this.audioFilter = audioFilter;

            dclInput.VoiceChat.Talk.performed += OnPressed;
            dclInput.VoiceChat.Talk.canceled += OnReleased;
            voiceChatSettings.MicrophoneChanged += OnMicrophoneChanged;

            InitializeMicrophone();
        }

        public void Dispose()
        {
            dclInput.VoiceChat.Talk.performed -= OnPressed;
            dclInput.VoiceChat.Talk.canceled -= OnReleased;
            voiceChatSettings.MicrophoneChanged -= OnMicrophoneChanged;

            if (isMicrophoneInitialized)
            {
                audioSource.volume = 0f;
                audioSource.Stop();
                audioSource.clip = null;
                Microphone.End(MicrophoneName);
            }
        }

        private void OnPressed(InputAction.CallbackContext obj)
        {
            buttonPressStartTime = Time.time;

            // Start the microphone immediately when button is pressed
            // If it's a quick press, we'll handle it in OnReleased
            if (!IsTalking)
                EnableMicrophone();
        }

        private void OnReleased(InputAction.CallbackContext obj)
        {
            float pressDuration = Time.time - buttonPressStartTime;

            // If the button was held for longer than the threshold, treat it as push-to-talk and stop communication on release
            if (pressDuration >= voiceChatConfiguration.HoldThresholdInSeconds)
            {
                IsTalking = false;
                DisableMicrophone();
            }
            else
            {
                if (IsTalking)
                    DisableMicrophone();

                IsTalking = !IsTalking;
            }
        }

<<<<<<< HEAD
        private void InitializeMicrophone()
        {
            if (isMicrophoneInitialized)
                return;

#if UNITY_STANDALONE_OSX || UNITY_EDITOR_OSX
            // On macOS, check if we have microphone permission
            if (Microphone.devices.Length == 0)
            {
                ReportHub.LogWarning(ReportCategory.VOICE_CHAT, "No microphone devices found on macOS. This may indicate missing microphone permissions.");
                return;
            }

            if (voiceChatSettings.SelectedMicrophoneIndex >= Microphone.devices.Length)
            {
                ReportHub.LogWarning(ReportCategory.VOICE_CHAT, $"Selected microphone index {voiceChatSettings.SelectedMicrophoneIndex} is out of range on macOS. Using default microphone.");
                MicrophoneName = Microphone.devices[0];
            }
            else
            {
                MicrophoneName = Microphone.devices[voiceChatSettings.SelectedMicrophoneIndex];
            }

            // On macOS, be more conservative with microphone settings
            try
            {
                microphoneAudioClip = Microphone.Start(MicrophoneName, MICROPHONE_LOOP, MICROPHONE_LENGTH_SECONDS, MICROPHONE_SAMPLE_RATE);
                if (microphoneAudioClip == null)
                {
                    ReportHub.LogError(ReportCategory.VOICE_CHAT, "Failed to start microphone on macOS. This may indicate permission issues or device conflicts.");
                    return;
                }
            }
            catch (System.Exception ex)
            {
                ReportHub.LogError(ReportCategory.VOICE_CHAT, $"Microphone initialization failed on macOS: {ex.Message}");
                return;
            }
#else
            MicrophoneName = Microphone.devices[voiceChatSettings.SelectedMicrophoneIndex];
            microphoneAudioClip = Microphone.Start(MicrophoneName, MICROPHONE_LOOP, MICROPHONE_LENGTH_SECONDS, MICROPHONE_SAMPLE_RATE);
#endif

            audioSource.clip = microphoneAudioClip;
=======
        public void ToggleMicrophone()
        {
            if(isTalking)
                EnableMicrophone();
            else
                DisableMicrophone();
        }

        private void EnableMicrophone()
        {
            microphoneName = Microphone.devices[voiceChatSettings.SelectedMicrophoneIndex];

            MicrophoneAudioClip = Microphone.Start(microphoneName, true, 5, AudioSettings.outputSampleRate);
            audioSource.clip = MicrophoneAudioClip;
>>>>>>> d61f49c6
            audioSource.loop = true;
            audioSource.volume = 0f;
            audioSource.Play();
<<<<<<< HEAD
            isMicrophoneInitialized = true;
            ReportHub.Log(ReportCategory.VOICE_CHAT, "Microphone initialized");
=======
            EnabledMicrophone?.Invoke();
            Debug.Log("Enable microphone");
>>>>>>> d61f49c6
        }

        private void EnableMicrophone()
        {
<<<<<<< HEAD
            if (!isMicrophoneInitialized)
                InitializeMicrophone();

            audioSource.volume = 1f;

            ReportHub.Log(ReportCategory.VOICE_CHAT, "Enable microphone");
=======
            audioSource.Stop();
            audioSource.clip = null;
            microphoneName = Microphone.devices[voiceChatSettings.SelectedMicrophoneIndex];
            Microphone.End(microphoneName);
            DisabledMicrophone?.Invoke();
            Debug.Log("Disable microphone");
>>>>>>> d61f49c6
        }

        private void DisableMicrophone()
        {
            audioSource.volume = 0f;
            ReportHub.Log(ReportCategory.VOICE_CHAT, "Disable microphone");
        }

        private void OnMicrophoneChanged(int newMicrophoneIndex)
        {
            bool wasTalking = IsTalking;

            if (isMicrophoneInitialized)
            {
                audioSource.Stop();
                audioSource.clip = null;
                Microphone.End(MicrophoneName);
                isMicrophoneInitialized = false;
            }

            audioFilter?.ResetProcessor();

            InitializeMicrophone();

            if (wasTalking)
                audioSource.volume = 1f;

            ReportHub.Log(ReportCategory.VOICE_CHAT, $"Microphone restarted with new device: {Microphone.devices[newMicrophoneIndex]}");
        }
    }
}<|MERGE_RESOLUTION|>--- conflicted
+++ resolved
@@ -1,4 +1,3 @@
-using DCL.Diagnostics;
 using DCL.Settings.Settings;
 using System;
 using UnityEngine;
@@ -8,14 +7,12 @@
 {
     public class VoiceChatMicrophoneHandler : IDisposable
     {
-<<<<<<< HEAD
         private const bool MICROPHONE_LOOP = true;
         private const int MICROPHONE_LENGTH_SECONDS = 1;
         private const int MICROPHONE_SAMPLE_RATE = 48000;
-=======
+
         public event Action EnabledMicrophone;
         public event Action DisabledMicrophone;
->>>>>>> d61f49c6
 
         private readonly DCLInput dclInput;
         private readonly VoiceChatSettingsAsset voiceChatSettings;
@@ -29,15 +26,10 @@
 
         private float buttonPressStartTime;
 
-<<<<<<< HEAD
         public bool IsTalking { get; private set; }
         public string MicrophoneName { get; private set; }
 
         public VoiceChatMicrophoneHandler(DCLInput dclInput, VoiceChatSettingsAsset voiceChatSettings, VoiceChatConfiguration voiceChatConfiguration, AudioSource audioSource, VoiceChatMicrophoneAudioFilter audioFilter = null)
-=======
-
-        public VoiceChatMicrophoneHandler(DCLInput dclInput, VoiceChatSettingsAsset voiceChatSettings, AudioSource audioSource)
->>>>>>> d61f49c6
         {
             this.dclInput = dclInput;
             this.voiceChatSettings = voiceChatSettings;
@@ -96,7 +88,6 @@
             }
         }
 
-<<<<<<< HEAD
         private void InitializeMicrophone()
         {
             if (isMicrophoneInitialized)
@@ -120,6 +111,20 @@
                 MicrophoneName = Microphone.devices[voiceChatSettings.SelectedMicrophoneIndex];
             }
 
+        public void ToggleMicrophone()
+        {
+            if(isTalking)
+                EnableMicrophone();
+            else
+                DisableMicrophone();
+        }
+
+        private void EnableMicrophone()
+        {
+            microphoneName = Microphone.devices[voiceChatSettings.SelectedMicrophoneIndex];
+
+            MicrophoneAudioClip = Microphone.Start(microphoneName, true, 5, AudioSettings.outputSampleRate);
+            audioSource.clip = MicrophoneAudioClip;
             // On macOS, be more conservative with microphone settings
             try
             {
@@ -141,55 +146,34 @@
 #endif
 
             audioSource.clip = microphoneAudioClip;
-=======
-        public void ToggleMicrophone()
-        {
-            if(isTalking)
-                EnableMicrophone();
-            else
-                DisableMicrophone();
-        }
-
-        private void EnableMicrophone()
-        {
-            microphoneName = Microphone.devices[voiceChatSettings.SelectedMicrophoneIndex];
-
-            MicrophoneAudioClip = Microphone.Start(microphoneName, true, 5, AudioSettings.outputSampleRate);
-            audioSource.clip = MicrophoneAudioClip;
->>>>>>> d61f49c6
             audioSource.loop = true;
             audioSource.volume = 0f;
             audioSource.Play();
-<<<<<<< HEAD
+            EnabledMicrophone?.Invoke();
+            Debug.Log("Enable microphone");
             isMicrophoneInitialized = true;
             ReportHub.Log(ReportCategory.VOICE_CHAT, "Microphone initialized");
-=======
-            EnabledMicrophone?.Invoke();
-            Debug.Log("Enable microphone");
->>>>>>> d61f49c6
         }
 
         private void EnableMicrophone()
         {
-<<<<<<< HEAD
             if (!isMicrophoneInitialized)
                 InitializeMicrophone();
 
             audioSource.volume = 1f;
 
             ReportHub.Log(ReportCategory.VOICE_CHAT, "Enable microphone");
-=======
+        }
+
+        private void DisableMicrophone()
+        {
             audioSource.Stop();
             audioSource.clip = null;
             microphoneName = Microphone.devices[voiceChatSettings.SelectedMicrophoneIndex];
             Microphone.End(microphoneName);
             DisabledMicrophone?.Invoke();
             Debug.Log("Disable microphone");
->>>>>>> d61f49c6
-        }
-
-        private void DisableMicrophone()
-        {
+        }
             audioSource.volume = 0f;
             ReportHub.Log(ReportCategory.VOICE_CHAT, "Disable microphone");
         }
