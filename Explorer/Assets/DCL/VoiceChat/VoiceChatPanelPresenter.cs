--- conflicted
+++ resolved
@@ -1,7 +1,6 @@
 using DCL.Chat.ChatServices;
 using DCL.ChatArea;
 using DCL.Communities.CommunitiesDataProvider;
-using DCL.Multiplayer.Connections.DecentralandUrls;
 using DCL.Multiplayer.Connections.RoomHubs;
 using DCL.UI.Profiles.Helpers;
 using DCL.Utilities;
@@ -29,13 +28,7 @@
             VoiceChatRoomManager roomManager,
             IRoomHub roomHub,
             VoiceChatParticipantEntryView participantEntryView,
-<<<<<<< HEAD
-            ChatSharedAreaEventBus chatSharedAreaEventBus,
-            ChatClickDetectionService chatClickDetectionService,
-            IDecentralandUrlsSource urlsSource)
-=======
             ChatSharedAreaEventBus chatSharedAreaEventBus)
->>>>>>> 24cb1f8b
         {
             this.view = view;
             this.voiceChatOrchestrator = voiceChatOrchestrator;
