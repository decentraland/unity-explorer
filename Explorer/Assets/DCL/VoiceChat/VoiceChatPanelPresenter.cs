using DCL.Chat.ChatServices;
using DCL.ChatArea;
using DCL.Communities.CommunitiesDataProvider;
using DCL.Multiplayer.Connections.RoomHubs;
using DCL.UI.Profiles.Helpers;
using DCL.Utilities;
using DCL.VoiceChat.CommunityVoiceChat;
using DCL.WebRequests;
using System;
using Utility;

namespace DCL.VoiceChat
{
    public class VoiceChatPanelPresenter : IDisposable
    {
        private readonly VoiceChatPanelView view;
        private readonly VoiceChatOrchestrator voiceChatOrchestrator;
        private readonly ChatClickDetectionService chatClickDetectionService;

        private readonly PrivateVoiceChatController? privateVoiceChatController;
        private readonly CommunityVoiceChatController? communitiesVoiceChatController;
        private readonly VoiceChatPanelResizeController? voiceChatPanelResizeController;
        private readonly SceneVoiceChatController? sceneVoiceChatController;
        private readonly IReadonlyReactiveProperty<VoiceChatPanelState> voiceChatPanelState;
        private readonly EventSubscriptionScope eventSubscriptions = new();

        public VoiceChatPanelPresenter(VoiceChatPanelView view,
            ProfileRepositoryWrapper profileDataProvider,
            CommunitiesDataProvider communityDataProvider,
            IWebRequestController webRequestController,
            VoiceChatOrchestrator voiceChatOrchestrator,
            VoiceChatMicrophoneHandler voiceChatHandler,
            VoiceChatRoomManager roomManager,
            IRoomHub roomHub,
            PlayerEntryView playerEntry,
            ChatSharedAreaEventBus chatSharedAreaEventBus,
            ChatClickDetectionService chatClickDetectionService)
        {
            this.view = view;
            this.voiceChatOrchestrator = voiceChatOrchestrator;
            this.chatClickDetectionService = chatClickDetectionService;

            voiceChatPanelResizeController = new VoiceChatPanelResizeController(view.VoiceChatPanelResizeView, voiceChatOrchestrator);
            privateVoiceChatController = new PrivateVoiceChatController(view.PrivateVoiceChatView, voiceChatOrchestrator, voiceChatHandler, profileDataProvider, roomHub.VoiceChatRoom().Room());
            communitiesVoiceChatController = new CommunityVoiceChatController(view.CommunityVoiceChatView, playerEntry, profileDataProvider, voiceChatOrchestrator, voiceChatHandler, roomManager, communityDataProvider, webRequestController);
            sceneVoiceChatController = new SceneVoiceChatController(view.SceneVoiceChatPanelView, voiceChatOrchestrator);
            voiceChatPanelState = voiceChatOrchestrator.CurrentVoiceChatPanelState;

<<<<<<< HEAD
            eventSubscriptions.Add(chatClickDetectionService);

            eventSubscriptions.Add(chatSharedAreaEventBus.Subscribe<ChatSharedAreaEvents.ChatPanelPointerEnterEvent>(_ => OnPointerEnterChatArea()));
            eventSubscriptions.Add(chatSharedAreaEventBus.Subscribe<ChatSharedAreaEvents.ChatPanelPointerExitEvent>(_ => OnPointerExitChatArea()));
            eventSubscriptions.Add(chatSharedAreaEventBus.Subscribe<ChatSharedAreaEvents.ChatPanelGlobalClickEvent>(HandleGlobalClick));

            chatClickDetectionService.OnClickInside += HandleClickInside;
            chatClickDetectionService.OnClickOutside += HandleClickOutside;
=======
            eventSubscriptions.Add(chatSharedAreaEventBus.Subscribe<ChatSharedAreaEvents.ChatPanelPointerEnterEvent>(OnPointerEnterChatArea));
            eventSubscriptions.Add(chatSharedAreaEventBus.Subscribe<ChatSharedAreaEvents.ChatPanelPointerExitEvent>(OnPointerExitChatArea));
            eventSubscriptions.Add(chatSharedAreaEventBus.Subscribe<ChatSharedAreaEvents.ChatPanelClickInsideEvent>(HandleClickInside));
            eventSubscriptions.Add(chatSharedAreaEventBus.Subscribe<ChatSharedAreaEvents.ChatPanelClickOutsideEvent>(HandleClickOutside));
            eventSubscriptions.Add(chatSharedAreaEventBus.Subscribe<ChatSharedAreaEvents.ChatPanelShownInSharedSpaceEvent>(HandleChatPanelShownInSharedSpace));
            eventSubscriptions.Add(chatSharedAreaEventBus.Subscribe<ChatSharedAreaEvents.ChatPanelHiddenInSharedSpaceEvent>(HandleChatPanelHiddenInSharedSpace));
            eventSubscriptions.Add(chatSharedAreaEventBus.Subscribe<ChatSharedAreaEvents.ChatPanelToggleEvent>(HandleChatPanelToggle));
            eventSubscriptions.Add(chatSharedAreaEventBus.Subscribe<ChatSharedAreaEvents.ChatPanelVisibilityEvent>(HandleChatPanelVisibility));
>>>>>>> a44e2175
        }

        private void HandleChatPanelVisibility(ChatSharedAreaEvents.ChatPanelVisibilityEvent evt)
        {
            voiceChatOrchestrator.ChangePanelState(evt.IsVisible ? VoiceChatPanelState.UNFOCUSED : VoiceChatPanelState.HIDDEN, force: true);
        }

        private void HandleChatPanelToggle(ChatSharedAreaEvents.ChatPanelToggleEvent evt)
        {
            if (voiceChatOrchestrator.CurrentVoiceChatPanelState.Value is VoiceChatPanelState.HIDDEN)
                voiceChatOrchestrator.ChangePanelState(VoiceChatPanelState.FOCUSED, force: true);
        }

        private void HandleChatPanelHiddenInSharedSpace(ChatSharedAreaEvents.ChatPanelHiddenInSharedSpaceEvent _)
        {
            voiceChatOrchestrator.ChangePanelState(VoiceChatPanelState.HIDDEN, force: true);
        }

        private void HandleChatPanelShownInSharedSpace(ChatSharedAreaEvents.ChatPanelShownInSharedSpaceEvent evt)
        {
            voiceChatOrchestrator.ChangePanelState(evt.Focus? VoiceChatPanelState.FOCUSED : VoiceChatPanelState.UNFOCUSED, force: true);
        }

        private void OnPointerExitChatArea(ChatSharedAreaEvents.ChatPanelPointerExitEvent _)
        {
            if (voiceChatPanelState.Value == VoiceChatPanelState.FOCUSED)
                voiceChatOrchestrator.ChangePanelState(VoiceChatPanelState.UNFOCUSED);
        }

        private void OnPointerEnterChatArea(ChatSharedAreaEvents.ChatPanelPointerEnterEvent _)
        {
            if (voiceChatPanelState.Value == VoiceChatPanelState.UNFOCUSED)
                voiceChatOrchestrator.ChangePanelState(VoiceChatPanelState.FOCUSED);
        }

<<<<<<< HEAD
        private void HandleGlobalClick(ChatSharedAreaEvents.ChatPanelGlobalClickEvent evt) =>
            chatClickDetectionService.ProcessRaycastResults(evt.RaycastResults);

        private void HandleClickInside()
=======
        private void HandleClickInside(ChatSharedAreaEvents.ChatPanelClickInsideEvent _)
>>>>>>> a44e2175
        {
            if (voiceChatPanelState.Value == VoiceChatPanelState.SELECTED) return;

            voiceChatOrchestrator.ChangePanelState(VoiceChatPanelState.SELECTED);
        }

<<<<<<< HEAD
        private void HandleClickOutside()
=======
        private void HandleClickOutside(ChatSharedAreaEvents.ChatPanelClickOutsideEvent _)
>>>>>>> a44e2175
        {
            if (voiceChatPanelState.Value == VoiceChatPanelState.UNFOCUSED) return;

            voiceChatOrchestrator.ChangePanelState(VoiceChatPanelState.UNFOCUSED);
        }

        public void Dispose()
        {
            privateVoiceChatController?.Dispose();
            communitiesVoiceChatController?.Dispose();
            sceneVoiceChatController?.Dispose();
            voiceChatPanelResizeController?.Dispose();

            chatClickDetectionService.OnClickInside -= HandleClickInside;
            chatClickDetectionService.OnClickOutside -= HandleClickOutside;

            eventSubscriptions.Dispose();
        }
    }
}<|MERGE_RESOLUTION|>--- conflicted
+++ resolved
@@ -46,25 +46,18 @@
             sceneVoiceChatController = new SceneVoiceChatController(view.SceneVoiceChatPanelView, voiceChatOrchestrator);
             voiceChatPanelState = voiceChatOrchestrator.CurrentVoiceChatPanelState;
 
-<<<<<<< HEAD
             eventSubscriptions.Add(chatClickDetectionService);
 
             eventSubscriptions.Add(chatSharedAreaEventBus.Subscribe<ChatSharedAreaEvents.ChatPanelPointerEnterEvent>(_ => OnPointerEnterChatArea()));
             eventSubscriptions.Add(chatSharedAreaEventBus.Subscribe<ChatSharedAreaEvents.ChatPanelPointerExitEvent>(_ => OnPointerExitChatArea()));
             eventSubscriptions.Add(chatSharedAreaEventBus.Subscribe<ChatSharedAreaEvents.ChatPanelGlobalClickEvent>(HandleGlobalClick));
-
-            chatClickDetectionService.OnClickInside += HandleClickInside;
-            chatClickDetectionService.OnClickOutside += HandleClickOutside;
-=======
-            eventSubscriptions.Add(chatSharedAreaEventBus.Subscribe<ChatSharedAreaEvents.ChatPanelPointerEnterEvent>(OnPointerEnterChatArea));
-            eventSubscriptions.Add(chatSharedAreaEventBus.Subscribe<ChatSharedAreaEvents.ChatPanelPointerExitEvent>(OnPointerExitChatArea));
-            eventSubscriptions.Add(chatSharedAreaEventBus.Subscribe<ChatSharedAreaEvents.ChatPanelClickInsideEvent>(HandleClickInside));
-            eventSubscriptions.Add(chatSharedAreaEventBus.Subscribe<ChatSharedAreaEvents.ChatPanelClickOutsideEvent>(HandleClickOutside));
             eventSubscriptions.Add(chatSharedAreaEventBus.Subscribe<ChatSharedAreaEvents.ChatPanelShownInSharedSpaceEvent>(HandleChatPanelShownInSharedSpace));
             eventSubscriptions.Add(chatSharedAreaEventBus.Subscribe<ChatSharedAreaEvents.ChatPanelHiddenInSharedSpaceEvent>(HandleChatPanelHiddenInSharedSpace));
             eventSubscriptions.Add(chatSharedAreaEventBus.Subscribe<ChatSharedAreaEvents.ChatPanelToggleEvent>(HandleChatPanelToggle));
             eventSubscriptions.Add(chatSharedAreaEventBus.Subscribe<ChatSharedAreaEvents.ChatPanelVisibilityEvent>(HandleChatPanelVisibility));
->>>>>>> a44e2175
+
+            chatClickDetectionService.OnClickInside += HandleClickInside;
+            chatClickDetectionService.OnClickOutside += HandleClickOutside;
         }
 
         private void HandleChatPanelVisibility(ChatSharedAreaEvents.ChatPanelVisibilityEvent evt)
@@ -100,25 +93,17 @@
                 voiceChatOrchestrator.ChangePanelState(VoiceChatPanelState.FOCUSED);
         }
 
-<<<<<<< HEAD
         private void HandleGlobalClick(ChatSharedAreaEvents.ChatPanelGlobalClickEvent evt) =>
             chatClickDetectionService.ProcessRaycastResults(evt.RaycastResults);
 
         private void HandleClickInside()
-=======
-        private void HandleClickInside(ChatSharedAreaEvents.ChatPanelClickInsideEvent _)
->>>>>>> a44e2175
         {
             if (voiceChatPanelState.Value == VoiceChatPanelState.SELECTED) return;
 
             voiceChatOrchestrator.ChangePanelState(VoiceChatPanelState.SELECTED);
         }
 
-<<<<<<< HEAD
         private void HandleClickOutside()
-=======
-        private void HandleClickOutside(ChatSharedAreaEvents.ChatPanelClickOutsideEvent _)
->>>>>>> a44e2175
         {
             if (voiceChatPanelState.Value == VoiceChatPanelState.UNFOCUSED) return;
 
