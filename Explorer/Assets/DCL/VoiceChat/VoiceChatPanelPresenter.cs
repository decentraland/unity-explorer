using DCL.Chat.ChatServices;
using DCL.ChatArea;
using DCL.Communities.CommunitiesDataProvider;
using DCL.Multiplayer.Connections.RoomHubs;
using DCL.UI.Profiles.Helpers;
using DCL.Utilities;
using DCL.VoiceChat.CommunityVoiceChat;
using DCL.WebRequests;
using System;
using Utility;

namespace DCL.VoiceChat
{
    public class VoiceChatPanelPresenter : IDisposable
    {
        private readonly VoiceChatPanelView view;
        private readonly VoiceChatOrchestrator voiceChatOrchestrator;
        private readonly ChatClickDetectionService chatClickDetectionService;

        private readonly PrivateVoiceChatPresenter? privateVoiceChatController;
        private readonly CommunityVoiceChatPresenter? communitiesVoiceChatController;
        private readonly VoiceChatPanelResizeController? voiceChatPanelResizeController;
        private readonly SceneVoiceChatPresenter? sceneVoiceChatController;
        private readonly IReadonlyReactiveProperty<VoiceChatPanelState> voiceChatPanelState;
        private readonly EventSubscriptionScope eventSubscriptions = new();
        private readonly ChatClickDetectionService clickDetectionService;

        public VoiceChatPanelPresenter(VoiceChatPanelView view,
            ProfileRepositoryWrapper profileDataProvider,
            CommunitiesDataProvider communityDataProvider,
            IWebRequestController webRequestController,
            VoiceChatOrchestrator voiceChatOrchestrator,
            VoiceChatMicrophoneHandler voiceChatHandler,
            VoiceChatRoomManager roomManager,
            IRoomHub roomHub,
            VoiceChatParticipantEntryView participantEntryView,
            ChatSharedAreaEventBus chatSharedAreaEventBus,
            ChatClickDetectionService chatClickDetectionService)
        {
            this.view = view;
            this.voiceChatOrchestrator = voiceChatOrchestrator;
            this.chatClickDetectionService = chatClickDetectionService;

            voiceChatPanelResizeController = new VoiceChatPanelResizeController(view.VoiceChatPanelResizeView, voiceChatOrchestrator);
            privateVoiceChatController = new PrivateVoiceChatPresenter(view.PrivateVoiceChatView, voiceChatOrchestrator, voiceChatHandler, profileDataProvider, roomHub.VoiceChatRoom().Room());
            communitiesVoiceChatController = new CommunityVoiceChatPresenter(view.CommunityVoiceChatView, participantEntryView, profileDataProvider, voiceChatOrchestrator, voiceChatHandler, roomManager, communityDataProvider, webRequestController);
            sceneVoiceChatController = new SceneVoiceChatPresenter(view.SceneVoiceChatPanelView, voiceChatOrchestrator);
            voiceChatPanelState = voiceChatOrchestrator.CurrentVoiceChatPanelState;

<<<<<<< HEAD
            clickDetectionService = new ChatClickDetectionService(view.transform);

            view.PointerEnter += OnPointerEnter;
            view.PointerExit += OnPointerExit;

            clickDetectionService.OnClickInside += HandleClickInside;
            clickDetectionService.OnClickOutside += HandleClickOutside;

            eventSubscriptions.Add(voiceChatOrchestrator.CommunityCallStatus.Subscribe(OnCallStatusChanged));
=======
            eventSubscriptions.Add(chatClickDetectionService);

            eventSubscriptions.Add(chatSharedAreaEventBus.Subscribe<ChatSharedAreaEvents.ChatPanelPointerEnterEvent>(OnPointerEnterChatArea));
            eventSubscriptions.Add(chatSharedAreaEventBus.Subscribe<ChatSharedAreaEvents.ChatPanelPointerExitEvent>(OnPointerExitChatArea));
            eventSubscriptions.Add(chatSharedAreaEventBus.Subscribe<ChatSharedAreaEvents.ChatPanelGlobalClickEvent>(HandleGlobalClick));
>>>>>>> d96fd74b
            eventSubscriptions.Add(chatSharedAreaEventBus.Subscribe<ChatSharedAreaEvents.ChatPanelShownInSharedSpaceEvent>(HandleChatPanelShownInSharedSpace));
            eventSubscriptions.Add(chatSharedAreaEventBus.Subscribe<ChatSharedAreaEvents.ChatPanelHiddenInSharedSpaceEvent>(HandleChatPanelHiddenInSharedSpace));
            eventSubscriptions.Add(chatSharedAreaEventBus.Subscribe<ChatSharedAreaEvents.ChatPanelToggleEvent>(HandleChatPanelToggle));
            eventSubscriptions.Add(chatSharedAreaEventBus.Subscribe<ChatSharedAreaEvents.ChatPanelVisibilityEvent>(HandleChatPanelVisibility));

            chatClickDetectionService.OnClickInside += HandleClickInside;
            chatClickDetectionService.OnClickOutside += HandleClickOutside;
        }

        private void OnCallStatusChanged(VoiceChatStatus status)
        {
            if (status.IsNotConnected())
                clickDetectionService.Pause();
            else
                clickDetectionService.Resume();
        }

        private void HandleChatPanelVisibility(ChatSharedAreaEvents.ChatPanelVisibilityEvent evt)
        {
            voiceChatOrchestrator.ChangePanelState(evt.IsVisible ? VoiceChatPanelState.UNFOCUSED : VoiceChatPanelState.HIDDEN, force: true);

            if (evt.IsVisible)
            {
                voiceChatOrchestrator.ChangePanelState(VoiceChatPanelState.UNFOCUSED, force: true);
                clickDetectionService.Resume();
            }
            else
            {
                voiceChatOrchestrator.ChangePanelState(VoiceChatPanelState.HIDDEN, force: true);
                clickDetectionService.Pause();
            }
        }

        private void HandleChatPanelToggle(ChatSharedAreaEvents.ChatPanelToggleEvent evt)
        {
            if (voiceChatOrchestrator.CurrentVoiceChatPanelState.Value is VoiceChatPanelState.HIDDEN)
            {
                voiceChatOrchestrator.ChangePanelState(VoiceChatPanelState.FOCUSED, force: true);
                clickDetectionService.Resume();
            }
        }

        private void HandleChatPanelHiddenInSharedSpace(ChatSharedAreaEvents.ChatPanelHiddenInSharedSpaceEvent _)
        {
            voiceChatOrchestrator.ChangePanelState(VoiceChatPanelState.HIDDEN, force: true);
            clickDetectionService.Pause();
        }

        private void HandleChatPanelShownInSharedSpace(ChatSharedAreaEvents.ChatPanelShownInSharedSpaceEvent evt)
        {
            voiceChatOrchestrator.ChangePanelState(evt.Focus? VoiceChatPanelState.FOCUSED : VoiceChatPanelState.UNFOCUSED, force: true);
            clickDetectionService.Resume();
        }

        private void OnPointerExit()
        {
            if (voiceChatPanelState.Value == VoiceChatPanelState.FOCUSED)
                voiceChatOrchestrator.ChangePanelState(VoiceChatPanelState.UNFOCUSED);
        }

        private void OnPointerEnter()
        {
            if (voiceChatPanelState.Value == VoiceChatPanelState.UNFOCUSED)
                voiceChatOrchestrator.ChangePanelState(VoiceChatPanelState.FOCUSED);
        }

<<<<<<< HEAD
=======
        private void HandleGlobalClick(ChatSharedAreaEvents.ChatPanelGlobalClickEvent evt) =>
            chatClickDetectionService.ProcessRaycastResults(evt.RaycastResults);

>>>>>>> d96fd74b
        private void HandleClickInside()
        {
            if (voiceChatPanelState.Value == VoiceChatPanelState.SELECTED) return;

            voiceChatOrchestrator.ChangePanelState(VoiceChatPanelState.SELECTED);
        }

        private void HandleClickOutside()
        {
            if (voiceChatPanelState.Value == VoiceChatPanelState.UNFOCUSED) return;

            voiceChatOrchestrator.ChangePanelState(VoiceChatPanelState.UNFOCUSED);
        }

        public void Dispose()
        {
            privateVoiceChatController?.Dispose();
            communitiesVoiceChatController?.Dispose();
            sceneVoiceChatController?.Dispose();
            voiceChatPanelResizeController?.Dispose();

            chatClickDetectionService.OnClickInside -= HandleClickInside;
            chatClickDetectionService.OnClickOutside -= HandleClickOutside;

            eventSubscriptions.Dispose();

            view.PointerEnter -= OnPointerEnter;
            view.PointerExit -= OnPointerExit;

            clickDetectionService.OnClickInside -= HandleClickInside;
            clickDetectionService.OnClickOutside -= HandleClickOutside;
            clickDetectionService.Dispose();
        }
    }
}<|MERGE_RESOLUTION|>--- conflicted
+++ resolved
@@ -15,14 +15,8 @@
     {
         private readonly VoiceChatPanelView view;
         private readonly VoiceChatOrchestrator voiceChatOrchestrator;
-        private readonly ChatClickDetectionService chatClickDetectionService;
-
-        private readonly PrivateVoiceChatPresenter? privateVoiceChatController;
-        private readonly CommunityVoiceChatPresenter? communitiesVoiceChatController;
-        private readonly VoiceChatPanelResizeController? voiceChatPanelResizeController;
-        private readonly SceneVoiceChatPresenter? sceneVoiceChatController;
         private readonly IReadonlyReactiveProperty<VoiceChatPanelState> voiceChatPanelState;
-        private readonly EventSubscriptionScope eventSubscriptions = new();
+        private readonly EventSubscriptionScope presenterScope = new();
         private readonly ChatClickDetectionService clickDetectionService;
 
         public VoiceChatPanelPresenter(VoiceChatPanelView view,
@@ -34,21 +28,26 @@
             VoiceChatRoomManager roomManager,
             IRoomHub roomHub,
             VoiceChatParticipantEntryView participantEntryView,
-            ChatSharedAreaEventBus chatSharedAreaEventBus,
-            ChatClickDetectionService chatClickDetectionService)
+            ChatSharedAreaEventBus chatSharedAreaEventBus)
         {
             this.view = view;
             this.voiceChatOrchestrator = voiceChatOrchestrator;
-            this.chatClickDetectionService = chatClickDetectionService;
 
-            voiceChatPanelResizeController = new VoiceChatPanelResizeController(view.VoiceChatPanelResizeView, voiceChatOrchestrator);
-            privateVoiceChatController = new PrivateVoiceChatPresenter(view.PrivateVoiceChatView, voiceChatOrchestrator, voiceChatHandler, profileDataProvider, roomHub.VoiceChatRoom().Room());
-            communitiesVoiceChatController = new CommunityVoiceChatPresenter(view.CommunityVoiceChatView, participantEntryView, profileDataProvider, voiceChatOrchestrator, voiceChatHandler, roomManager, communityDataProvider, webRequestController);
-            sceneVoiceChatController = new SceneVoiceChatPresenter(view.SceneVoiceChatPanelView, voiceChatOrchestrator);
+            var voiceChatPanelResizePresenter = new VoiceChatPanelResizePresenter(view.VoiceChatPanelResizeView, voiceChatOrchestrator);
+            presenterScope.Add(voiceChatPanelResizePresenter);
+
+            var privateVoiceChatController = new PrivateVoiceChatPresenter(view.PrivateVoiceChatView, voiceChatOrchestrator, voiceChatHandler, profileDataProvider, roomHub.VoiceChatRoom().Room());
+            presenterScope.Add(privateVoiceChatController);
+
+            var communitiesVoiceChatController = new CommunityVoiceChatPresenter(view.CommunityVoiceChatView, participantEntryView, profileDataProvider, voiceChatOrchestrator, voiceChatHandler, roomManager, communityDataProvider, webRequestController);
+            presenterScope.Add(communitiesVoiceChatController);
+
+            var sceneVoiceChatController = new SceneVoiceChatPresenter(view.SceneVoiceChatPanelView, voiceChatOrchestrator);
+            presenterScope.Add(sceneVoiceChatController);
+
             voiceChatPanelState = voiceChatOrchestrator.CurrentVoiceChatPanelState;
-
-<<<<<<< HEAD
             clickDetectionService = new ChatClickDetectionService(view.transform);
+            presenterScope.Add(clickDetectionService);
 
             view.PointerEnter += OnPointerEnter;
             view.PointerExit += OnPointerExit;
@@ -56,21 +55,11 @@
             clickDetectionService.OnClickInside += HandleClickInside;
             clickDetectionService.OnClickOutside += HandleClickOutside;
 
-            eventSubscriptions.Add(voiceChatOrchestrator.CommunityCallStatus.Subscribe(OnCallStatusChanged));
-=======
-            eventSubscriptions.Add(chatClickDetectionService);
-
-            eventSubscriptions.Add(chatSharedAreaEventBus.Subscribe<ChatSharedAreaEvents.ChatPanelPointerEnterEvent>(OnPointerEnterChatArea));
-            eventSubscriptions.Add(chatSharedAreaEventBus.Subscribe<ChatSharedAreaEvents.ChatPanelPointerExitEvent>(OnPointerExitChatArea));
-            eventSubscriptions.Add(chatSharedAreaEventBus.Subscribe<ChatSharedAreaEvents.ChatPanelGlobalClickEvent>(HandleGlobalClick));
->>>>>>> d96fd74b
-            eventSubscriptions.Add(chatSharedAreaEventBus.Subscribe<ChatSharedAreaEvents.ChatPanelShownInSharedSpaceEvent>(HandleChatPanelShownInSharedSpace));
-            eventSubscriptions.Add(chatSharedAreaEventBus.Subscribe<ChatSharedAreaEvents.ChatPanelHiddenInSharedSpaceEvent>(HandleChatPanelHiddenInSharedSpace));
-            eventSubscriptions.Add(chatSharedAreaEventBus.Subscribe<ChatSharedAreaEvents.ChatPanelToggleEvent>(HandleChatPanelToggle));
-            eventSubscriptions.Add(chatSharedAreaEventBus.Subscribe<ChatSharedAreaEvents.ChatPanelVisibilityEvent>(HandleChatPanelVisibility));
-
-            chatClickDetectionService.OnClickInside += HandleClickInside;
-            chatClickDetectionService.OnClickOutside += HandleClickOutside;
+            presenterScope.Add(voiceChatOrchestrator.CommunityCallStatus.Subscribe(OnCallStatusChanged));
+            presenterScope.Add(chatSharedAreaEventBus.Subscribe<ChatSharedAreaEvents.ChatPanelShownInSharedSpaceEvent>(HandleChatPanelShownInSharedSpace));
+            presenterScope.Add(chatSharedAreaEventBus.Subscribe<ChatSharedAreaEvents.ChatPanelHiddenInSharedSpaceEvent>(HandleChatPanelHiddenInSharedSpace));
+            presenterScope.Add(chatSharedAreaEventBus.Subscribe<ChatSharedAreaEvents.ChatPanelToggleEvent>(HandleChatPanelToggle));
+            presenterScope.Add(chatSharedAreaEventBus.Subscribe<ChatSharedAreaEvents.ChatPanelVisibilityEvent>(HandleChatPanelVisibility));
         }
 
         private void OnCallStatusChanged(VoiceChatStatus status)
@@ -130,12 +119,6 @@
                 voiceChatOrchestrator.ChangePanelState(VoiceChatPanelState.FOCUSED);
         }
 
-<<<<<<< HEAD
-=======
-        private void HandleGlobalClick(ChatSharedAreaEvents.ChatPanelGlobalClickEvent evt) =>
-            chatClickDetectionService.ProcessRaycastResults(evt.RaycastResults);
-
->>>>>>> d96fd74b
         private void HandleClickInside()
         {
             if (voiceChatPanelState.Value == VoiceChatPanelState.SELECTED) return;
@@ -152,15 +135,7 @@
 
         public void Dispose()
         {
-            privateVoiceChatController?.Dispose();
-            communitiesVoiceChatController?.Dispose();
-            sceneVoiceChatController?.Dispose();
-            voiceChatPanelResizeController?.Dispose();
-
-            chatClickDetectionService.OnClickInside -= HandleClickInside;
-            chatClickDetectionService.OnClickOutside -= HandleClickOutside;
-
-            eventSubscriptions.Dispose();
+            presenterScope.Dispose();
 
             view.PointerEnter -= OnPointerEnter;
             view.PointerExit -= OnPointerExit;
