--- conflicted
+++ resolved
@@ -32,14 +32,9 @@
             VoiceChatMicrophoneHandler voiceChatHandler,
             VoiceChatRoomManager roomManager,
             IRoomHub roomHub,
-<<<<<<< HEAD
-            PlayerEntryView playerEntry,
+            VoiceChatParticipantEntryView participantEntryView,
             ChatSharedAreaEventBus chatSharedAreaEventBus,
             ChatClickDetectionService chatClickDetectionService)
-=======
-            VoiceChatParticipantEntryView participantEntryView,
-            ChatSharedAreaEventBus chatSharedAreaEventBus)
->>>>>>> 7d170215
         {
             this.view = view;
             this.voiceChatOrchestrator = voiceChatOrchestrator;
