--- conflicted
+++ resolved
@@ -5,11 +5,7 @@
 {
     public class VoiceChatCallStatusService : IVoiceChatCallStatusService
     {
-<<<<<<< HEAD
-        public event Action<VoiceChatStatus, Web3Address> StatusChanged;
-=======
         public event IVoiceChatCallStatusService.VoiceChatStatusChangeDelegate StatusChanged;
->>>>>>> 334b4641
         public VoiceChatStatus Status { get; private set; }
         public Web3Address CurrentTargetWallet { get; private set; }
 
