--- conflicted
+++ resolved
@@ -71,11 +71,7 @@
 
         private void AcceptCall()
         {
-<<<<<<< HEAD
-            voiceChatCallStatusService.StartCall("");
-=======
             voiceChatCallStatusService.StartCall(new Web3Address());
->>>>>>> 66a59e75
         }
 
         public void Dispose()
