using DCL.Utilities;
using System;

namespace DCL.VoiceChat
{
    public class VoiceChatPanelResizeController : IDisposable
    {
        private const float DEFAULT_VOICE_CHAT_SIZE = 46;
        private const int EXPANDED_COMMUNITY_VOICE_CHAT_1_LINE_SIZE = 215;
        private const int EXPANDED_COMMUNITY_VOICE_CHAT_2_LINES_SIZE = 305;
<<<<<<< HEAD
        private const int COLLAPSED_COMMUNITY_VOICE_CHAT_SIZE = 46;
        //private const float EXPANDED_PRIVATE_VOICE_CHAT_SIZE = 100; Not used yet value, kept for now
        private const int COLLAPSED_PRIVATE_VOICE_CHAT_SIZE = 46;
=======
        private const int COLLAPSED_COMMUNITY_VOICE_CHAT_SIZE = 50;
        private const int COLLAPSED_PRIVATE_VOICE_CHAT_SIZE = 50;
>>>>>>> 5136e37f
        private const int HIDDEN_BUTTONS_SIZE_DIFFERENCE = 40;
        private const int MAX_SPEAKERS_PER_LINE = 4;

        private readonly VoiceChatPanelResizeView view;
        private readonly IVoiceChatOrchestratorState voiceChatState;
        private readonly IDisposable panelSizeUpdateSubscription;
        private readonly IDisposable typeChangedSubscription;
        private readonly IDisposable panelStateChangedSubscription;


        public VoiceChatPanelResizeController(VoiceChatPanelResizeView view, IVoiceChatOrchestratorState voiceChatState)
        {
            this.view = view;
            this.voiceChatState = voiceChatState;

            panelSizeUpdateSubscription = voiceChatState.CurrentVoiceChatPanelSize.Subscribe(OnUpdateVoiceChatPanelSize);
            typeChangedSubscription = voiceChatState.CurrentVoiceChatType.Subscribe(OnCurrentVoiceChatTypeChanged);
            panelStateChangedSubscription = voiceChatState.CurrentVoiceChatPanelState.Subscribe(OnUpdateVoiceChatPanelState);
            voiceChatState.ParticipantsStateService.SpeakersUpdated += OnSpeakersUpdated;
        }

        private void OnUpdateVoiceChatPanelState(VoiceChatPanelState state)
        {
            if (state == VoiceChatPanelState.HIDDEN)
            {
                view.gameObject.SetActive(false);
                return;
            }

            view.gameObject.SetActive(true);

            if (voiceChatState.CurrentVoiceChatType.Value != VoiceChatType.COMMUNITY) return;

            if (voiceChatState.CurrentVoiceChatPanelSize.Value == VoiceChatPanelSize.COLLAPSED) return;

            CalculateExpandedCommunitiesLayoutHeight(voiceChatState.ParticipantsStateService.Speakers.Count);
        }

        private void OnSpeakersUpdated(int speakersAmount)
        {
            if (voiceChatState.CurrentVoiceChatType.Value != VoiceChatType.COMMUNITY) return;

            if (voiceChatState.CurrentVoiceChatPanelSize.Value == VoiceChatPanelSize.COLLAPSED) return;

            CalculateExpandedCommunitiesLayoutHeight(speakersAmount);
        }

        private void CalculateExpandedCommunitiesLayoutHeight(int speakersAmount)
        {
            int newHeight = speakersAmount <= MAX_SPEAKERS_PER_LINE ? EXPANDED_COMMUNITY_VOICE_CHAT_1_LINE_SIZE : EXPANDED_COMMUNITY_VOICE_CHAT_2_LINES_SIZE;

            view.Resize(newHeight - (voiceChatState.CurrentVoiceChatPanelState.Value == VoiceChatPanelState.UNFOCUSED? HIDDEN_BUTTONS_SIZE_DIFFERENCE : 0));
        }

        private void OnCurrentVoiceChatTypeChanged(VoiceChatType type)
        {
            switch (type)
            {
                case VoiceChatType.PRIVATE:
                    view.Resize(COLLAPSED_PRIVATE_VOICE_CHAT_SIZE);
                    break;
                case VoiceChatType.COMMUNITY:
                    CalculateExpandedCommunitiesLayoutHeight(voiceChatState.ParticipantsStateService.Speakers.Count);
                    break;
                case VoiceChatType.NONE:
                default:
                    view.Resize(DEFAULT_VOICE_CHAT_SIZE);
                    break;
            }
        }

        private void OnUpdateVoiceChatPanelSize(VoiceChatPanelSize chatPanelSize)
        {
            switch (voiceChatState.CurrentVoiceChatType.Value)
            {
                case VoiceChatType.NONE:
                    view.Resize(DEFAULT_VOICE_CHAT_SIZE);
                    break;
                case VoiceChatType.PRIVATE:
                        view.gameObject.SetActive(true);
                        view.Resize(COLLAPSED_PRIVATE_VOICE_CHAT_SIZE);
                    break;
                case VoiceChatType.COMMUNITY:
                    switch (chatPanelSize)
                    {
                        case VoiceChatPanelSize.EXPANDED:
                            view.gameObject.SetActive(true);
                            CalculateExpandedCommunitiesLayoutHeight(voiceChatState.ParticipantsStateService.Speakers.Count);
                            break;
                        default:
                            view.gameObject.SetActive(true);
                            view.Resize(COLLAPSED_COMMUNITY_VOICE_CHAT_SIZE);
                            break;
                    }
                    break;
            }
        }

        public void Dispose()
        {
            panelSizeUpdateSubscription.Dispose();
            typeChangedSubscription.Dispose();
            panelStateChangedSubscription.Dispose();
        }
    }
}<|MERGE_RESOLUTION|>--- conflicted
+++ resolved
@@ -5,17 +5,11 @@
 {
     public class VoiceChatPanelResizeController : IDisposable
     {
-        private const float DEFAULT_VOICE_CHAT_SIZE = 46;
+        private const float DEFAULT_VOICE_CHAT_SIZE = 50;
         private const int EXPANDED_COMMUNITY_VOICE_CHAT_1_LINE_SIZE = 215;
         private const int EXPANDED_COMMUNITY_VOICE_CHAT_2_LINES_SIZE = 305;
-<<<<<<< HEAD
-        private const int COLLAPSED_COMMUNITY_VOICE_CHAT_SIZE = 46;
-        //private const float EXPANDED_PRIVATE_VOICE_CHAT_SIZE = 100; Not used yet value, kept for now
-        private const int COLLAPSED_PRIVATE_VOICE_CHAT_SIZE = 46;
-=======
         private const int COLLAPSED_COMMUNITY_VOICE_CHAT_SIZE = 50;
         private const int COLLAPSED_PRIVATE_VOICE_CHAT_SIZE = 50;
->>>>>>> 5136e37f
         private const int HIDDEN_BUTTONS_SIZE_DIFFERENCE = 40;
         private const int MAX_SPEAKERS_PER_LINE = 4;
 
