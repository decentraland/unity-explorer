<<<<<<< HEAD
using DCL.Multiplayer.Connections.DecentralandUrls;
=======
using DCL.FeatureFlags;
>>>>>>> f5df00d2
using DCL.Multiplayer.Connections.RoomHubs;
using DCL.SocialService;
using DCL.VoiceChat.Services;
using DCL.Web3.Identities;
using DCL.WebRequests;
using ECS;
using ECS.SceneLifeCycle;
using ECS.SceneLifeCycle.Realm;
using System;

namespace DCL.VoiceChat
{
    public class VoiceChatContainer : IDisposable
    {
        private readonly IVoiceService rpcPrivateVoiceChatService;
        private readonly ICommunityVoiceService rpcCommunityVoiceChatService;
        private readonly IPrivateVoiceChatCallStatusService privateVoiceChatCallStatusService;
        private readonly VoiceChatParticipantsStateService participantsStateService;
        private readonly SceneVoiceChatTrackerService sceneVoiceChatTrackerService;

        public readonly ICommunityVoiceChatCallStatusService CommunityVoiceChatCallStatusService;
        public readonly VoiceChatOrchestrator VoiceChatOrchestrator;

        public VoiceChatContainer(
            IRPCSocialServices socialServiceRPC,
            ISocialServiceEventBus socialServiceEventBus,
            IRoomHub roomHub,
            IWeb3IdentityCache identityCache,
            IWebRequestController webRequestController,
            IScenesCache scenesCache,
            IRealmNavigator realmNavigator,
            IRealmData realmData,
            IDecentralandUrlsSource urlsSource)
        {
            rpcPrivateVoiceChatService = new RPCPrivateVoiceChatService(socialServiceRPC, socialServiceEventBus);
            privateVoiceChatCallStatusService = FeaturesRegistry.Instance.IsEnabled(FeatureId.VOICE_CHAT)
                ? new PrivateVoiceChatCallStatusService(rpcPrivateVoiceChatService) : new PrivateVoiceChatCallStatusServiceNull();

            participantsStateService = new VoiceChatParticipantsStateService(roomHub.VoiceChatRoom().Room(), identityCache);

<<<<<<< HEAD
            rpcCommunityVoiceChatService = new RPCCommunityVoiceChatService(socialServiceRPC, socialServiceEventBus, webRequestController, urlsSource);
            sceneVoiceChatTrackerService = new SceneVoiceChatTrackerService(parcelTrackerService, realmNavigator, realmData);
            CommunityVoiceChatCallStatusService = new CommunityVoiceChatCallStatusService(rpcCommunityVoiceChatService, sceneVoiceChatTrackerService);
=======
            rpcCommunityVoiceChatService = new RPCCommunityVoiceChatService(socialServiceRPC, socialServiceEventBus, webRequestController);
            sceneVoiceChatTrackerService = new SceneVoiceChatTrackerService(scenesCache, realmNavigator, realmData);
            CommunityVoiceChatCallStatusService = FeaturesRegistry.Instance.IsEnabled(FeatureId.COMMUNITY_VOICE_CHAT)
                ? new CommunityVoiceChatCallStatusService(rpcCommunityVoiceChatService, sceneVoiceChatTrackerService) : new CommunityVoiceChatCallStatusServiceNull();
>>>>>>> f5df00d2
            VoiceChatOrchestrator = new VoiceChatOrchestrator(privateVoiceChatCallStatusService, CommunityVoiceChatCallStatusService, participantsStateService, sceneVoiceChatTrackerService);
        }

        public void Dispose()
        {
            privateVoiceChatCallStatusService.Dispose();
            CommunityVoiceChatCallStatusService.Dispose();
            rpcPrivateVoiceChatService.Dispose();
            VoiceChatOrchestrator.Dispose();
            rpcCommunityVoiceChatService.Dispose();
            participantsStateService.Dispose();
            sceneVoiceChatTrackerService.Dispose();
        }
    }
}<|MERGE_RESOLUTION|>--- conflicted
+++ resolved
@@ -1,8 +1,5 @@
-<<<<<<< HEAD
 using DCL.Multiplayer.Connections.DecentralandUrls;
-=======
 using DCL.FeatureFlags;
->>>>>>> f5df00d2
 using DCL.Multiplayer.Connections.RoomHubs;
 using DCL.SocialService;
 using DCL.VoiceChat.Services;
@@ -43,16 +40,10 @@
 
             participantsStateService = new VoiceChatParticipantsStateService(roomHub.VoiceChatRoom().Room(), identityCache);
 
-<<<<<<< HEAD
             rpcCommunityVoiceChatService = new RPCCommunityVoiceChatService(socialServiceRPC, socialServiceEventBus, webRequestController, urlsSource);
-            sceneVoiceChatTrackerService = new SceneVoiceChatTrackerService(parcelTrackerService, realmNavigator, realmData);
-            CommunityVoiceChatCallStatusService = new CommunityVoiceChatCallStatusService(rpcCommunityVoiceChatService, sceneVoiceChatTrackerService);
-=======
-            rpcCommunityVoiceChatService = new RPCCommunityVoiceChatService(socialServiceRPC, socialServiceEventBus, webRequestController);
             sceneVoiceChatTrackerService = new SceneVoiceChatTrackerService(scenesCache, realmNavigator, realmData);
             CommunityVoiceChatCallStatusService = FeaturesRegistry.Instance.IsEnabled(FeatureId.COMMUNITY_VOICE_CHAT)
                 ? new CommunityVoiceChatCallStatusService(rpcCommunityVoiceChatService, sceneVoiceChatTrackerService) : new CommunityVoiceChatCallStatusServiceNull();
->>>>>>> f5df00d2
             VoiceChatOrchestrator = new VoiceChatOrchestrator(privateVoiceChatCallStatusService, CommunityVoiceChatCallStatusService, participantsStateService, sceneVoiceChatTrackerService);
         }
 
