using Cysharp.Threading.Tasks;
using DCL.Audio;
using DCL.Diagnostics;
using DCL.NotificationsBus;
using DCL.NotificationsBus.NotificationTypes;
using DCL.Settings.Settings;
using DCL.Utilities.Extensions;
using LiveKit.Audio;
using LiveKit.Proto;
using LiveKit.Rooms;
using LiveKit.Rooms.Participants;
using LiveKit.Rooms.Streaming;
using LiveKit.Rooms.Streaming.Audio;
using LiveKit.Rooms.TrackPublications;
using LiveKit.Rooms.Tracks;
using LiveKit.Runtime.Scripts.Audio;
using RichTypes;
using System;
using System.Collections.Generic;
using System.Threading;
using UnityEngine;
using Utility;
<<<<<<< HEAD
=======
#if UNITY_STANDALONE_OSX
using DCL.VoiceChat.Permissions;
using Utility.Ownership;
# endif
>>>>>>> 2f7ab910
using AudioStreamInfo = LiveKit.Rooms.Streaming.Audio.AudioStreamInfo;

namespace DCL.VoiceChat
{
    /// <summary>
    ///     Manages audio track publishing, subscribing, and lifecycle for voice chat.
    /// </summary>
    public class VoiceChatTrackManager : IDisposable
    {
        private const string TAG = nameof(VoiceChatTrackManager);

        private readonly IRoom voiceChatRoom;
        private readonly VoiceChatConfiguration configuration;
        private readonly PlaybackSourcesHub playbackSourcesHub;
        private readonly VoiceChatMicrophoneHandler microphoneHandler;
<<<<<<< HEAD
        private readonly SemaphoreSlim semaphoreSlimMicrophone = new (1, 1);
=======
        private readonly IDisposable microphoneChangeSubscription;
>>>>>>> 2f7ab910

        private CancellationTokenSource? trackPublishingCts;
        private bool isDisposed;

        private MicrophoneTrack? microphoneTrack;

        public Weak<MicrophoneRtcAudioSource> CurrentMicrophone => microphoneTrack?.Source ?? Weak<MicrophoneRtcAudioSource>.Null;

        public IReadOnlyDictionary<StreamKey, (Weak<AudioStream> stream, LivekitAudioSource source)> RemoteStreams => playbackSourcesHub.Streams;

        public VoiceChatTrackManager(
            IRoom voiceChatRoom,
            VoiceChatConfiguration configuration,
            VoiceChatMicrophoneHandler microphoneHandler)
        {
            this.voiceChatRoom = voiceChatRoom;
            this.configuration = configuration;
            this.microphoneHandler = microphoneHandler;

            playbackSourcesHub = new PlaybackSourcesHub(configuration.ChatAudioMixerGroup.EnsureNotNull());
        }

        public void Dispose()
        {
            if (isDisposed) return;
            isDisposed = true;

            UnpublishLocalTrack();
            StopListeningToRemoteTracks();
            microphoneChangeSubscription.Dispose();

            ReportHub.Log(ReportCategory.VOICE_CHAT, $"{TAG} Disposed");

            semaphoreSlimMicrophone.Dispose();
        }

        public void ActiveStreamsInfo(List<StreamInfo<AudioStreamInfo>> output)
        {
            voiceChatRoom.AudioStreams.ListInfo(output);
        }

        /// <summary>
        ///     Publishes the local microphone track to the room.
        ///     Creates and starts the OptimizedMonoRtcAudioSource if needed.
        /// </summary>
        public async UniTaskVoid PublishLocalTrackAsync(CancellationToken ct)
        {
            using var _ = await SlimScope.LockAsync(semaphoreSlimMicrophone);

            if (microphoneTrack.HasValue)
            {
                ReportHub.Log(ReportCategory.VOICE_CHAT, $"{TAG} Local track already published");
                return;
            }

            //Raise volume if its Windows because for some reason Mac Volume is way higher than Windows.
            if (Application.platform == RuntimePlatform.WindowsPlayer || Application.platform == RuntimePlatform.WindowsEditor)
                configuration.AudioMixerGroup.audioMixer.SetFloat(nameof(AudioMixerExposedParam.Microphone_Volume), 13);

#if UNITY_STANDALONE_OSX
            bool hasPermissions = await VoiceChatPermissions.GuardAsync(ct);

            if (hasPermissions == false)
            {
                ReportHub.LogError(ReportCategory.VOICE_CHAT, "Microphone permissions were not granted by user, cannot publish local track");
                return;
            }
#endif
            try
            {
                Result<MicrophoneSelection> reachable = VoiceChatSettings.ReachableSelection();

                if (reachable.Success == false)
                {
                    NotificationsBusController.Instance.AddNotification(new ServerErrorNotification("No Available Microphone"));
                    throw new Exception(reachable.ErrorMessage!);
                }

                Result<MicrophoneRtcAudioSource> result = MicrophoneRtcAudioSource.New(
                    reachable.Value,
                    (configuration.AudioMixerGroup.audioMixer, nameof(AudioMixerExposedParam.Microphone_Volume)),
                    configuration.microphonePlaybackToSpeakers
                );

                if (!result.Success) throw new Exception($"Couldn't create RTCAudioSource: {result.ErrorMessage}");

                MicrophoneRtcAudioSource rtcAudioSource = result.Value;
                rtcAudioSource.Start();

                ITrack livekitMicrophoneTrack = voiceChatRoom.AudioTracks.CreateAudioTrack(
                    voiceChatRoom.Participants.LocalParticipant().Name,
                    rtcAudioSource
                );

                microphoneTrack = new MicrophoneTrack(livekitMicrophoneTrack, new Owned<MicrophoneRtcAudioSource>(rtcAudioSource));
                microphoneHandler.Assign(microphoneTrack.Value.Source);

                var options = new TrackPublishOptions
                {
                    AudioEncoding = new AudioEncoding
                    {
                        MaxBitrate = 124000,
                    },
                    Source = TrackSource.SourceMicrophone,
                };

                voiceChatRoom.Participants.LocalParticipant().PublishTrack(microphoneTrack.Value.Track, options, ct);

                ReportHub.Log(ReportCategory.VOICE_CHAT, $"{TAG} Local track published successfully");
            }
            catch (Exception ex)
            {
                ReportHub.LogWarning(ReportCategory.VOICE_CHAT, $"{TAG} Failed to publish local track: {ex.Message}");
                CleanupLocalTrack();
                throw;
            }
        }

        public void UnpublishLocalTrack()
        {
            if (microphoneTrack.HasValue)
                try
                {
                    voiceChatRoom.Participants.LocalParticipant().UnpublishTrack(microphoneTrack.Value.Track, true);
                    ReportHub.Log(ReportCategory.VOICE_CHAT, $"{TAG} Local track unpublished");
                }
                catch (Exception ex) { ReportHub.LogWarning(ReportCategory.VOICE_CHAT, $"{TAG} Failed to unpublish local track: {ex.Message}"); }
                finally { CleanupLocalTrack(); }
        }

        public void StartListeningToRemoteTracks()
        {
            try
            {
                playbackSourcesHub.Reset();

                foreach (KeyValuePair<string, Participant> remoteParticipantIdentity in voiceChatRoom.Participants.RemoteParticipantIdentities())
                {
                    foreach ((string sid, TrackPublication value) in remoteParticipantIdentity.Value.Tracks)
                    {
                        if (value.Kind == TrackKind.KindAudio)
                        {
                            Weak<AudioStream> stream = voiceChatRoom.AudioStreams.ActiveStream(new StreamKey(remoteParticipantIdentity.Key!, sid));

                            if (stream.Resource.Has)
                            {
                                playbackSourcesHub.AddOrReplaceStream(new StreamKey(remoteParticipantIdentity.Key!, sid), stream);
                                ReportHub.Log(ReportCategory.VOICE_CHAT, $"{TAG} Added existing remote track from {remoteParticipantIdentity}");
                            }
                        }
                    }
                }

                playbackSourcesHub.Play();

                ReportHub.Log(ReportCategory.VOICE_CHAT, $"{TAG} Remote track listening started");
            }
            catch (Exception ex)
            {
                ReportHub.LogWarning(ReportCategory.VOICE_CHAT, $"{TAG} Failed to start listening to remote tracks: {ex.Message}");
                throw;
            }
        }

        public void StopListeningToRemoteTracks()
        {
            StopListeningToRemoteTracksAsync().Forget();
        }

        private async UniTaskVoid StopListeningToRemoteTracksAsync()
        {
            if (!PlayerLoopHelper.IsMainThread)
                await UniTask.SwitchToMainThread();

            try
            {
                playbackSourcesHub.Stop();
                playbackSourcesHub.Reset();

                ReportHub.Log(ReportCategory.VOICE_CHAT, $"{TAG} Remote track listening stopped");
            }
            catch (Exception ex) { ReportHub.LogWarning(ReportCategory.VOICE_CHAT, $"{TAG} Failed to stop listening to remote tracks: {ex.Message}"); }
        }

        public void HandleTrackSubscribed(ITrack track, TrackPublication publication, Participant participant)
        {
            try
            {
                if (publication.Kind == TrackKind.KindAudio)
                {
                    Weak<AudioStream> stream = voiceChatRoom.AudioStreams.ActiveStream(new StreamKey(participant.Identity, publication.Sid));

                    if (stream.Resource.Has)
                    {
                        playbackSourcesHub.AddOrReplaceStream(new StreamKey(participant.Identity, publication.Sid), stream);
                        ReportHub.Log(ReportCategory.VOICE_CHAT, $"{TAG} New remote track subscribed from {participant.Identity}");
                    }
                }
            }
            catch (Exception ex) { ReportHub.LogWarning(ReportCategory.VOICE_CHAT, $"{TAG} Failed to handle track subscription: {ex.Message}"); }
        }

        public void HandleTrackUnsubscribed(ITrack track, TrackPublication publication, Participant participant)
        {
            try
            {
                if (publication.Kind == TrackKind.KindAudio)
                {
                    playbackSourcesHub.RemoveStream(new StreamKey(participant.Identity, publication.Sid));
                    ReportHub.Log(ReportCategory.VOICE_CHAT, $"{TAG} Remote track unsubscribed from {participant.Identity}");
                }
            }
            catch (Exception ex) { ReportHub.LogWarning(ReportCategory.VOICE_CHAT, $"{TAG} Failed to handle track unsubscription: {ex.Message}"); }
        }

        public void HandleLocalTrackPublished(TrackPublication publication, Participant participant)
        {
            try
            {
                if (publication.Kind != TrackKind.KindAudio) return;

                if (!configuration.EnableLocalTrackPlayback) return;

                Weak<AudioStream> stream = voiceChatRoom.AudioStreams.ActiveStream(new StreamKey(participant.Identity, publication.Sid));

                if (stream.Resource.Has)
                {
                    playbackSourcesHub.AddOrReplaceStream(new StreamKey(participant.Identity, publication.Sid), stream);
                    ReportHub.Log(ReportCategory.VOICE_CHAT, $"{TAG} Local track added to playback (loopback enabled)");
                }
            }
            catch (Exception ex) { ReportHub.LogWarning(ReportCategory.VOICE_CHAT, $"{TAG} Failed to handle local track published: {ex.Message}"); }
        }

        public void HandleLocalTrackUnpublished(TrackPublication publication, Participant participant)
        {
            try
            {
                if (publication.Kind != TrackKind.KindAudio) return;

                if (!configuration.EnableLocalTrackPlayback) return;

                playbackSourcesHub.RemoveStream(new StreamKey(participant.Identity, publication.Sid));
                ReportHub.Log(ReportCategory.VOICE_CHAT, $"{TAG} Local track removed from playback");
            }
            catch (Exception ex) { ReportHub.LogWarning(ReportCategory.VOICE_CHAT, $"{TAG} Failed to handle local track unpublished: {ex.Message}"); }
        }

        private void CleanupLocalTrack()
        {
            microphoneTrack?.Dispose();
            microphoneTrack = null;
            trackPublishingCts?.SafeCancelAndDispose();
            trackPublishingCts = null;
        }

        private readonly struct MicrophoneTrack : IDisposable
        {
            private readonly Owned<MicrophoneRtcAudioSource> source;

            public ITrack Track { get; }

            public Weak<MicrophoneRtcAudioSource> Source => source.Downgrade();

            public MicrophoneTrack(ITrack track, Owned<MicrophoneRtcAudioSource> source)
            {
                Track = track;
                this.source = source;
            }

            public void Dispose()
            {
                source.Dispose(out MicrophoneRtcAudioSource? inner);
                inner?.Dispose();
            }
        }

        private readonly struct SlimScope : IDisposable
        {
            private readonly SemaphoreSlim slim;

            private SlimScope(SemaphoreSlim slim)
            {
                this.slim = slim;
            }

            public static async UniTask<SlimScope> LockAsync(SemaphoreSlim slim)
            {
                await slim.WaitAsync();
                return new SlimScope(slim);
            }

            public void Dispose()
            {
                slim.Release();
            }
        }
    }
}<|MERGE_RESOLUTION|>--- conflicted
+++ resolved
@@ -20,13 +20,12 @@
 using System.Threading;
 using UnityEngine;
 using Utility;
-<<<<<<< HEAD
-=======
+
 #if UNITY_STANDALONE_OSX
 using DCL.VoiceChat.Permissions;
 using Utility.Ownership;
 # endif
->>>>>>> 2f7ab910
+
 using AudioStreamInfo = LiveKit.Rooms.Streaming.Audio.AudioStreamInfo;
 
 namespace DCL.VoiceChat
@@ -42,11 +41,8 @@
         private readonly VoiceChatConfiguration configuration;
         private readonly PlaybackSourcesHub playbackSourcesHub;
         private readonly VoiceChatMicrophoneHandler microphoneHandler;
-<<<<<<< HEAD
         private readonly SemaphoreSlim semaphoreSlimMicrophone = new (1, 1);
-=======
         private readonly IDisposable microphoneChangeSubscription;
->>>>>>> 2f7ab910
 
         private CancellationTokenSource? trackPublishingCts;
         private bool isDisposed;
@@ -292,6 +288,7 @@
                 playbackSourcesHub.RemoveStream(new StreamKey(participant.Identity, publication.Sid));
                 ReportHub.Log(ReportCategory.VOICE_CHAT, $"{TAG} Local track removed from playback");
             }
+                }
             catch (Exception ex) { ReportHub.LogWarning(ReportCategory.VOICE_CHAT, $"{TAG} Failed to handle local track unpublished: {ex.Message}"); }
         }
 
