--- conflicted
+++ resolved
@@ -41,11 +41,7 @@
         private readonly VoiceChatConfiguration configuration;
         private readonly PlaybackSourcesHub playbackSourcesHub;
         private readonly VoiceChatMicrophoneHandler microphoneHandler;
-<<<<<<< HEAD
-=======
         private readonly SemaphoreSlim semaphoreSlimMicrophone = new (1, 1);
-        private readonly IDisposable microphoneChangeSubscription;
->>>>>>> d96fd74b
 
         private CancellationTokenSource? trackPublishingCts;
         private bool isDisposed;
