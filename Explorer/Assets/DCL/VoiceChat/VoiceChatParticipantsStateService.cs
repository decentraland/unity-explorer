using Cysharp.Threading.Tasks;
using DCL.Diagnostics;
using DCL.Utilities;
using DCL.Web3.Identities;
using JetBrains.Annotations;
using LiveKit.Rooms;
using LiveKit.Rooms.Participants;
using LiveKit.Proto;
using LiveKit.Rooms.TrackPublications;
using System;
using System.Collections.Generic;
using System.Diagnostics.CodeAnalysis;
using UnityEngine;
using UnityEngine.Pool;

namespace DCL.VoiceChat
{
    /// <summary>
    ///     Manages voice chat participant events and state, providing a centralized interface
    ///     for participant-related operations and notifications.
    /// </summary>
    public class VoiceChatParticipantsStateService : IDisposable
    {
        [SuppressMessage("ReSharper", "InconsistentNaming")]
        public enum UserCommunityRoleMetadata
        {
            none,
            user,
            moderator,
            owner,
        }

        public delegate void ParticipantJoinedDelegate(string participantId, VoiceChatParticipantState participantState);
        public delegate void ParticipantLeftDelegate(string participantId);
        public delegate void SpeakersUpdatedDelegate(int speakers);
        public delegate void ParticipantsStateRefreshDelegate(List<(string participantId, VoiceChatParticipantState state)> joinedParticipants, List<string> leftParticipantIds);
        private const string TAG = nameof(VoiceChatParticipantsStateService);
        private const int MAX_CONNECTION_UPDATES = 3;

        private readonly IRoom voiceChatRoom;
        private readonly IWeb3IdentityCache identityCache;

        private readonly HashSet<string> connectedParticipants = new ();
        private readonly Dictionary<string, VoiceChatParticipantState> participantStates = new ();
        private readonly Dictionary<string, ReactiveProperty<bool>> onlineStatus = new ();
        private readonly HashSet<string> speakers = new ();

        private bool isDisposed;
        private HashSet<string> activeSpeakers = new ();
        private int connectionUpdateCounter;

        public IReadOnlyCollection<string> ConnectedParticipants => connectedParticipants;
        public IReadOnlyCollection<string> Speakers => speakers;
<<<<<<< HEAD
=======

>>>>>>> a185efe6
        public string LocalParticipantId { get; private set; }
        public VoiceChatParticipantState LocalParticipantState { get; private set; }
        public event ParticipantJoinedDelegate? ParticipantJoined;
        public event ParticipantLeftDelegate? ParticipantLeft;
        public event SpeakersUpdatedDelegate? SpeakersUpdated;
        /// <summary>
        ///     Raised when participant states are refreshed after connection or reconnection.
        ///     Provides lists of newly joined participants and participants that have left.
        /// </summary>
        public event ParticipantsStateRefreshDelegate? ParticipantsStateRefreshed;

        public VoiceChatParticipantsStateService(
            IRoom voiceChatRoom,
            IWeb3IdentityCache identityCache
            )
        {
            this.voiceChatRoom = voiceChatRoom;
            this.identityCache = identityCache;

            voiceChatRoom.Participants.UpdatesFromParticipant += OnParticipantUpdated;
            voiceChatRoom.ActiveSpeakers.Updated += OnActiveSpeakersUpdated;
            voiceChatRoom.ConnectionUpdated += OnConnectionUpdated;

            identityCache.OnIdentityChanged += OnIdentityChanged;
            identityCache.OnIdentityCleared += OnIdentityCleared;

            voiceChatRoom.TrackMuted += OnTrackMuted;
            voiceChatRoom.TrackUnmuted += OnTrackUnMuted;

            LocalParticipantId = identityCache.Identity?.Address ?? string.Empty;

            LocalParticipantState = new VoiceChatParticipantState(
                LocalParticipantId,
                new ReactiveProperty<bool>(false),
                new ReactiveProperty<string?>(null),
                new ReactiveProperty<bool?>(false),
                new ReactiveProperty<string?>(null),
                new ReactiveProperty<bool>(false),
                new ReactiveProperty<bool>(false),
                new ReactiveProperty<UserCommunityRoleMetadata>(UserCommunityRoleMetadata.none),
                new ReactiveProperty<bool>(false)
            );
        }

        private void OnTrackUnMuted(TrackPublication publication, Participant participant)
        {
            if (TryGetParticipantState(participant.Identity, out var state))
                state.IsMuted.Value = false;
        }

        private void OnTrackMuted(TrackPublication publication, Participant participant)
        {
            if (TryGetParticipantState(participant.Identity, out var state))
                state.IsMuted.Value = true;
        }

        public void Dispose()
        {
            if (isDisposed) return;

            isDisposed = true;

            voiceChatRoom.Participants.UpdatesFromParticipant -= OnParticipantUpdated;
            voiceChatRoom.ActiveSpeakers.Updated -= OnActiveSpeakersUpdated;
            voiceChatRoom.ConnectionUpdated -= OnConnectionUpdated;

            identityCache.OnIdentityChanged -= OnIdentityChanged;
            identityCache.OnIdentityCleared -= OnIdentityCleared;

            foreach (VoiceChatParticipantState state in participantStates.Values) { DisposeParticipantState(state); }

            participantStates.Clear();

            DisposeParticipantState(LocalParticipantState);

            foreach (ReactiveProperty<bool>? status in onlineStatus.Values) { status.ClearSubscriptionsList(); }

            onlineStatus.Clear();

            ReportHub.Log(ReportCategory.VOICE_CHAT, $"{TAG} Disposed");
        }

        private void SetOnlineStatus(string participantId, bool isOnline)
<<<<<<< HEAD
        {
            if (!onlineStatus.TryGetValue(participantId, out ReactiveProperty<bool> status))
            {
                status = new ReactiveProperty<bool>(isOnline);
                onlineStatus[participantId] = status;
            }
            else { status.Value = isOnline; }
        }

        public bool TryGetParticipantState(string participantId, out VoiceChatParticipantState participantState)
=======
>>>>>>> a185efe6
        {
            if (participantId == LocalParticipantId)
            {
                participantState = LocalParticipantState;
                return true;
            }

            return participantStates.TryGetValue(participantId, out participantState);
        }

        public VoiceChatParticipantState? GetParticipantState(string participantId) =>
            participantId == LocalParticipantId ? LocalParticipantState : participantStates.GetValueOrDefault(participantId);

        private void OnParticipantUpdated(Participant participant, UpdateFromParticipant update)
        {
            if (!PlayerLoopHelper.IsMainThread)
            {
                OnParticipantUpdatedAsync().Forget();
                return;
            }

            OnParticipantUpdatedInternal();
            return;

            async UniTaskVoid OnParticipantUpdatedAsync()
            {
                await UniTask.SwitchToMainThread();
                OnParticipantUpdatedInternal();
            }

            void OnParticipantUpdatedInternal()
            {
                switch (update)
                {
                    case UpdateFromParticipant.Connected:
                        if (connectedParticipants.Add(participant.Identity))
                        {
                            VoiceChatParticipantState state;

                            if (participant.Identity == LocalParticipantId)
                            {
                                // Update local participant state
                                RefreshParticipantStateFromMetadata(participant, LocalParticipantState);
                                state = LocalParticipantState;
                            }
                            else { state = CreateParticipantState(participant); }

                            ParticipantJoined?.Invoke(participant.Identity, state);
                            SetOnlineStatus(participant.Identity, true);
                            ReportHub.Log(ReportCategory.VOICE_CHAT, $"{TAG} Participant joined: {participant.Identity}");
                        }

                        break;

                    case UpdateFromParticipant.MetadataChanged:
                        ReportHub.Log(ReportCategory.VOICE_CHAT, $"{TAG} Metadata changed for {participant.Identity}: {participant.Metadata}");
                        OnParticipantMetadataChanged(participant.Identity, participant.Metadata);
                        break;

                    case UpdateFromParticipant.Disconnected:
                        if (connectedParticipants.Remove(participant.Identity))
                        {
                            SetOnlineStatus(participant.Identity, false);
                            ParticipantLeft?.Invoke(participant.Identity);
                            activeSpeakers.Remove(participant.Identity);
                            speakers.Remove(participant.Identity);
                            ReportHub.Log(ReportCategory.VOICE_CHAT, $"{TAG} Participant left: {participant.Identity}");
                        }

                        break;
                }

                SpeakersUpdated?.Invoke(speakers.Count);
            }
        }

        private void OnActiveSpeakersUpdated()
        {
            if (!PlayerLoopHelper.IsMainThread)
            {
                OnActiveSpeakersUpdatedAsync().Forget();
                return;
            }

            OnActiveSpeakersUpdatedInternal();
            return;

            async UniTaskVoid OnActiveSpeakersUpdatedAsync()
            {
                await UniTask.SwitchToMainThread();
                OnActiveSpeakersUpdatedInternal();
            }

            void OnActiveSpeakersUpdatedInternal()
            {
                var newActiveSpeakers = HashSetPool<string>.Get();

                foreach (string speakerId in voiceChatRoom.ActiveSpeakers)
                {
                    newActiveSpeakers.Add(speakerId);

                    if (!activeSpeakers.Contains(speakerId)) { UpdateParticipantSpeaking(speakerId, true); }
                }

                foreach (string oldSpeakerId in activeSpeakers)
                {
                    if (!newActiveSpeakers.Contains(oldSpeakerId)) { UpdateParticipantSpeaking(oldSpeakerId, false); }
                }

                HashSetPool<string>.Release(activeSpeakers);
                activeSpeakers = newActiveSpeakers;
            }
        }

        private void OnConnectionUpdated(IRoom room, ConnectionUpdate connectionUpdate, DisconnectReason? disconnectReason = null)
        {
            if (!PlayerLoopHelper.IsMainThread)
            {
                OnConnectionUpdatedAsync().Forget();
                return;
            }

            OnConnectionUpdatedInternal();
            return;

            async UniTaskVoid OnConnectionUpdatedAsync()
            {
                await UniTask.SwitchToMainThread();
                OnConnectionUpdatedInternal();
            }

            void OnConnectionUpdatedInternal()
            {
                switch (connectionUpdate)
                {
                    case ConnectionUpdate.Connected:
                        // We have this because the Connected event is sent several times as part of our reliability logic (to ensure updates reach all users despite Livekit)
                        connectionUpdateCounter++;

                        if (connectionUpdateCounter <= MAX_CONNECTION_UPDATES)
                        {
                            RefreshAllParticipantStates();
                            ReportHub.Log(ReportCategory.VOICE_CHAT, $"{TAG} Connection {connectionUpdate} refreshed participant states");
                        }

                        break;
                    case ConnectionUpdate.Reconnected:
                        connectionUpdateCounter = 0;
                        RefreshAllParticipantStates();
                        ReportHub.Log(ReportCategory.VOICE_CHAT, $"{TAG} Reconnection {connectionUpdate}, refreshed participant states");
                        break;
                    case ConnectionUpdate.Disconnected:
                        connectionUpdateCounter = 0;
                        HandleDisconnection(disconnectReason);
                        break;
                }
            }
        }

        private void HandleDisconnection(DisconnectReason? disconnectReason)
        {
            bool shouldClearData = VoiceChatDisconnectReasonHelper.IsValidDisconnectReason(disconnectReason);

            if (shouldClearData)
            {
                speakers.Clear();
                connectedParticipants.Clear();
                activeSpeakers.Clear();
                ClearAllParticipantStates();
                SetAllOnlineStatusesToFalse();
                ReportHub.Log(ReportCategory.VOICE_CHAT, $"{TAG} Disconnected with reason {disconnectReason}, cleared all participant data and set online statuses to false");
            }
            else
            {
                SetAllOnlineStatusesToFalse();
                ReportHub.Log(ReportCategory.VOICE_CHAT, $"{TAG} Disconnected with reason {disconnectReason}, keeping participant data for potential reconnection, set online statuses to false");
            }
        }

        private void SetAllOnlineStatusesToFalse()
        {
            foreach (ReactiveProperty<bool>? status in onlineStatus.Values) { status.Value = false; }
        }

        private ParticipantCallMetadata? ParseParticipantMetadata(string participantId, string? metadataJson)
        {
            if (string.IsNullOrEmpty(metadataJson))
                return null;

            try
            {
                ParticipantCallMetadata metadata = JsonUtility.FromJson<ParticipantCallMetadata>(metadataJson);
                return metadata;
            }
            catch (Exception e)
            {
                ReportHub.LogWarning(ReportCategory.VOICE_CHAT, $"{TAG} Failed to parse metadata for {participantId}: {e.Message}");
                return null;
            }
        }

        private void OnParticipantMetadataChanged(string participantId, string metadata)
        {
            ParticipantCallMetadata? callMetadata = ParseParticipantMetadata(participantId, metadata);

            if (!callMetadata.HasValue) return;

            var parsedMetadata = callMetadata.Value;
<<<<<<< HEAD
            VoiceChatParticipantState? participantState = GetParticipantState(participantId);
=======
            ParticipantState? participantState = GetParticipantState(participantId);
>>>>>>> a185efe6

            if (participantState == null) return;

            participantState.WalletId = participantId;
            participantState.Name.Value = parsedMetadata.name;
            participantState.HasClaimedName.Value = parsedMetadata.hasClaimedName;
            participantState.ProfilePictureUrl.Value = parsedMetadata.profilePictureUrl;
            participantState.IsRequestingToSpeak.Value = parsedMetadata.isRequestingToSpeak;
            participantState.IsSpeaker.Value = parsedMetadata.isSpeaker;
            participantState.Role.Value = parsedMetadata.Role;

            if (parsedMetadata.isSpeaker)
                speakers.Add(participantId);
            else
                speakers.Remove(participantId);
        }

        private void OnIdentityChanged()
        {
            string newIdentityId = identityCache.Identity?.Address ?? string.Empty;
            LocalParticipantId = newIdentityId;
            LocalParticipantState.WalletId = newIdentityId;
            ReportHub.Log(ReportCategory.VOICE_CHAT, $"{TAG} Identity changed, updated LocalParticipantId to: {LocalParticipantId}");
        }

        private void OnIdentityCleared()
        {
            LocalParticipantId = string.Empty;
            LocalParticipantState.WalletId = string.Empty;
            ResetLocalParticipantState();
            ReportHub.Log(ReportCategory.VOICE_CHAT, $"{TAG} Identity cleared, reset LocalParticipantId and state");
        }

<<<<<<< HEAD
        private VoiceChatParticipantState CreateParticipantState(Participant participant)
=======
        private ParticipantState CreateParticipantState(Participant participant)
>>>>>>> a185efe6
        {
            ParticipantCallMetadata? metadata = ParseParticipantMetadata(participant.Identity, participant.Metadata);

            var state = new VoiceChatParticipantState(
                participant.Identity,
                new ReactiveProperty<bool>(false),
                new ReactiveProperty<string?>(metadata?.name),
                new ReactiveProperty<bool?>(metadata?.hasClaimedName ?? false),
                new ReactiveProperty<string?>(metadata?.profilePictureUrl),
                new ReactiveProperty<bool>(metadata?.isRequestingToSpeak ?? false),
                new ReactiveProperty<bool>(metadata?.isSpeaker ?? false),
                new ReactiveProperty<UserCommunityRoleMetadata>(metadata?.Role ?? UserCommunityRoleMetadata.none),
                new ReactiveProperty<bool>(false)
            );

            if (state.IsSpeaker.Value)
                speakers.Add(participant.Identity);
            else
                speakers.Remove(participant.Identity);

            participantStates[participant.Identity] = state;
            return state;
        }

        private void RemoveParticipantState(string participantId)
        {
            if (participantStates.TryGetValue(participantId, out VoiceChatParticipantState state))
            {
                DisposeParticipantState(state);
                participantStates.Remove(participantId);
            }
        }

        private void DisposeParticipantState(VoiceChatParticipantState state)
        {
            state.IsSpeaking.ClearSubscriptionsList();
            state.Name.ClearSubscriptionsList();
            state.HasClaimedName.ClearSubscriptionsList();
            state.ProfilePictureUrl.ClearSubscriptionsList();
            state.IsRequestingToSpeak.ClearSubscriptionsList();
            state.IsSpeaker.ClearSubscriptionsList();
            state.Role.ClearSubscriptionsList();
        }

        private void ClearAllParticipantStates()
        {
            foreach (VoiceChatParticipantState state in participantStates.Values) { DisposeParticipantState(state); }

            participantStates.Clear();
            ResetLocalParticipantState();
        }

        private void RefreshAllParticipantStates()
        {
            var currentParticipants = new List<Participant>();

            foreach (var participantId in voiceChatRoom.Participants.RemoteParticipantIdentities()) { currentParticipants.Add(participantId.Value); }

            var participantsToRemove = new List<string>();

            foreach (string participantId in participantStates.Keys)
            {
                if (voiceChatRoom.Participants.RemoteParticipant(participantId) == null) { participantsToRemove.Add(participantId); }
            }

            foreach (string participantId in participantsToRemove)
            {
                RemoveParticipantState(participantId);
                connectedParticipants.Remove(participantId);
                activeSpeakers.Remove(participantId);
                speakers.Remove(participantId);
                ReportHub.Log(ReportCategory.VOICE_CHAT, $"{TAG} Removed disconnected participant during refresh: {participantId}");
            }

            var joinedParticipants = new List<(string participantId, VoiceChatParticipantState state)>();

            foreach (Participant participant in currentParticipants)
            {
                if (participantStates.TryGetValue(participant.Identity, out VoiceChatParticipantState existingState)) { RefreshParticipantState(participant, existingState); }
                else
                {
                    VoiceChatParticipantState state = CreateParticipantState(participant);
                    connectedParticipants.Add(participant.Identity);
                    joinedParticipants.Add((participant.Identity, state));
                    ReportHub.Log(ReportCategory.VOICE_CHAT, $"{TAG} Participant joined during refresh: {participant.Identity}");
                }
            }

            Participant localParticipant = voiceChatRoom.Participants.LocalParticipant();

            RefreshParticipantStateFromMetadata(localParticipant, LocalParticipantState);
            ReportHub.Log(ReportCategory.VOICE_CHAT, $"{TAG} Refreshed local participant state during reconnection");

            ParticipantsStateRefreshed?.Invoke(joinedParticipants, participantsToRemove);
            SpeakersUpdated?.Invoke(speakers.Count);
        }

        private void RefreshParticipantState(Participant participant, VoiceChatParticipantState existingState)
        {
            RefreshParticipantStateFromMetadata(participant, existingState);
        }

        private void RefreshParticipantStateFromMetadata(Participant participant, VoiceChatParticipantState existingState)
        {
            ParticipantCallMetadata? metadata = ParseParticipantMetadata(participant.Identity, participant.Metadata);

            existingState.Name.Value = metadata?.name;
            existingState.HasClaimedName.Value = metadata?.hasClaimedName ?? false;
            existingState.ProfilePictureUrl.Value = metadata?.profilePictureUrl;
            existingState.IsRequestingToSpeak.Value = metadata?.isRequestingToSpeak ?? false;
            existingState.IsSpeaker.Value = metadata?.isSpeaker ?? false;
            existingState.Role.Value = metadata?.Role ?? UserCommunityRoleMetadata.none;

            if (existingState.IsSpeaker.Value)
                speakers.Add(existingState.WalletId);
            else
                speakers.Remove(existingState.WalletId);
        }

        private void UpdateParticipantSpeaking(string participantId, bool isSpeaking)
        {
            VoiceChatParticipantState? participantState = GetParticipantState(participantId);

            if (participantState != null) { participantState.IsSpeaking.Value = isSpeaking; }
        }

        private void ResetLocalParticipantState()
        {
            LocalParticipantState.IsSpeaking.Value = false;
            LocalParticipantState.Name.Value = null;
            LocalParticipantState.HasClaimedName.Value = false;
            LocalParticipantState.ProfilePictureUrl.Value = null;
            LocalParticipantState.IsRequestingToSpeak.Value = false;
            LocalParticipantState.IsSpeaker.Value = false;
            LocalParticipantState.Role.Value = UserCommunityRoleMetadata.none;
            ReportHub.Log(ReportCategory.VOICE_CHAT, $"{TAG} Reset local participant state to defaults");
        }

<<<<<<< HEAD
=======
        public class ParticipantState
        {
            public string WalletId { get; set; }
            public ReactiveProperty<bool> IsSpeaking { get; set; }
            public ReactiveProperty<string?> Name { get; set; }
            public ReactiveProperty<bool?> HasClaimedName { get; set; }
            public ReactiveProperty<string?> ProfilePictureUrl { get; set; }
            public ReactiveProperty<bool> IsRequestingToSpeak { get; set; }
            public ReactiveProperty<bool> IsSpeaker { get; set; }
            public ReactiveProperty<bool> IsMuted { get; set; }
            public ReactiveProperty<UserCommunityRoleMetadata> Role { get; set; }

            public ParticipantState(string walletId, ReactiveProperty<bool> isSpeaking, ReactiveProperty<string?> name, ReactiveProperty<bool?> hasClaimedName, ReactiveProperty<string?> profilePictureUrl,
                ReactiveProperty<bool> isRequestingToSpeak, ReactiveProperty<bool> isSpeaker, ReactiveProperty<UserCommunityRoleMetadata> role, ReactiveProperty<bool> isMuted)
            {
                WalletId = walletId;
                IsSpeaking = isSpeaking;
                Name = name;
                HasClaimedName = hasClaimedName;
                ProfilePictureUrl = profilePictureUrl;
                IsRequestingToSpeak = isRequestingToSpeak;
                IsSpeaker = isSpeaker;
                Role = role;
                IsMuted = isMuted;
            }
        }

>>>>>>> a185efe6
        [Serializable]
        [UsedImplicitly]
        [SuppressMessage("ReSharper", "InconsistentNaming")]
        public struct ParticipantCallMetadata
        {
            public string? name;
            public string? profilePictureUrl;
            public bool hasClaimedName;
            public bool isRequestingToSpeak;
            public bool isSpeaker;
            public string role;

            public UserCommunityRoleMetadata Role => ParseRole(role);

            private static UserCommunityRoleMetadata ParseRole(string? roleString)
            {
                if (string.IsNullOrEmpty(roleString))
                    return UserCommunityRoleMetadata.none;

                return roleString.ToLowerInvariant() switch
                       {
                           "user" => UserCommunityRoleMetadata.user,
                           "moderator" => UserCommunityRoleMetadata.moderator,
                           "owner" => UserCommunityRoleMetadata.owner,
                           _ => UserCommunityRoleMetadata.none,
                       };
            }

            public override string ToString() =>
                $"(Name: {name}, HasClaimedName: {hasClaimedName}, ProfilePictureUrl: {profilePictureUrl}, IsRequestingToSpeak: {isRequestingToSpeak}, IsSpeaker: {isSpeaker}, Role: {Role})";
        }
    }
}<|MERGE_RESOLUTION|>--- conflicted
+++ resolved
@@ -51,10 +51,7 @@
 
         public IReadOnlyCollection<string> ConnectedParticipants => connectedParticipants;
         public IReadOnlyCollection<string> Speakers => speakers;
-<<<<<<< HEAD
-=======
-
->>>>>>> a185efe6
+
         public string LocalParticipantId { get; private set; }
         public VoiceChatParticipantState LocalParticipantState { get; private set; }
         public event ParticipantJoinedDelegate? ParticipantJoined;
@@ -138,7 +135,6 @@
         }
 
         private void SetOnlineStatus(string participantId, bool isOnline)
-<<<<<<< HEAD
         {
             if (!onlineStatus.TryGetValue(participantId, out ReactiveProperty<bool> status))
             {
@@ -149,15 +145,12 @@
         }
 
         public bool TryGetParticipantState(string participantId, out VoiceChatParticipantState participantState)
-=======
->>>>>>> a185efe6
         {
             if (participantId == LocalParticipantId)
             {
                 participantState = LocalParticipantState;
                 return true;
             }
-
             return participantStates.TryGetValue(participantId, out participantState);
         }
 
@@ -359,11 +352,7 @@
             if (!callMetadata.HasValue) return;
 
             var parsedMetadata = callMetadata.Value;
-<<<<<<< HEAD
             VoiceChatParticipantState? participantState = GetParticipantState(participantId);
-=======
-            ParticipantState? participantState = GetParticipantState(participantId);
->>>>>>> a185efe6
 
             if (participantState == null) return;
 
@@ -397,11 +386,7 @@
             ReportHub.Log(ReportCategory.VOICE_CHAT, $"{TAG} Identity cleared, reset LocalParticipantId and state");
         }
 
-<<<<<<< HEAD
         private VoiceChatParticipantState CreateParticipantState(Participant participant)
-=======
-        private ParticipantState CreateParticipantState(Participant participant)
->>>>>>> a185efe6
         {
             ParticipantCallMetadata? metadata = ParseParticipantMetadata(participant.Identity, participant.Metadata);
 
@@ -540,36 +525,6 @@
             ReportHub.Log(ReportCategory.VOICE_CHAT, $"{TAG} Reset local participant state to defaults");
         }
 
-<<<<<<< HEAD
-=======
-        public class ParticipantState
-        {
-            public string WalletId { get; set; }
-            public ReactiveProperty<bool> IsSpeaking { get; set; }
-            public ReactiveProperty<string?> Name { get; set; }
-            public ReactiveProperty<bool?> HasClaimedName { get; set; }
-            public ReactiveProperty<string?> ProfilePictureUrl { get; set; }
-            public ReactiveProperty<bool> IsRequestingToSpeak { get; set; }
-            public ReactiveProperty<bool> IsSpeaker { get; set; }
-            public ReactiveProperty<bool> IsMuted { get; set; }
-            public ReactiveProperty<UserCommunityRoleMetadata> Role { get; set; }
-
-            public ParticipantState(string walletId, ReactiveProperty<bool> isSpeaking, ReactiveProperty<string?> name, ReactiveProperty<bool?> hasClaimedName, ReactiveProperty<string?> profilePictureUrl,
-                ReactiveProperty<bool> isRequestingToSpeak, ReactiveProperty<bool> isSpeaker, ReactiveProperty<UserCommunityRoleMetadata> role, ReactiveProperty<bool> isMuted)
-            {
-                WalletId = walletId;
-                IsSpeaking = isSpeaking;
-                Name = name;
-                HasClaimedName = hasClaimedName;
-                ProfilePictureUrl = profilePictureUrl;
-                IsRequestingToSpeak = isRequestingToSpeak;
-                IsSpeaker = isSpeaker;
-                Role = role;
-                IsMuted = isMuted;
-            }
-        }
-
->>>>>>> a185efe6
         [Serializable]
         [UsedImplicitly]
         [SuppressMessage("ReSharper", "InconsistentNaming")]
