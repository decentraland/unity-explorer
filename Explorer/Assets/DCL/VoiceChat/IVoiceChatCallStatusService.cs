--- conflicted
+++ resolved
@@ -5,12 +5,8 @@
 {
     public interface IVoiceChatCallStatusService
     {
-<<<<<<< HEAD
-        event Action<VoiceChatStatus, Web3Address> StatusChanged;
-=======
         public delegate void VoiceChatStatusChangeDelegate(VoiceChatStatus newStatus);
         event VoiceChatStatusChangeDelegate StatusChanged;
->>>>>>> 334b4641
         VoiceChatStatus Status { get; }
         public Web3Address CurrentTargetWallet { get; }
 
