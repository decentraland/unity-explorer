using DCL.Audio;
using DCL.Communities;
using DCL.Communities.CommunitiesDataProvider.DTOs;
using DCL.UI;
using DCL.Utilities;
using DCL.WebRequests;
using System;
using System.Threading;
using UnityEngine;
using Utility;

namespace DCL.VoiceChat.CommunityVoiceChat
{
    public class CommunityVoiceChatInCallController : IDisposable
    {
        private readonly CommunityVoiceChatInCallView view;

        private readonly IVoiceChatOrchestrator voiceChatOrchestrator;
        private readonly CommunityVoiceChatInCallButtonsPresenter expandedPanelButtonsPresenter;
        private readonly CommunityVoiceChatInCallButtonsPresenter collapsedPanelButtonsPresenter;
        private readonly ImageController thumbnailController;
        private readonly IReadonlyReactiveProperty<VoiceChatPanelSize> currentVoiceChatPanelSize;
        private readonly IDisposable panelSizeChangeSubscription;

        public Transform SpeakersParent => view.SpeakersParent;
        private CancellationTokenSource ct = new();

        public CommunityVoiceChatInCallController(
            CommunityVoiceChatInCallView view,
            IVoiceChatOrchestrator voiceChatOrchestrator,
            VoiceChatMicrophoneHandler microphoneHandler,
            IWebRequestController webRequestController)
        {
            this.view = view;
            this.voiceChatOrchestrator = voiceChatOrchestrator;
            expandedPanelButtonsPresenter = new CommunityVoiceChatInCallButtonsPresenter(view.ExpandedPanelInCallButtonsView, voiceChatOrchestrator, microphoneHandler);
            collapsedPanelButtonsPresenter = new CommunityVoiceChatInCallButtonsPresenter(view.CollapsedPanelInCallButtonsView, voiceChatOrchestrator, microphoneHandler);
            currentVoiceChatPanelSize = voiceChatOrchestrator.CurrentVoiceChatPanelSize;
            thumbnailController = new ImageController(view.CommunityThumbnail, webRequestController);

<<<<<<< HEAD
            view.EndStreamButton.onClick.AddListener(OnEndStreamButtonClicked);
=======
            view.EndStreamButtonCLicked += OnEndStreamButtonClicked;
>>>>>>> 0799fa97
            view.CommunityButton.onClick.AddListener(OnCommunityButtonClicked);
            view.CollapseButton.onClick.AddListener(OnToggleCollapseButtonClicked);

            panelSizeChangeSubscription = currentVoiceChatPanelSize.Subscribe(OnPanelSizeChanged);
        }

        private void OnPanelSizeChanged(VoiceChatPanelSize panelSize)
        {
<<<<<<< HEAD
            view.SetHiddenButtonsState(panelSize is VoiceChatPanelSize.EXPANDED_WITHOUT_BUTTONS or VoiceChatPanelSize.COLLAPSED);
=======
            view.SetHiddenButtonsState(panelSize is VoiceChatPanelSize.EXPANDED_WITHOUT_BUTTONS or VoiceChatPanelSize.DEFAULT);
>>>>>>> 0799fa97
        }

        private void OnCommunityButtonClicked()
        {
            string communityId = voiceChatOrchestrator.CurrentCommunityId.Value;
            if (!string.IsNullOrEmpty(communityId))
            {
                VoiceChatCommunityCardBridge.OpenCommunityCard(communityId);
            }
        }

        private void OnEndStreamButtonClicked()
        {
            UIAudioEventsBus.Instance.SendPlayAudioEvent(view.EndStreamAudio);
            voiceChatOrchestrator.EndStreamInCurrentCall();
        }

        public void SetEndStreamButtonStatus(bool isActive) =>
            view.EndStreamButton.gameObject.SetActive(isActive);

        public void Dispose()
        {
<<<<<<< HEAD
            expandedPanelButtonsPresenter.Dispose();
            collapsedPanelButtonsPresenter.Dispose();
            panelSizeChangeSubscription.Dispose();
            view.EndStreamButton.onClick.RemoveListener(OnEndStreamButtonClicked);
=======
            view.EndStreamButtonCLicked -= OnEndStreamButtonClicked;

            expandedPanelButtonsPresenter.Dispose();
            collapsedPanelButtonsPresenter.Dispose();
            panelSizeChangeSubscription.Dispose();
>>>>>>> 0799fa97
            view.CommunityButton.onClick.RemoveListener(OnCommunityButtonClicked);
            view.CollapseButton.onClick.RemoveListener(OnToggleCollapseButtonClicked);
        }

        public void AddSpeaker(PlayerEntryView entryView)
        {
            entryView.transform.parent = view.SpeakersParent;
            entryView.transform.localScale = Vector3.one;
        }

        public void RefreshCounter()
        {
            view.SpeakersCount.text = $"({SpeakersParent.transform.childCount})";
        }

        public void SetParticipantCount(int participantCount)
        {
            view.SetParticipantCount(participantCount);
        }

        public void ShowRaiseHandTooltip(string playerName)
        {
            ct = ct.SafeRestart();
            view.ShowRaiseHandTooltipAndWaitAsync(playerName, ct.Token).Forget();
        }

        public void SetCommunityData(GetCommunityResponse communityData)
        {
            view.SetCommunityName(communityData.data.name);
            if (communityData.data.thumbnails != null)
                thumbnailController.RequestImage(communityData.data.thumbnails.Value.raw, defaultSprite: view.DefaultCommunitySprite);
            else
                view.CommunityThumbnail.SetImage(view.DefaultCommunitySprite);
        }

        public void SetTalkingStatus(int speakingCount, string username)
        {
            view.TalkingStatusView.SetSpeakingStatus(speakingCount, username);
        }

        private void OnToggleCollapseButtonClicked()
        {
            bool isPanelCollapsed = currentVoiceChatPanelSize.Value == VoiceChatPanelSize.COLLAPSED;
            voiceChatOrchestrator.ChangePanelSize(isPanelCollapsed ? VoiceChatPanelSize.EXPANDED : VoiceChatPanelSize.COLLAPSED);
            view.SetCollapsedState(!isPanelCollapsed);
        }
    }
}<|MERGE_RESOLUTION|>--- conflicted
+++ resolved
@@ -38,11 +38,7 @@
             currentVoiceChatPanelSize = voiceChatOrchestrator.CurrentVoiceChatPanelSize;
             thumbnailController = new ImageController(view.CommunityThumbnail, webRequestController);
 
-<<<<<<< HEAD
-            view.EndStreamButton.onClick.AddListener(OnEndStreamButtonClicked);
-=======
             view.EndStreamButtonCLicked += OnEndStreamButtonClicked;
->>>>>>> 0799fa97
             view.CommunityButton.onClick.AddListener(OnCommunityButtonClicked);
             view.CollapseButton.onClick.AddListener(OnToggleCollapseButtonClicked);
 
@@ -51,11 +47,7 @@
 
         private void OnPanelSizeChanged(VoiceChatPanelSize panelSize)
         {
-<<<<<<< HEAD
             view.SetHiddenButtonsState(panelSize is VoiceChatPanelSize.EXPANDED_WITHOUT_BUTTONS or VoiceChatPanelSize.COLLAPSED);
-=======
-            view.SetHiddenButtonsState(panelSize is VoiceChatPanelSize.EXPANDED_WITHOUT_BUTTONS or VoiceChatPanelSize.DEFAULT);
->>>>>>> 0799fa97
         }
 
         private void OnCommunityButtonClicked()
@@ -78,18 +70,12 @@
 
         public void Dispose()
         {
-<<<<<<< HEAD
-            expandedPanelButtonsPresenter.Dispose();
-            collapsedPanelButtonsPresenter.Dispose();
-            panelSizeChangeSubscription.Dispose();
-            view.EndStreamButton.onClick.RemoveListener(OnEndStreamButtonClicked);
-=======
             view.EndStreamButtonCLicked -= OnEndStreamButtonClicked;
 
             expandedPanelButtonsPresenter.Dispose();
             collapsedPanelButtonsPresenter.Dispose();
             panelSizeChangeSubscription.Dispose();
->>>>>>> 0799fa97
+
             view.CommunityButton.onClick.RemoveListener(OnCommunityButtonClicked);
             view.CollapseButton.onClick.RemoveListener(OnToggleCollapseButtonClicked);
         }
