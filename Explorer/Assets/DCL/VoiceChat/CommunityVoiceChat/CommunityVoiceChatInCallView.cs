--- conflicted
+++ resolved
@@ -23,6 +23,9 @@
         private const string END_COMMUNITY_STREAM_CONFIRM_TEXT = "YES";
         private const string END_COMMUNITY_STREAM_CANCEL_TEXT = "NO";
         private const string DEFAULT_NAME = "[Missing Name]";
+
+        private static readonly Vector2 RAISE_HAND_TOOLTIP_COLLAPSED_POSITION = new Vector2(199, -23);
+        private static readonly Vector2 RAISE_HAND_TOOLTIP_NORMAL_POSITION = new Vector2(199, -66);
 
         public event Action? EndStreamButtonCLicked;
 
@@ -100,15 +103,8 @@
         [field: SerializeField] public RectMask2D RectMask2D { get; private set; } = null!;
 
         [field: SerializeField] public AudioClipConfig EndStreamAudio { get; private set; } = null!;
-<<<<<<< HEAD
         [field: SerializeField] public AudioClipConfig RaiseHandAudio { get; private set; } = null!;
 
-
-=======
-
-        private Vector2 raiseHandTooltipCollapsedPosition = new Vector2(199, -23);
-        private Vector2 raiseHandTooltipNormalPosition = new Vector2(199, -66);
->>>>>>> b6db6275
         private CancellationTokenSource? endStreamButtonConfirmationDialogCts;
 
         public void Start()
@@ -171,7 +167,7 @@
             FooterPanel.SetActive(!isCollapsed);
             OpenListenersSectionButton.gameObject.SetActive(!isCollapsed);
             Separator.SetActive(!isCollapsed);
-            RaiseHandTooltip.anchoredPosition = isCollapsed ? raiseHandTooltipCollapsedPosition : raiseHandTooltipNormalPosition;
+            RaiseHandTooltip.anchoredPosition = isCollapsed ? RAISE_HAND_TOOLTIP_COLLAPSED_POSITION : RAISE_HAND_TOOLTIP_NORMAL_POSITION;
         }
 
         public void SetButtonsVisibility(bool isVisible, VoiceChatPanelSize size)
