--- conflicted
+++ resolved
@@ -82,17 +82,11 @@
         public GameObject ExpandButtonImage  { get; private set; } = null!;
 
         [field: SerializeField]
-<<<<<<< HEAD
         public Button CollapseButton  { get; private set; } = null!;
-=======
-        public GameObject RaisedHandTooltip  { get; private set; }
+        public GameObject RaisedHandTooltip  { get; private set; } = null!;
 
         [field: SerializeField]
-        public TMP_Text RaisedHandTooltipText  { get; private set; }
-
-        [field: SerializeField]
-        public Button CollapseButton  { get; private set; }
->>>>>>> 2c4086e1
+        public TMP_Text RaisedHandTooltipText  { get; private set; } = null!;
 
         [field: FormerlySerializedAs("<talkingStatusView>k__BackingField")]
         [field: SerializeField]
