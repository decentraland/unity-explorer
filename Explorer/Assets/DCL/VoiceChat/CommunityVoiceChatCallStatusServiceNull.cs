--- conflicted
+++ resolved
@@ -7,15 +7,9 @@
 {
     public class CommunityVoiceChatCallStatusServiceNull : ICommunityVoiceChatCallStatusService
     {
-<<<<<<< HEAD
-        public IReadonlyReactiveProperty<VoiceChatStatus> Status { get; } = new ReactiveProperty<VoiceChatStatus>(new VoiceChatStatus());
+        public IReadonlyReactiveProperty<VoiceChatStatus> Status { get; } = new ReactiveProperty<VoiceChatStatus>(VoiceChatStatus.DISCONNECTED);
         public IReadonlyReactiveProperty<string> CallId { get; } = new ReactiveProperty<string>(string.Empty);
         public string ConnectionUrl { get; } = string.Empty;
-=======
-        public IReadonlyReactiveProperty<VoiceChatStatus> Status { get; } = new ReactiveProperty<VoiceChatStatus>(VoiceChatStatus.DISCONNECTED);
-        public IReadonlyReactiveProperty<string> CallId { get; } = new ReactiveProperty<string>(string.Empty);
-        public string ConnectionUrl { get; }
->>>>>>> b6db6275
 
         public void StartCall(string target) { }
         public void HangUp() { }
