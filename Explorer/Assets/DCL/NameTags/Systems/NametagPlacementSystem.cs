--- conflicted
+++ resolved
@@ -75,13 +75,8 @@
         }
 
         [Query]
-<<<<<<< HEAD
-        [None(typeof(NametagView))]
+        [None(typeof(NametagView), typeof(DeleteEntityIntention))]
         private void AddTagForPlayerAvatars([Data] in CameraComponent camera, Entity e, in AvatarShapeComponent avatarShape, in CharacterTransform characterTransform, in PartitionComponent partitionComponent, in Profile profile)
-=======
-        [None(typeof(NametagView), typeof(DeleteEntityIntention))]
-        private void AddTag([Data] in CameraComponent camera, Entity e, in AvatarShapeComponent avatarShape, in CharacterTransform characterTransform, in PartitionComponent partitionComponent, in Profile profile)
->>>>>>> c601b471
         {
             if (partitionComponent.IsBehind || IsOutOfRenderRange(camera, characterTransform) || (camera.Mode == CameraMode.FirstPerson && World.Has<PlayerComponent>(e))) return;
 
