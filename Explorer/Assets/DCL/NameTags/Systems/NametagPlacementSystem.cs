using Arch.Core;
using Arch.System;
using Arch.SystemGroups;
using Arch.SystemGroups.DefaultSystemGroups;
using DCL.AvatarRendering.AvatarShape.Components;
using DCL.Character.Components;
using DCL.CharacterCamera;
using DCL.CharacterMotion.Systems;
using DCL.Chat;
using DCL.Diagnostics;
using DCL.Profiles;
using ECS.Abstract;
using ECS.LifeCycle.Components;
using ECS.Prioritization.Components;
using DCL.AvatarRendering.AvatarShape.UnityInterface;
using DCL.ECSComponents;
using DCL.UI.Profiles.Helpers;
using System;
using UnityEngine;
using UnityEngine.Pool;
using Unity.Mathematics;

// #if UNITY_EDITOR
// using Utility.Editor;
// #endif

namespace DCL.Nametags
{
    [UpdateInGroup(typeof(PresentationSystemGroup))]
    [UpdateAfter(typeof(ChangeCharacterPositionGroup))]
    [LogCategory(ReportCategory.AVATAR)]
    public partial class NametagPlacementSystem : BaseUnityLoopSystem
    {
        private const float NAMETAG_SCALE_MULTIPLIER = 0.15f;
        private const string NAMETAG_DEFAULT_WALLET_ID = "0000";
        private const float NAMETAG_MAX_HEIGHT = 4f;

        private readonly IObjectPool<NametagView> nametagViewPool;
        private readonly NametagsData nametagsData;
        private readonly ChatBubbleConfigurationSO chatBubbleConfigurationSo;

        private SingleInstanceEntity playerCamera;
        private float maxDistance;
        private float maxDistanceSqr;
        private CameraComponent cameraComponent;
        private bool cameraInitialized;

        public NametagPlacementSystem(
            World world,
            IObjectPool<NametagView> nametagViewPool,
            NametagsData nametagsData,
            ChatBubbleConfigurationSO chatBubbleConfigurationSo
        ) : base(world)
        {
            this.nametagViewPool = nametagViewPool;
            this.nametagsData = nametagsData;
            this.chatBubbleConfigurationSo = chatBubbleConfigurationSo;
            this.maxDistance = chatBubbleConfigurationSo.maxDistance;
            this.maxDistanceSqr = maxDistance * maxDistance;
        }

        public override void Initialize()
        {
            playerCamera = World.CacheCamera();
        }

        protected override void Update(float t)
        {
            if (!nametagsData.showNameTags)
                return;

            if (!cameraInitialized)
            {
                cameraComponent = playerCamera.GetCameraComponent(World);
                cameraInitialized = true;
            }

            float fovScaleFactor = NametagMathHelper.CalculateFovScaleFactor(cameraComponent.Camera.fieldOfView, NAMETAG_SCALE_MULTIPLIER);
            NametagMathHelper.CalculateCameraForward(cameraComponent.Camera.transform.rotation, out float3 cameraForward);
            NametagMathHelper.CalculateCameraUp(cameraComponent.Camera.transform.rotation, out float3 cameraUp);

            EnableTagQuery(World);
            UpdateTagQuery(World, cameraComponent, fovScaleFactor, cameraForward, cameraUp);
            AddTagForPlayerAvatarsQuery(World, cameraComponent, cameraForward, cameraUp);
            AddTagForNonPlayerAvatarsQuery(World, cameraComponent, cameraForward, cameraUp);
            UpdateOwnTagQuery(World, cameraComponent, fovScaleFactor, cameraForward, cameraUp);
            ProcessChatBubbleComponentsQuery(World);
        }

        [Query]
        [None(typeof(NametagView), typeof(PBAvatarShape), typeof(DeleteEntityIntention))]
        private void AddTagForPlayerAvatars([Data] in CameraComponent camera, [Data] in float3 cameraForward, [Data] in float3 cameraUp, Entity e, in AvatarShapeComponent avatarShape, in CharacterTransform characterTransform, in PartitionComponent partitionComponent, in Profile profile)
        {
            if (partitionComponent.IsBehind ||
                (camera.Mode == CameraMode.FirstPerson && World.Has<PlayerComponent>(e)) ||
                NametagMathHelper.IsOutOfRenderRange(camera.Camera.transform.position, characterTransform.Position, maxDistanceSqr))
                return;

            var nametagView = CreateNameTagView(in avatarShape, profile.HasClaimedName, true, profile);
            UpdateTagPosition(nametagView, characterTransform.Position, cameraForward, cameraUp);
            World.Add(e, nametagView);
        }

        [Query]
        [None(typeof(NametagView), typeof(Profile), typeof(DeleteEntityIntention))]
        [All(typeof(PBAvatarShape))]
        private void AddTagForNonPlayerAvatars([Data] in CameraComponent camera, [Data] in float3 cameraForward, [Data] in float3 cameraUp, Entity e, in AvatarShapeComponent avatarShape, in CharacterTransform characterTransform, in PartitionComponent partitionComponent)
        {
<<<<<<< HEAD
            if (avatarShape.HiddenByModifierArea || partitionComponent.IsBehind || IsOutOfRenderRange(camera, characterTransform) || string.IsNullOrEmpty(avatarShape.Name))
                return;

            NametagView nametagView = CreateNameTagView(in avatarShape, true, false);
            UpdateTagPosition(nametagView, camera.Camera, characterTransform.Position);
=======
            if (partitionComponent.IsBehind ||
                NametagMathHelper.IsOutOfRenderRange(camera.Camera.transform.position, characterTransform.Position, maxDistanceSqr) ||
                string.IsNullOrEmpty(avatarShape.Name))
                return;
>>>>>>> 6be5c782

            var nametagView = CreateNameTagView(in avatarShape, true, false);
            UpdateTagPosition(nametagView, characterTransform.Position, cameraForward, cameraUp);
            World.Add(e, nametagView);
        }

        [Query]
        [All(typeof(AvatarBase), typeof(NametagView))]
        [None(typeof(DeleteEntityIntention))]
        private void EnableTag(in NametagView nametagView)
        {
            if (!nametagView.isActiveAndEnabled)
                nametagView.gameObject.SetActive(true);
        }

        [Query]
        [None(typeof(PBAvatarShape))]
        private void UpdateOwnTag([Data] in CameraComponent camera, [Data] in float fovScaleFactor, [Data] in float3 cameraForward, [Data] in float3 cameraUp, in AvatarShapeComponent avatarShape, in CharacterTransform characterTransform, in Profile profile, in NametagView nametagView)
        {
            if (nametagView.Id == avatarShape.ID
                && nametagView.ProfileVersion == profile.Version)
                return;

            nametagView.ProfileVersion = profile.Version;

            // If version is different, it might be because some part of the profile was updated, but not necessarily the name, so we also check
            // if the name is different in this case, otherwise we dont re-setup the own tag.
            if (nametagView.IsSameName(profile.ValidatedName, profile.HasClaimedName)) return;

            nametagView.Id = avatarShape.ID;
            nametagView.SetUsername(profile.ValidatedName, profile.WalletId, profile.HasClaimedName, profile.UserNameColor);
            nametagView.gameObject.name = avatarShape.ID;

            UpdateTagTransparencyAndScale(nametagView, camera.Camera.transform.position, characterTransform.Position, fovScaleFactor);
            UpdateTagPosition(nametagView, characterTransform.Position, cameraForward, cameraUp);
        }

        [Query]
        [All(typeof(ChatBubbleComponent))]
        private void ProcessChatBubbleComponents(Entity e, in NametagView nametagView, ref ChatBubbleComponent chatBubbleComponent)
        {
            if (!chatBubbleComponent.IsDirty)
                return;

            nametagView.SetChatMessage(chatBubbleComponent.ChatMessage, chatBubbleComponent.IsMention, chatBubbleComponent.IsPrivateMessage, chatBubbleComponent.IsOwnMessage, chatBubbleComponent.RecipientValidatedName, chatBubbleComponent.RecipientWalletId, chatBubbleComponent.RecipientNameColor);

            chatBubbleComponent.IsDirty = false;
        }

        [Query]
        [None(typeof(DeleteEntityIntention))]
<<<<<<< HEAD
        private void UpdateTag([Data] in CameraComponent camera, Entity e, NametagView nametagView, in AvatarCustomSkinningComponent avatarSkinningComponent, in CharacterTransform characterTransform, in PartitionComponent partitionComponent, in AvatarShapeComponent avatarShape)
        {
            if (avatarShape.HiddenByModifierArea || partitionComponent.IsBehind || IsOutOfRenderRange(camera, characterTransform) || (camera.Mode == CameraMode.FirstPerson && World.Has<PlayerComponent>(e)) || World.Has<BlockedPlayerComponent>(e))
=======
        private void UpdateTag([Data] in CameraComponent camera, [Data] in float fovScaleFactor, [Data] in float3 cameraForward, [Data] in float3 cameraUp, Entity e, NametagView nametagView, in AvatarCustomSkinningComponent avatarSkinningComponent, in CharacterTransform characterTransform, in PartitionComponent partitionComponent)
        {
            if (partitionComponent.IsBehind
                || NametagMathHelper.IsOutOfRenderRange(camera.Camera.transform.position, characterTransform.Position, maxDistanceSqr)
                || (camera.Mode == CameraMode.FirstPerson && World.Has<PlayerComponent>(e))
                || World.Has<BlockedPlayerComponent>(e))
>>>>>>> 6be5c782
            {
                nametagViewPool.Release(nametagView);
                World.Remove<NametagView>(e);
                return;
            }
// To view and test bounds:
//#if UNITY_EDITOR
//            Bounds avatarBounds = avatarSkinningComponent.LocalBounds;
//            avatarBounds.center += characterTransform.Position;
//            avatarBounds.DrawInEditor(Color.red);
//#endif

            NametagMathHelper.CalculateTagPosition(characterTransform.Position, NAMETAG_MAX_HEIGHT, avatarSkinningComponent.LocalBounds.max.y, out float3 position);

            UpdateTagPosition(nametagView, position, cameraForward, cameraUp);
            UpdateTagTransparencyAndScale(nametagView, camera.Camera.transform.position, characterTransform.Position, fovScaleFactor);
        }

        private void UpdateTagPosition(NametagView view, float3 newPosition, float3 cameraForward, float3 cameraUp)
        {
            var transform = view.transform;
            transform.position = newPosition;
            transform.LookAt(newPosition + cameraForward, cameraUp);
        }

        private void UpdateTagTransparencyAndScale(NametagView view, float3 cameraPosition, float3 characterPosition, float fovScaleFactor)
        {
            if (!NametagMathHelper.HasDistanceChanged(cameraPosition, characterPosition, view.LastSqrDistance))
                return;

            NametagMathHelper.CalculateDistance(cameraPosition, characterPosition, out float distance, out float sqrDistance);
            view.LastSqrDistance = sqrDistance;
            NametagMathHelper.CalculateTagScale(distance, fovScaleFactor, out float3 scale);
            view.gameObject.transform.localScale = scale;
            view.SetTransparency(distance, maxDistance);
        }

        private NametagView CreateNameTagView(in AvatarShapeComponent avatarShape, bool hasClaimedName, bool useVerifiedIcon, Profile? profile = null)
        {
            var nametagView = nametagViewPool.Get();
            nametagView.gameObject.name = avatarShape.ID;
            nametagView.Id = avatarShape.ID;

            Color usernameColor;
            if (profile != null)
                usernameColor = profile.UserNameColor != Color.white ?
                    profile.UserNameColor :
                    ProfileNameColorHelper.GetNameColor(profile.DisplayName);
            else
                usernameColor = ProfileNameColorHelper.GetNameColor(avatarShape.Name);

            var walletId = profile?.WalletId ?? (avatarShape.ID.Length >= 4
                ? avatarShape.ID.AsSpan(avatarShape.ID.Length - 4).ToString()
                : NAMETAG_DEFAULT_WALLET_ID);

            nametagView.InjectConfiguration(chatBubbleConfigurationSo);
            nametagView.SetUsername(avatarShape.Name, walletId, hasClaimedName, usernameColor);

            return nametagView;
        }
    }
}<|MERGE_RESOLUTION|>--- conflicted
+++ resolved
@@ -106,18 +106,11 @@
         [All(typeof(PBAvatarShape))]
         private void AddTagForNonPlayerAvatars([Data] in CameraComponent camera, [Data] in float3 cameraForward, [Data] in float3 cameraUp, Entity e, in AvatarShapeComponent avatarShape, in CharacterTransform characterTransform, in PartitionComponent partitionComponent)
         {
-<<<<<<< HEAD
-            if (avatarShape.HiddenByModifierArea || partitionComponent.IsBehind || IsOutOfRenderRange(camera, characterTransform) || string.IsNullOrEmpty(avatarShape.Name))
-                return;
-
-            NametagView nametagView = CreateNameTagView(in avatarShape, true, false);
-            UpdateTagPosition(nametagView, camera.Camera, characterTransform.Position);
-=======
-            if (partitionComponent.IsBehind ||
+            if (avatarShape.HiddenByModifierArea ||
+                partitionComponent.IsBehind ||
                 NametagMathHelper.IsOutOfRenderRange(camera.Camera.transform.position, characterTransform.Position, maxDistanceSqr) ||
                 string.IsNullOrEmpty(avatarShape.Name))
                 return;
->>>>>>> 6be5c782
 
             var nametagView = CreateNameTagView(in avatarShape, true, false);
             UpdateTagPosition(nametagView, characterTransform.Position, cameraForward, cameraUp);
@@ -169,18 +162,13 @@
 
         [Query]
         [None(typeof(DeleteEntityIntention))]
-<<<<<<< HEAD
-        private void UpdateTag([Data] in CameraComponent camera, Entity e, NametagView nametagView, in AvatarCustomSkinningComponent avatarSkinningComponent, in CharacterTransform characterTransform, in PartitionComponent partitionComponent, in AvatarShapeComponent avatarShape)
-        {
-            if (avatarShape.HiddenByModifierArea || partitionComponent.IsBehind || IsOutOfRenderRange(camera, characterTransform) || (camera.Mode == CameraMode.FirstPerson && World.Has<PlayerComponent>(e)) || World.Has<BlockedPlayerComponent>(e))
-=======
-        private void UpdateTag([Data] in CameraComponent camera, [Data] in float fovScaleFactor, [Data] in float3 cameraForward, [Data] in float3 cameraUp, Entity e, NametagView nametagView, in AvatarCustomSkinningComponent avatarSkinningComponent, in CharacterTransform characterTransform, in PartitionComponent partitionComponent)
-        {
-            if (partitionComponent.IsBehind
+        private void UpdateTag([Data] in CameraComponent camera, [Data] in float fovScaleFactor, [Data] in float3 cameraForward, [Data] in float3 cameraUp, Entity e, NametagView nametagView, in AvatarCustomSkinningComponent avatarSkinningComponent, in CharacterTransform characterTransform, in PartitionComponent partitionComponent, in AvatarShapeComponent avatarShape)
+        {
+            if (avatarShape.HiddenByModifierArea ||
+                partitionComponent.IsBehind
                 || NametagMathHelper.IsOutOfRenderRange(camera.Camera.transform.position, characterTransform.Position, maxDistanceSqr)
                 || (camera.Mode == CameraMode.FirstPerson && World.Has<PlayerComponent>(e))
                 || World.Has<BlockedPlayerComponent>(e))
->>>>>>> 6be5c782
             {
                 nametagViewPool.Release(nametagView);
                 World.Remove<NametagView>(e);
