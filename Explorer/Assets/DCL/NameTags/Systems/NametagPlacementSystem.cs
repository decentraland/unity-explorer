--- conflicted
+++ resolved
@@ -42,11 +42,8 @@
         private SingleInstanceEntity playerCamera;
         private float maxDistance;
         private float maxDistanceSqr;
-<<<<<<< HEAD
-=======
         private CameraComponent cameraComponent;
         private bool cameraInitialized;
->>>>>>> bafa9b4c
 
         public NametagPlacementSystem(
             World world,
@@ -72,19 +69,6 @@
             if (!nametagsData.showNameTags)
                 return;
 
-<<<<<<< HEAD
-            var camera = playerCamera.GetCameraComponent(World);
-
-            float fovScaleFactor = NametagMathHelper.CalculateFovScaleFactor(camera.Camera.fieldOfView, NAMETAG_SCALE_MULTIPLIER);
-            NametagMathHelper.CalculateCameraForward(camera.Camera.transform.rotation, out float3 cameraForward);
-            NametagMathHelper.CalculateCameraUp(camera.Camera.transform.rotation, out float3 cameraUp);
-
-            EnableTagQuery(World);
-            UpdateTagQuery(World, camera, fovScaleFactor, cameraForward, cameraUp);
-            AddTagForPlayerAvatarsQuery(World, camera, cameraForward, cameraUp);
-            AddTagForNonPlayerAvatarsQuery(World, camera, cameraForward, cameraUp);
-            UpdateOwnTagQuery(World, camera, fovScaleFactor, cameraForward, cameraUp);
-=======
             if (!cameraInitialized)
             {
                 cameraComponent = playerCamera.GetCameraComponent(World);
@@ -100,7 +84,6 @@
             AddTagForPlayerAvatarsQuery(World, cameraComponent, cameraForward, cameraUp);
             AddTagForNonPlayerAvatarsQuery(World, cameraComponent, cameraForward, cameraUp);
             UpdateOwnTagQuery(World, cameraComponent, fovScaleFactor, cameraForward, cameraUp);
->>>>>>> bafa9b4c
             ProcessChatBubbleComponentsQuery(World);
         }
 
