--- conflicted
+++ resolved
@@ -153,13 +153,10 @@
         [None(typeof(DeleteEntityIntention))]
         private void UpdateTag([Data] in CameraComponent camera, [Data] in float fovScaleFactor, [Data] in float3 cameraForward, [Data] in float3 cameraUp, Entity e, NametagView nametagView, in AvatarCustomSkinningComponent avatarSkinningComponent, in CharacterTransform characterTransform, in PartitionComponent partitionComponent)
         {
-<<<<<<< HEAD
+            if (partitionComponent.IsBehind || IsOutOfRenderRange(camera, characterTransform) || (camera.Mode == CameraMode.FirstPerson && World.Has<PlayerComponent>(e)) || World.Has<BlockedPlayerComponent>(e))
             if (partitionComponent.IsBehind ||
                 NametagMathHelper.IsOutOfRenderRange(camera.Camera.transform.position, characterTransform.Position, maxDistanceSqr) ||
                 (camera.Mode == CameraMode.FirstPerson && World.Has<PlayerComponent>(e)))
-=======
-            if (partitionComponent.IsBehind || IsOutOfRenderRange(camera, characterTransform) || (camera.Mode == CameraMode.FirstPerson && World.Has<PlayerComponent>(e)) || World.Has<BlockedPlayerComponent>(e))
->>>>>>> ff5c96d1
             {
                 nametagViewPool.Release(nametagView);
                 World.Remove<NametagView>(e);
