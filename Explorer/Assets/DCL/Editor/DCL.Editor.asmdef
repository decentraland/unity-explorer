{
    "name": "DCL.Editor",
    "rootNamespace": "",
    "references": [
        "GUID:fc4fd35fb877e904d8cedee73b2256f6",
        "GUID:d07d357721497c3469c49e00cf077f4d",
        "GUID:101b8b6ebaf64668909b49c4b7a1420d",
        "GUID:478a2357cc57436488a56e564b08d223",
        "GUID:f51ebe6a0ceec4240a699833d6309b23",
<<<<<<< HEAD
        "GUID:ba2f4073aea205344b1f48bb5111ff3b"
=======
        "GUID:ba2f4073aea205344b1f48bb5111ff3b",
        "GUID:df380645f10b7bc4b97d4f5eb6303d95",
        "GUID:15fc0a57446b3144c949da3e2b9737a9",
        "GUID:c579267770062bf448e75eb160330b7f",
        "GUID:40c9f24316eb8ae4e9dbb8f70f495da1"
>>>>>>> 864c96fd
    ],
    "includePlatforms": [
        "Editor"
    ],
    "excludePlatforms": [],
    "allowUnsafeCode": false,
    "overrideReferences": false,
    "precompiledReferences": [],
    "autoReferenced": true,
    "defineConstraints": [],
    "versionDefines": [],
    "noEngineReferences": false
}<|MERGE_RESOLUTION|>--- conflicted
+++ resolved
@@ -6,16 +6,12 @@
         "GUID:d07d357721497c3469c49e00cf077f4d",
         "GUID:101b8b6ebaf64668909b49c4b7a1420d",
         "GUID:478a2357cc57436488a56e564b08d223",
-        "GUID:f51ebe6a0ceec4240a699833d6309b23",
-<<<<<<< HEAD
-        "GUID:ba2f4073aea205344b1f48bb5111ff3b"
-=======
-        "GUID:ba2f4073aea205344b1f48bb5111ff3b",
         "GUID:df380645f10b7bc4b97d4f5eb6303d95",
         "GUID:15fc0a57446b3144c949da3e2b9737a9",
         "GUID:c579267770062bf448e75eb160330b7f",
-        "GUID:40c9f24316eb8ae4e9dbb8f70f495da1"
->>>>>>> 864c96fd
+        "GUID:40c9f24316eb8ae4e9dbb8f70f495da1",
+        "GUID:f51ebe6a0ceec4240a699833d6309b23",
+        "GUID:ba2f4073aea205344b1f48bb5111ff3b"
     ],
     "includePlatforms": [
         "Editor"
