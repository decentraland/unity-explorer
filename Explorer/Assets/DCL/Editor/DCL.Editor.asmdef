{
  "name": "DCL.Editor",
  "rootNamespace": "",
  "references": [
    "GUID:fc4fd35fb877e904d8cedee73b2256f6",
<<<<<<< HEAD
    "GUID:d07d357721497c3469c49e00cf077f4d"
=======
    "GUID:101b8b6ebaf64668909b49c4b7a1420d"
>>>>>>> 2f160d5a
  ],
  "includePlatforms": [
    "Editor"
  ],
  "excludePlatforms": [],
  "allowUnsafeCode": false,
  "overrideReferences": false,
  "precompiledReferences": [],
  "autoReferenced": true,
  "defineConstraints": [],
  "versionDefines": [],
  "noEngineReferences": false
}<|MERGE_RESOLUTION|>--- conflicted
+++ resolved
@@ -3,11 +3,8 @@
   "rootNamespace": "",
   "references": [
     "GUID:fc4fd35fb877e904d8cedee73b2256f6",
-<<<<<<< HEAD
-    "GUID:d07d357721497c3469c49e00cf077f4d"
-=======
+    "GUID:d07d357721497c3469c49e00cf077f4d",
     "GUID:101b8b6ebaf64668909b49c4b7a1420d"
->>>>>>> 2f160d5a
   ],
   "includePlatforms": [
     "Editor"
