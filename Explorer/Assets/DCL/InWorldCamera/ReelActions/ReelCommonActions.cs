using Cysharp.Threading.Tasks;
using DCL.Browser;
using DCL.Clipboard;
using DCL.Diagnostics;
using DCL.Multiplayer.Connections.DecentralandUrls;
using DCL.WebRequests;
using Plugins.TexturesFuse.TexturesServerWrap.Unzips;
using System;
using System.IO;
using System.Threading;
using UnityEngine;
using UnityEngine.Networking;

namespace DCL.InWorldCamera.ReelActions
{
    public static class ReelCommonActions
    {
        private const string DECENTRALAND_REELS_HOME_FOLDER = "Downloads";
        private static string reelsPath;

        /// <summary>
        ///     Opens a browser tab on x.com with a tweet ready to be posted containing the reel url.
        ///     Also copies the url to the clipboard.
        /// </summary>
        public static void ShareReelToX(string shareToXMessage, string reelId, IDecentralandUrlsSource decentralandUrlsSource, ISystemClipboard systemClipboard, IWebBrowser webBrowser)
        {
            string description = shareToXMessage;
            string url = $"{decentralandUrlsSource.Url(DecentralandUrl.CameraReelLink)}/{reelId}";
            string xUrl = $"https://x.com/intent/post?text={description}&hashtags=DCLCamera&url={url}";

            systemClipboard.Set(xUrl);
            webBrowser.OpenUrl(xUrl);
        }

        /// <summary>
        ///     Copies the reel url to the clipboard.
        /// </summary>
        public static void CopyReelLink(string reelId, IDecentralandUrlsSource decentralandUrlsSource, ISystemClipboard systemClipboard)
        {
            systemClipboard.Set($"{decentralandUrlsSource.Url(DecentralandUrl.CameraReelLink)}/{reelId}");
        }

        /// <summary>
        ///     Downloads a reel image to local storage in {home_directory}/{DECENTRALAND_REELS_HOME_FOLDER}/{reelId}
        ///     and opens the default file browser at that location
        /// </summary>
        public static async UniTask DownloadReelToFileAsync(IWebRequestController webRequestController, string reelUrl, CancellationToken ct)
        {
            using IOwnedTexture2D texture = await webRequestController.GetTextureAsync(reelUrl, new GetTextureArguments(TextureType.Albedo), ReportCategory.CAMERA_REEL)
                                                                      .CreateTextureAsync(TextureWrapMode.Clamp, ct: ct)
                                                                      .WithCustomExceptionAsync(e => new Exception("Error while downloading reel", e));

            {
                Uri uri = new Uri(reelUrl);

<<<<<<< HEAD
                StringBuilder absolutePathBuilder = new StringBuilder();
                byte[] imageBytes = texture.Texture.EncodeToPNG();

                absolutePathBuilder.Append(Environment.GetFolderPath(Environment.SpecialFolder.UserProfile))
                                   .Append("/")
                                   .Append(DECENTRALAND_REELS_HOME_FOLDER)
                                   .Append("/")
                                   .Append(Path.GetFileName(uri.LocalPath))
                                   .Replace(" ", "\\ ");

                string absolutePath = absolutePathBuilder.ToString();
                string directoryPath = Path.GetDirectoryName(absolutePath);
=======
                Texture2D texture = DownloadHandlerTexture.GetContent(webRequest);
                byte[] imageBytes = texture.EncodeToPNG();
                string directoryPath = ReelsPath;
                string absolutePath = Path.Combine(ReelsPath, Path.GetFileName(uri.LocalPath));
>>>>>>> b280dfde

                if (!string.IsNullOrEmpty(directoryPath) && !Directory.Exists(directoryPath))
                    Directory.CreateDirectory(directoryPath);

                await File.WriteAllBytesAsync(absolutePath, imageBytes, ct);
            }
        }

        public static string ReelsPath
        {
            get
            {
                if (reelsPath == null)
                {
                    reelsPath = Path.Combine(
                        Environment.GetFolderPath(Environment.SpecialFolder.UserProfile),
                        DECENTRALAND_REELS_HOME_FOLDER);
                }

                return reelsPath;
            }
        }
    }
}<|MERGE_RESOLUTION|>--- conflicted
+++ resolved
@@ -53,25 +53,9 @@
             {
                 Uri uri = new Uri(reelUrl);
 
-<<<<<<< HEAD
-                StringBuilder absolutePathBuilder = new StringBuilder();
                 byte[] imageBytes = texture.Texture.EncodeToPNG();
-
-                absolutePathBuilder.Append(Environment.GetFolderPath(Environment.SpecialFolder.UserProfile))
-                                   .Append("/")
-                                   .Append(DECENTRALAND_REELS_HOME_FOLDER)
-                                   .Append("/")
-                                   .Append(Path.GetFileName(uri.LocalPath))
-                                   .Replace(" ", "\\ ");
-
-                string absolutePath = absolutePathBuilder.ToString();
-                string directoryPath = Path.GetDirectoryName(absolutePath);
-=======
-                Texture2D texture = DownloadHandlerTexture.GetContent(webRequest);
-                byte[] imageBytes = texture.EncodeToPNG();
                 string directoryPath = ReelsPath;
                 string absolutePath = Path.Combine(ReelsPath, Path.GetFileName(uri.LocalPath));
->>>>>>> b280dfde
 
                 if (!string.IsNullOrEmpty(directoryPath) && !Directory.Exists(directoryPath))
                     Directory.CreateDirectory(directoryPath);
