--- conflicted
+++ resolved
@@ -23,23 +23,15 @@
         public async UniTask<Texture2D> GetScreenshotThumbnailAsync(string url, CancellationToken ct = default) =>
             await GetImageAsync(url, ct);
 
-<<<<<<< HEAD
         // TODO memory disposing
-        private async UniTask<Texture2D> GetImageAsync(string url)
+        private async UniTask<Texture2D> GetImageAsync(string url, CancellationToken ct = default)
         {
             var texture = await webRequestController.GetTextureAsync(
                 new CommonArguments(URLAddress.FromString(url)),
                 new GetTextureArguments(TextureType.Albedo),
-                GetTextureWebRequest.CreateTexture(TextureWrapMode.Clamp), default(CancellationToken), ReportCategory.CAMERA_REEL);
+                GetTextureWebRequest.CreateTexture(TextureWrapMode.Clamp), ct, ReportCategory.CAMERA_REEL);
 
             return texture.Texture;
         }
-=======
-        private async UniTask<Texture2D> GetImageAsync(string url, CancellationToken ct = default) =>
-            await webRequestController.GetTextureAsync(
-                new CommonArguments(URLAddress.FromString(url)),
-                new GetTextureArguments(false),
-                GetTextureWebRequest.CreateTexture(TextureWrapMode.Clamp), ct, ReportCategory.CAMERA_REEL);
->>>>>>> 1ab17153
     }
 }