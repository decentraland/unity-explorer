﻿using Cysharp.Threading.Tasks;
using DCL.InWorldCamera.CameraReelStorageService.Schemas;
using System;
using System.Threading;
using UnityEngine;

namespace DCL.InWorldCamera.CameraReelStorageService
{
    public class CameraReelRemoteStorageService : ICameraReelStorageService, ICameraReelScreenshotsStorage
    {
        private readonly ICameraReelImagesMetadataDatabase imagesMetadataDatabase;
        private readonly ICameraReelScreenshotsStorage screenshotsStorage;
        public CameraReelStorageStatus StorageStatus { get; private set; }

        public event Action<CameraReelResponse, CameraReelStorageStatus, string>? ScreenshotUploaded;

        public CameraReelRemoteStorageService(ICameraReelImagesMetadataDatabase imagesMetadataDatabase, ICameraReelScreenshotsStorage screenshotsStorage, string userAddress)
        {
            this.imagesMetadataDatabase = imagesMetadataDatabase;
            this.screenshotsStorage = screenshotsStorage;

            if (!string.IsNullOrEmpty(userAddress))
                GetUserGalleryStorageInfoAsync(userAddress).Forget();
        }

        public async UniTask<CameraReelStorageStatus> GetUserGalleryStorageInfoAsync(string userAddress, CancellationToken ct = default)
        {
            CameraReelStorageResponse response = await imagesMetadataDatabase.GetStorageInfoAsync(userAddress, ct);

            StorageStatus = new CameraReelStorageStatus(response.currentImages, response.maxImages);
            return StorageStatus;
        }

        public async UniTask<CameraReelResponses> GetScreenshotGalleryAsync(string userAddress, int limit, int offset, CancellationToken ct) =>
            await imagesMetadataDatabase.GetScreenshotsAsync(userAddress, limit, offset, ct);

        public async UniTask<CameraReelResponsesCompact> GetCompactScreenshotGalleryAsync(string userAddress, int limit, int offset, CancellationToken ct) =>
            await imagesMetadataDatabase.GetCompactScreenshotsAsync(userAddress, limit, offset, ct);

        public async UniTask<CameraReelStorageStatus> DeleteScreenshotAsync(string uuid, CancellationToken ct = default)
        {
            CameraReelStorageResponse response = await imagesMetadataDatabase.DeleteScreenshotAsync(uuid, ct);

            StorageStatus = new CameraReelStorageStatus(response.currentImages, response.maxImages);
            return StorageStatus;
        }

        public async UniTask UpdateScreenshotVisibilityAsync(string uuid, bool isPublic, CancellationToken ct = default) =>
            await imagesMetadataDatabase.UpdateScreenshotVisibilityAsync(uuid, isPublic, ct);

<<<<<<< HEAD
        public async UniTask<CameraReelStorageStatus> UploadScreenshotAsync(Texture2D image, ScreenshotMetadata metadata, string source, CancellationToken ct = default)
=======
        public async UniTask<CameraReelResponse> GetScreenshotsMetadataAsync(string uuid, CancellationToken ct = default) =>
            await imagesMetadataDatabase.GetScreenshotsMetadataAsync(uuid, ct);

        public async UniTask<CameraReelStorageStatus> UploadScreenshotAsync(Texture2D image, ScreenshotMetadata metadata, CancellationToken ct = default)
>>>>>>> a0005b29
        {
            if (!StorageStatus.HasFreeSpace) return StorageStatus;

            CameraReelUploadResponse response = await imagesMetadataDatabase.UploadScreenshotAsync(image.EncodeToJPG(), metadata, ct);

            StorageStatus = new CameraReelStorageStatus(response.currentImages, response.maxImages);
            ScreenshotUploaded?.Invoke(response.image, StorageStatus, source);
            return StorageStatus;
        }

        public UniTask<Texture2D> GetScreenshotImageAsync(string url, CancellationToken ct = default) =>
            screenshotsStorage.GetScreenshotImageAsync(url, ct);

        public UniTask<Texture2D> GetScreenshotThumbnailAsync(string url, CancellationToken ct = default) =>
            screenshotsStorage.GetScreenshotThumbnailAsync(url, ct);
    }
}<|MERGE_RESOLUTION|>--- conflicted
+++ resolved
@@ -48,14 +48,10 @@
         public async UniTask UpdateScreenshotVisibilityAsync(string uuid, bool isPublic, CancellationToken ct = default) =>
             await imagesMetadataDatabase.UpdateScreenshotVisibilityAsync(uuid, isPublic, ct);
 
-<<<<<<< HEAD
-        public async UniTask<CameraReelStorageStatus> UploadScreenshotAsync(Texture2D image, ScreenshotMetadata metadata, string source, CancellationToken ct = default)
-=======
         public async UniTask<CameraReelResponse> GetScreenshotsMetadataAsync(string uuid, CancellationToken ct = default) =>
             await imagesMetadataDatabase.GetScreenshotsMetadataAsync(uuid, ct);
 
-        public async UniTask<CameraReelStorageStatus> UploadScreenshotAsync(Texture2D image, ScreenshotMetadata metadata, CancellationToken ct = default)
->>>>>>> a0005b29
+        public async UniTask<CameraReelStorageStatus> UploadScreenshotAsync(Texture2D image, ScreenshotMetadata metadata, string source, CancellationToken ct = default)
         {
             if (!StorageStatus.HasFreeSpace) return StorageStatus;
 
