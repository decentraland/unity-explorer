﻿using Arch.Core;
using Arch.SystemGroups;
using CommunicationData.URLHelpers;
using Cysharp.Threading.Tasks;
using DCL.AssetsProvision;
using DCL.AvatarRendering.Wearables;
using DCL.AvatarRendering.Wearables.Helpers;
using DCL.Backpack;
using DCL.Browser;
using DCL.Character;
using DCL.DebugUtilities;
using DCL.Chat;
using DCL.Clipboard;
using DCL.Input;
using DCL.InWorldCamera;
using DCL.InWorldCamera.CameraReelStorageService;
using DCL.InWorldCamera.PassportBridgeOpener;
using DCL.InWorldCamera.PhotoDetail;
using DCL.InWorldCamera.Settings;
using DCL.InWorldCamera.Systems;
using DCL.InWorldCamera.UI;
using DCL.Multiplayer.Connections.DecentralandUrls;
using DCL.Nametags;
using DCL.PlacesAPIService;
using DCL.Profiles;
using DCL.Profiles.Self;
using DCL.UI.Profiles.Helpers;
using DCL.WebRequests;
using ECS;
using ECS.SceneLifeCycle.Realm;
using MVC;
using System;
using System.Threading;
using UnityEngine;
using UnityEngine.AddressableAssets;
using UnityEngine.UIElements;
using Utility;
using static DCL.PluginSystem.Global.InWorldCameraPlugin;
using Button = UnityEngine.UI.Button;
using CaptureScreenshotSystem = DCL.InWorldCamera.Systems.CaptureScreenshotSystem;
using EmitInWorldCameraInputSystem = DCL.InWorldCamera.Systems.EmitInWorldCameraInputSystem;
using MoveInWorldCameraSystem = DCL.InWorldCamera.Systems.MoveInWorldCameraSystem;
using ToggleInWorldCameraActivitySystem = DCL.InWorldCamera.Systems.ToggleInWorldCameraActivitySystem;

namespace DCL.PluginSystem.Global
{
    public class InWorldCameraPlugin : IDCLGlobalPlugin<InWorldCameraSettings>
    {
        private readonly DCLInput input;
        private readonly IAssetsProvisioner assetsProvisioner;
        private readonly SelfProfile selfProfile;
        private readonly RealmData realmData;
        private readonly Entity playerEntity;
        private readonly IPlacesAPIService placesAPIService;
        private readonly ICharacterObject characterObject;
        private readonly ICoroutineRunner coroutineRunner;
        private readonly InWorldCameraFactory factory;
        private readonly ICameraReelStorageService cameraReelStorageService;
        private readonly ICameraReelScreenshotsStorage cameraReelScreenshotsStorage;
        private readonly IMVCManager mvcManager;
        private readonly ISystemClipboard systemClipboard;
        private readonly IDecentralandUrlsSource decentralandUrlsSource;
        private readonly IWebBrowser webBrowser;
        private readonly IWebRequestController webRequestController;
        private readonly IProfileRepository profileRepository;
        private readonly IRealmNavigator realmNavigator;
        private readonly IWearableStorage wearableStorage;
        private readonly IWearablesProvider wearablesProvider;
        private readonly URLDomain assetBundleURL;
        private readonly ICursor cursor;
        private readonly Button sidebarButton;
        private readonly UIDocument rootUIDocument;
        private readonly Arch.Core.World globalWorld;
        private readonly IDebugContainerBuilder debugContainerBuilder;
<<<<<<< HEAD
        private readonly IProfileNameColorHelper profileNameColorHelper;
=======
        private readonly NametagsData nametagsData;
>>>>>>> 210659ca

        private ScreenRecorder recorder;
        private GameObject hud;
        private ScreenshotMetadataBuilder metadataBuilder;
        private InWorldCameraSettings settings;
        private InWorldCameraController inWorldCameraController;
        private CharacterController followTarget;

        public InWorldCameraPlugin(DCLInput input, SelfProfile selfProfile,
            RealmData realmData, Entity playerEntity, IPlacesAPIService placesAPIService,
            ICharacterObject characterObject, ICoroutineRunner coroutineRunner,
            ICameraReelStorageService cameraReelStorageService, ICameraReelScreenshotsStorage cameraReelScreenshotsStorage, IMVCManager mvcManager,
            ISystemClipboard systemClipboard, IDecentralandUrlsSource decentralandUrlsSource, IWebBrowser webBrowser, IWebRequestController webRequestController,
            IProfileRepository profileRepository,
            IRealmNavigator realmNavigator, IAssetsProvisioner assetsProvisioner,
            IWearableStorage wearableStorage, IWearablesProvider wearablesProvider,
            URLDomain assetBundleURL,
            ICursor cursor,
            Button sidebarButton,
            UIDocument rootUIDocument,
            Arch.Core.World globalWorld,
<<<<<<< HEAD
            IDebugContainerBuilder debugContainerBuilder, IProfileNameColorHelper profileNameColorHelper)
=======
            IDebugContainerBuilder debugContainerBuilder,
            NametagsData nametagsData)
>>>>>>> 210659ca
        {
            this.input = input;
            this.selfProfile = selfProfile;
            this.realmData = realmData;
            this.playerEntity = playerEntity;
            this.placesAPIService = placesAPIService;
            this.characterObject = characterObject;
            this.coroutineRunner = coroutineRunner;
            this.cameraReelStorageService = cameraReelStorageService;
            this.cameraReelScreenshotsStorage = cameraReelScreenshotsStorage;
            this.mvcManager = mvcManager;
            this.systemClipboard = systemClipboard;
            this.decentralandUrlsSource = decentralandUrlsSource;
            this.webBrowser = webBrowser;
            this.webRequestController = webRequestController;
            this.profileRepository = profileRepository;
            this.realmNavigator = realmNavigator;
            this.assetsProvisioner = assetsProvisioner;
            this.wearableStorage = wearableStorage;
            this.wearablesProvider = wearablesProvider;
            this.assetBundleURL = assetBundleURL;
            this.cursor = cursor;
            this.sidebarButton = sidebarButton;
            this.rootUIDocument = rootUIDocument;
            this.globalWorld = globalWorld;
            this.debugContainerBuilder = debugContainerBuilder;
<<<<<<< HEAD
            this.profileNameColorHelper = profileNameColorHelper;
=======
            this.nametagsData = nametagsData;
>>>>>>> 210659ca

            factory = new InWorldCameraFactory();
        }

        public void Dispose()
        {
            factory.Dispose();
        }

        public async UniTask InitializeAsync(InWorldCameraSettings settings, CancellationToken ct)
        {
            this.settings = settings;

            hud = factory.CreateScreencaptureHud(settings.ScreencaptureHud);
            followTarget = factory.CreateFollowTarget(settings.FollowTarget);

            recorder = new ScreenRecorder(hud.GetComponent<RectTransform>());
            metadataBuilder = new ScreenshotMetadataBuilder(selfProfile, characterObject.Controller, realmData, placesAPIService);

            PhotoDetailView photoDetailViewAsset = (await assetsProvisioner.ProvideMainAssetValueAsync(settings.PhotoDetailPrefab, ct: ct)).GetComponent<PhotoDetailView>();
            ControllerBase<PhotoDetailView, PhotoDetailParameter>.ViewFactoryMethod viewFactoryMethod = PhotoDetailController.Preallocate(photoDetailViewAsset, null, out PhotoDetailView explorePanelView);

            (NFTColorsSO rarityColorMappings, NftTypeIconSO categoryIconsMapping, NftTypeIconSO rarityBackgroundsMapping) = await UniTask.WhenAll(
                assetsProvisioner.ProvideMainAssetValueAsync(settings.RarityColorMappings, ct),
                assetsProvisioner.ProvideMainAssetValueAsync(settings.CategoryIconsMapping, ct),
                assetsProvisioner.ProvideMainAssetValueAsync(settings.RarityBackgroundsMapping, ct))
                ;
            mvcManager.RegisterController(new PhotoDetailController(viewFactoryMethod,
                new PhotoDetailInfoController(explorePanelView.GetComponentInChildren<PhotoDetailInfoView>(),
                    cameraReelStorageService,
                    webRequestController,
                    profileRepository,
                    mvcManager,
                    webBrowser,
                    realmNavigator,
                    wearableStorage,
                    wearablesProvider,
                    decentralandUrlsSource,
                    new ECSThumbnailProvider(realmData, globalWorld, assetBundleURL, webRequestController),
                    new PassportBridgeOpener(),
                    rarityBackgroundsMapping,
                    rarityColorMappings,
                    categoryIconsMapping,
                    profileNameColorHelper),
                cameraReelScreenshotsStorage,
                systemClipboard,
                decentralandUrlsSource,
                webBrowser,
                new PhotoDetailStringMessages(settings.ShareToXMessage, settings.PhotoSuccessfullyDownloadedMessage, settings.LinkCopiedMessage)));


            inWorldCameraController = new InWorldCameraController(() => hud.GetComponent<InWorldCameraView>(), sidebarButton, globalWorld, mvcManager, cameraReelStorageService);
            mvcManager.RegisterController(inWorldCameraController);
        }

        public void InjectToWorld(ref ArchSystemsWorldBuilder<Arch.Core.World> builder, in GlobalPluginArguments arguments)
        {
            ToggleInWorldCameraActivitySystem.InjectToWorld(ref builder, settings.TransitionSettings, inWorldCameraController, followTarget, debugContainerBuilder, cursor, mvcManager, input.InWorldCamera, rootUIDocument, nametagsData);
            EmitInWorldCameraInputSystem.InjectToWorld(ref builder, input.InWorldCamera);
            MoveInWorldCameraSystem.InjectToWorld(ref builder, settings.MovementSettings, characterObject.Controller.transform, cursor);
            CaptureScreenshotSystem.InjectToWorld(ref builder, recorder, playerEntity, metadataBuilder, coroutineRunner, cameraReelStorageService, inWorldCameraController);

            CleanupScreencaptureCameraSystem.InjectToWorld(ref builder);
        }

        [Serializable]
        public class InWorldCameraSettings : IDCLPluginSettings
        {
            [field: Header(nameof(InWorldCameraSettings))]
            [field: SerializeField] internal GameObject ScreencaptureHud { get; private set; }
            [field: SerializeField] internal GameObject FollowTarget { get; private set; }

            [field: Header("Configs")]
            [field: SerializeField] internal InWorldCameraTransitionSettings TransitionSettings { get; private set; }
            [field: SerializeField] internal InWorldCameraMovementSettings MovementSettings { get; private set; }

            [field: Header("Photo detail")]
            [field: SerializeField] internal AssetReferenceGameObject PhotoDetailPrefab { get; private set; }
            [field: SerializeField, Tooltip("Spaces will be HTTP sanitized, care for special characters")] internal string ShareToXMessage { get; private set; }
            [field: SerializeField] internal string PhotoSuccessfullyDownloadedMessage { get; private set; }
            [field: SerializeField] internal string LinkCopiedMessage { get; private set; }
            [field: SerializeField] internal AssetReferenceT<NftTypeIconSO> CategoryIconsMapping { get; private set; }

            [field: SerializeField] internal AssetReferenceT<NftTypeIconSO> RarityBackgroundsMapping { get; private set; }

            [field: SerializeField] internal AssetReferenceT<NFTColorsSO> RarityColorMappings { get; private set; }
            [field: SerializeField] internal AssetReferenceT<ChatEntryConfigurationSO> ChatEntryConfiguration { get; private set; }
        }
    }
}<|MERGE_RESOLUTION|>--- conflicted
+++ resolved
@@ -72,11 +72,8 @@
         private readonly UIDocument rootUIDocument;
         private readonly Arch.Core.World globalWorld;
         private readonly IDebugContainerBuilder debugContainerBuilder;
-<<<<<<< HEAD
         private readonly IProfileNameColorHelper profileNameColorHelper;
-=======
         private readonly NametagsData nametagsData;
->>>>>>> 210659ca
 
         private ScreenRecorder recorder;
         private GameObject hud;
@@ -98,12 +95,9 @@
             Button sidebarButton,
             UIDocument rootUIDocument,
             Arch.Core.World globalWorld,
-<<<<<<< HEAD
-            IDebugContainerBuilder debugContainerBuilder, IProfileNameColorHelper profileNameColorHelper)
-=======
             IDebugContainerBuilder debugContainerBuilder,
+            IProfileNameColorHelper profileNameColorHelper,
             NametagsData nametagsData)
->>>>>>> 210659ca
         {
             this.input = input;
             this.selfProfile = selfProfile;
@@ -130,12 +124,8 @@
             this.rootUIDocument = rootUIDocument;
             this.globalWorld = globalWorld;
             this.debugContainerBuilder = debugContainerBuilder;
-<<<<<<< HEAD
             this.profileNameColorHelper = profileNameColorHelper;
-=======
             this.nametagsData = nametagsData;
->>>>>>> 210659ca
-
             factory = new InWorldCameraFactory();
         }
 
