﻿using Arch.Core;
using Arch.SystemGroups;
using CommunicationData.URLHelpers;
using Cysharp.Threading.Tasks;
using DCL.AssetsProvision;
using DCL.AvatarRendering.Wearables;
using DCL.AvatarRendering.Wearables.Helpers;
using DCL.Backpack;
using DCL.Browser;
using DCL.Character;
using DCL.DebugUtilities;
using DCL.Chat;
using DCL.Clipboard;
using DCL.Input;
using DCL.InWorldCamera;
using DCL.InWorldCamera.CameraReelStorageService;
using DCL.InWorldCamera.PassportBridgeOpener;
using DCL.InWorldCamera.PhotoDetail;
using DCL.InWorldCamera.Settings;
using DCL.InWorldCamera.Systems;
using DCL.InWorldCamera.UI;
using DCL.Multiplayer.Connections.DecentralandUrls;
using DCL.Nametags;
using DCL.PlacesAPIService;
using DCL.Profiles;
using DCL.Profiles.Self;
using DCL.UI.SharedSpaceManager;
using DCL.WebRequests;
using ECS;
using ECS.SceneLifeCycle.Realm;
using MVC;
using System;
using System.Threading;
using UnityEngine;
using UnityEngine.AddressableAssets;
using UnityEngine.UIElements;
using Utility;
using static DCL.PluginSystem.Global.InWorldCameraPlugin;
using Button = UnityEngine.UI.Button;
using CaptureScreenshotSystem = DCL.InWorldCamera.Systems.CaptureScreenshotSystem;
using EmitInWorldCameraInputSystem = DCL.InWorldCamera.Systems.EmitInWorldCameraInputSystem;
using MoveInWorldCameraSystem = DCL.InWorldCamera.Systems.MoveInWorldCameraSystem;
using ToggleInWorldCameraActivitySystem = DCL.InWorldCamera.Systems.ToggleInWorldCameraActivitySystem;

namespace DCL.PluginSystem.Global
{
    public class InWorldCameraPlugin : IDCLGlobalPlugin<InWorldCameraSettings>
    {
        private readonly DCLInput input;
        private readonly IAssetsProvisioner assetsProvisioner;
        private readonly SelfProfile selfProfile;
        private readonly RealmData realmData;
        private readonly Entity playerEntity;
        private readonly IPlacesAPIService placesAPIService;
        private readonly ICharacterObject characterObject;
        private readonly ICoroutineRunner coroutineRunner;
        private readonly InWorldCameraFactory factory;
        private readonly ICameraReelStorageService cameraReelStorageService;
        private readonly ICameraReelScreenshotsStorage cameraReelScreenshotsStorage;
        private readonly IMVCManager mvcManager;
        private readonly ISystemClipboard systemClipboard;
        private readonly IDecentralandUrlsSource decentralandUrlsSource;
        private readonly IWebBrowser webBrowser;
        private readonly IWebRequestController webRequestController;
        private readonly IProfileRepository profileRepository;
        private readonly IRealmNavigator realmNavigator;
        private readonly IWearableStorage wearableStorage;
        private readonly IWearablesProvider wearablesProvider;
        private readonly URLDomain assetBundleURL;
        private readonly ICursor cursor;
        private readonly Button sidebarButton;
        private readonly UIDocument rootUIDocument;
        private readonly Arch.Core.World globalWorld;
        private readonly IDebugContainerBuilder debugContainerBuilder;
        private readonly NametagsData nametagsData;
<<<<<<< HEAD
        private readonly ISharedSpaceManager sharedSpaceManager;
=======
        private readonly ViewDependencies viewDependencies;
>>>>>>> 3e981208

        private ScreenRecorder recorder;
        private GameObject hud;
        private ScreenshotMetadataBuilder metadataBuilder;
        private InWorldCameraSettings settings;
        private InWorldCameraController inWorldCameraController;
        private CharacterController followTarget;

        public InWorldCameraPlugin(DCLInput input, SelfProfile selfProfile,
            RealmData realmData, Entity playerEntity, IPlacesAPIService placesAPIService,
            ICharacterObject characterObject, ICoroutineRunner coroutineRunner,
            ICameraReelStorageService cameraReelStorageService, ICameraReelScreenshotsStorage cameraReelScreenshotsStorage, IMVCManager mvcManager,
            ISystemClipboard systemClipboard, IDecentralandUrlsSource decentralandUrlsSource, IWebBrowser webBrowser, IWebRequestController webRequestController,
            IProfileRepository profileRepository,
            IRealmNavigator realmNavigator, IAssetsProvisioner assetsProvisioner,
            IWearableStorage wearableStorage, IWearablesProvider wearablesProvider,
            URLDomain assetBundleURL,
            ICursor cursor,
            Button sidebarButton,
            UIDocument rootUIDocument,
            Arch.Core.World globalWorld,
            IDebugContainerBuilder debugContainerBuilder,
            NametagsData nametagsData,
<<<<<<< HEAD
            ISharedSpaceManager sharedSpaceManager)
=======
            ViewDependencies viewDependencies)
>>>>>>> 3e981208
        {
            this.input = input;
            this.selfProfile = selfProfile;
            this.realmData = realmData;
            this.playerEntity = playerEntity;
            this.placesAPIService = placesAPIService;
            this.characterObject = characterObject;
            this.coroutineRunner = coroutineRunner;
            this.cameraReelStorageService = cameraReelStorageService;
            this.cameraReelScreenshotsStorage = cameraReelScreenshotsStorage;
            this.mvcManager = mvcManager;
            this.systemClipboard = systemClipboard;
            this.decentralandUrlsSource = decentralandUrlsSource;
            this.webBrowser = webBrowser;
            this.webRequestController = webRequestController;
            this.profileRepository = profileRepository;
            this.realmNavigator = realmNavigator;
            this.assetsProvisioner = assetsProvisioner;
            this.wearableStorage = wearableStorage;
            this.wearablesProvider = wearablesProvider;
            this.assetBundleURL = assetBundleURL;
            this.cursor = cursor;
            this.sidebarButton = sidebarButton;
            this.rootUIDocument = rootUIDocument;
            this.globalWorld = globalWorld;
            this.debugContainerBuilder = debugContainerBuilder;
            this.nametagsData = nametagsData;
<<<<<<< HEAD
            this.sharedSpaceManager = sharedSpaceManager;
=======
            this.viewDependencies = viewDependencies;
>>>>>>> 3e981208
            factory = new InWorldCameraFactory();
        }

        public void Dispose()
        {
            factory.Dispose();
        }

        public async UniTask InitializeAsync(InWorldCameraSettings settings, CancellationToken ct)
        {
            this.settings = settings;

            hud = factory.CreateScreencaptureHud(settings.ScreencaptureHud);
            followTarget = factory.CreateFollowTarget(settings.FollowTarget);

            recorder = new ScreenRecorder(hud.GetComponent<RectTransform>());
            metadataBuilder = new ScreenshotMetadataBuilder(selfProfile, characterObject.Controller, realmData, placesAPIService);

            PhotoDetailView photoDetailViewAsset = (await assetsProvisioner.ProvideMainAssetValueAsync(settings.PhotoDetailPrefab, ct: ct)).GetComponent<PhotoDetailView>();
            ControllerBase<PhotoDetailView, PhotoDetailParameter>.ViewFactoryMethod viewFactoryMethod = PhotoDetailController.Preallocate(photoDetailViewAsset, null, out PhotoDetailView explorePanelView);

            (NFTColorsSO rarityColorMappings, NftTypeIconSO categoryIconsMapping, NftTypeIconSO rarityBackgroundsMapping) = await UniTask.WhenAll(
                assetsProvisioner.ProvideMainAssetValueAsync(settings.RarityColorMappings, ct),
                assetsProvisioner.ProvideMainAssetValueAsync(settings.CategoryIconsMapping, ct),
                assetsProvisioner.ProvideMainAssetValueAsync(settings.RarityBackgroundsMapping, ct))
                ;
            mvcManager.RegisterController(new PhotoDetailController(viewFactoryMethod,
                new PhotoDetailInfoController(explorePanelView.GetComponentInChildren<PhotoDetailInfoView>(),
                    cameraReelStorageService,
                    profileRepository,
                    mvcManager,
                    webBrowser,
                    realmNavigator,
                    wearableStorage,
                    wearablesProvider,
                    decentralandUrlsSource,
                    new ECSThumbnailProvider(realmData, globalWorld, assetBundleURL, webRequestController),
                    new PassportBridgeOpener(),
                    rarityBackgroundsMapping,
                    rarityColorMappings,
                    categoryIconsMapping,
                    viewDependencies
                    ),
                cameraReelScreenshotsStorage,
                systemClipboard,
                decentralandUrlsSource,
                webBrowser,
                new PhotoDetailStringMessages(settings.ShareToXMessage, settings.PhotoSuccessfullyDownloadedMessage, settings.LinkCopiedMessage)));


            inWorldCameraController = new InWorldCameraController(() => hud.GetComponent<InWorldCameraView>(), sidebarButton, globalWorld, mvcManager, cameraReelStorageService, sharedSpaceManager);
            mvcManager.RegisterController(inWorldCameraController);
        }

        public void InjectToWorld(ref ArchSystemsWorldBuilder<Arch.Core.World> builder, in GlobalPluginArguments arguments)
        {
            ToggleInWorldCameraActivitySystem.InjectToWorld(ref builder, settings.TransitionSettings, inWorldCameraController, followTarget, debugContainerBuilder, cursor, mvcManager, input.InWorldCamera, rootUIDocument, nametagsData);
            EmitInWorldCameraInputSystem.InjectToWorld(ref builder, input.InWorldCamera);
            MoveInWorldCameraSystem.InjectToWorld(ref builder, settings.MovementSettings, characterObject.Controller.transform, cursor);
            CaptureScreenshotSystem.InjectToWorld(ref builder, recorder, playerEntity, metadataBuilder, coroutineRunner, cameraReelStorageService, inWorldCameraController);

            CleanupScreencaptureCameraSystem.InjectToWorld(ref builder);
        }

        [Serializable]
        public class InWorldCameraSettings : IDCLPluginSettings
        {
            [field: Header(nameof(InWorldCameraSettings))]
            [field: SerializeField] internal GameObject ScreencaptureHud { get; private set; }
            [field: SerializeField] internal GameObject FollowTarget { get; private set; }

            [field: Header("Configs")]
            [field: SerializeField] internal InWorldCameraTransitionSettings TransitionSettings { get; private set; }
            [field: SerializeField] internal InWorldCameraMovementSettings MovementSettings { get; private set; }

            [field: Header("Photo detail")]
            [field: SerializeField] internal AssetReferenceGameObject PhotoDetailPrefab { get; private set; }
            [field: SerializeField, Tooltip("Spaces will be HTTP sanitized, care for special characters")] internal string ShareToXMessage { get; private set; }
            [field: SerializeField] internal string PhotoSuccessfullyDownloadedMessage { get; private set; }
            [field: SerializeField] internal string LinkCopiedMessage { get; private set; }
            [field: SerializeField] internal AssetReferenceT<NftTypeIconSO> CategoryIconsMapping { get; private set; }

            [field: SerializeField] internal AssetReferenceT<NftTypeIconSO> RarityBackgroundsMapping { get; private set; }

            [field: SerializeField] internal AssetReferenceT<NFTColorsSO> RarityColorMappings { get; private set; }
            [field: SerializeField] internal AssetReferenceT<ChatEntryConfigurationSO> ChatEntryConfiguration { get; private set; }
        }
    }
}<|MERGE_RESOLUTION|>--- conflicted
+++ resolved
@@ -73,11 +73,8 @@
         private readonly Arch.Core.World globalWorld;
         private readonly IDebugContainerBuilder debugContainerBuilder;
         private readonly NametagsData nametagsData;
-<<<<<<< HEAD
+        private readonly ViewDependencies viewDependencies;
         private readonly ISharedSpaceManager sharedSpaceManager;
-=======
-        private readonly ViewDependencies viewDependencies;
->>>>>>> 3e981208
 
         private ScreenRecorder recorder;
         private GameObject hud;
@@ -101,11 +98,8 @@
             Arch.Core.World globalWorld,
             IDebugContainerBuilder debugContainerBuilder,
             NametagsData nametagsData,
-<<<<<<< HEAD
+            ViewDependencies viewDependencies,
             ISharedSpaceManager sharedSpaceManager)
-=======
-            ViewDependencies viewDependencies)
->>>>>>> 3e981208
         {
             this.input = input;
             this.selfProfile = selfProfile;
@@ -133,11 +127,8 @@
             this.globalWorld = globalWorld;
             this.debugContainerBuilder = debugContainerBuilder;
             this.nametagsData = nametagsData;
-<<<<<<< HEAD
+            this.viewDependencies = viewDependencies;
             this.sharedSpaceManager = sharedSpaceManager;
-=======
-            this.viewDependencies = viewDependencies;
->>>>>>> 3e981208
             factory = new InWorldCameraFactory();
         }
 
