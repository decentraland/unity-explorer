using Cysharp.Threading.Tasks;
using DCL.InWorldCamera.CameraReelStorageService;
using DCL.InWorldCamera.CameraReelStorageService.Schemas;
using DG.Tweening;
using System;
using System.Threading;
using UnityEngine;
using Utility;

namespace DCL.InWorldCamera.CameraReelGallery.Components
{
    public class ReelThumbnailController : IDisposable
    {
        internal readonly ReelThumbnailView view;
        private readonly ICameraReelScreenshotsStorage cameraReelScreenshotsStorage;
        private readonly RectTransform rectTransform;

        private OptionButtonController? optionButton;
        private CancellationTokenSource loadImageCts;
        private bool imageLoaded;

        public event Action<CameraReelResponseCompact, Texture>? ThumbnailLoaded;
        public event Action<CameraReelResponseCompact>? ThumbnailClicked;

        public CameraReelResponseCompact CameraReelResponse { get; private set; }

        public ReelThumbnailController(ReelThumbnailView view,
            ICameraReelScreenshotsStorage cameraReelScreenshotsStorageService)
        {
            this.view = view;
            this.cameraReelScreenshotsStorage = cameraReelScreenshotsStorageService;
            this.rectTransform = view.GetComponent<RectTransform>();
            this.view.PointerEnter += PointerEnter;
            this.view.PointerExit += PointerExit;
        }

        public void Setup(CameraReelResponseCompact cameraReelData, OptionButtonController? optionsButton)
        {
            this.CameraReelResponse = cameraReelData;
            this.optionButton = optionsButton;
            imageLoaded = false;

            if (this.optionButton is not null)
                this.optionButton.Hide += ToNormalAnimation;

            loadImageCts = loadImageCts.SafeRestart();
            view.thumbnailImage.texture = null;
            LoadImageAsync(loadImageCts.Token).Forget();
        }

        private async UniTaskVoid LoadImageAsync(CancellationToken token)
        {
            view.loadingBrightView.StartLoadingAnimation(view.thumbnailImage.gameObject);

            Texture2D thumbnailTexture = await cameraReelScreenshotsStorage.GetScreenshotThumbnailAsync(CameraReelResponse.thumbnailUrl, token);
            float originalToSmallerRatio = thumbnailTexture.height * 1f / rectTransform.rect.height;
            float realWidth = originalToSmallerRatio * rectTransform.rect.width;
            float realWidthDiff = thumbnailTexture.width - realWidth;
<<<<<<< HEAD
            view.thumbnailImage.sprite = Sprite.Create(thumbnailTexture, new Rect(realWidthDiff / 2f, 0, thumbnailTexture.width - realWidthDiff, thumbnailTexture.height), Vector3.zero);
=======
            view.thumbnailImage.texture = thumbnailTexture;
            view.thumbnailImage.uvRect = new Rect((realWidthDiff / 2f) / thumbnailTexture.width, 0, (thumbnailTexture.width - realWidthDiff) / thumbnailTexture.width, 1);
>>>>>>> 4d790eb2

            view.loadingBrightView.FinishLoadingAnimation(view.thumbnailImage.gameObject);

            view.thumbnailImage.DOFade(1f, view.thumbnailLoadedAnimationDuration).ToUniTask(cancellationToken: token).Forget();

            ThumbnailLoaded?.Invoke(CameraReelResponse, view.thumbnailImage.texture);
            view.button.onClick.AddListener( () => ThumbnailClicked?.Invoke(CameraReelResponse));
            imageLoaded = true;
        }

        public void Dispose()
        {
            ThumbnailLoaded = null;
            ThumbnailClicked = null;
            view.button.onClick.RemoveAllListeners();
            if (optionButton != null)
                optionButton.Hide -= ToNormalAnimation;
            loadImageCts.SafeCancelAndDispose();
        }

        public void PoolGet()
        {
            view.gameObject.SetActive(true);
            view.thumbnailImage.enabled = true;
            view.thumbnailImage.texture = null;
        }

        public void PoolRelease(Transform parent)
        {
            view.transform.SetParent(parent, false);
            view.gameObject.SetActive(false);
            loadImageCts.SafeCancelAndDispose();
        }

        private void ToNormalAnimation()
        {
            view.transform.DOScale(Vector3.one, view.scaleAnimationDuration);
            view.outline.SetActive(false);
        }

        public void Release()
        {
            ThumbnailLoaded = null;
            ThumbnailClicked = null;
            view.button.onClick.RemoveAllListeners();
            view.outline.SetActive(false);
            if (optionButton != null)
                optionButton.Hide -= ToNormalAnimation;
            loadImageCts.SafeCancelAndDispose();
        }

        private void PointerEnter()
        {
            if (!imageLoaded) return;

            view.transform.DOScale(Vector3.one * view.scaleFactorOnHover, view.scaleAnimationDuration);
            optionButton?.Show(CameraReelResponse, view.optionButtonContainer.transform, view.optionButtonOffset);
            view.outline.SetActive(true);
        }

        private void PointerExit()
        {
            if (!imageLoaded) return;

            if (optionButton != null)
            {
                if (optionButton.IsContextMenuOpen()) return;

                optionButton.HideControl();
                ToNormalAnimation();
            }
            else
                ToNormalAnimation();
        }
    }
}<|MERGE_RESOLUTION|>--- conflicted
+++ resolved
@@ -56,12 +56,8 @@
             float originalToSmallerRatio = thumbnailTexture.height * 1f / rectTransform.rect.height;
             float realWidth = originalToSmallerRatio * rectTransform.rect.width;
             float realWidthDiff = thumbnailTexture.width - realWidth;
-<<<<<<< HEAD
-            view.thumbnailImage.sprite = Sprite.Create(thumbnailTexture, new Rect(realWidthDiff / 2f, 0, thumbnailTexture.width - realWidthDiff, thumbnailTexture.height), Vector3.zero);
-=======
             view.thumbnailImage.texture = thumbnailTexture;
             view.thumbnailImage.uvRect = new Rect((realWidthDiff / 2f) / thumbnailTexture.width, 0, (thumbnailTexture.width - realWidthDiff) / thumbnailTexture.width, 1);
->>>>>>> 4d790eb2
 
             view.loadingBrightView.FinishLoadingAnimation(view.thumbnailImage.gameObject);
 
