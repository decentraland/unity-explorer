using Cysharp.Threading.Tasks;
using DCL.InWorldCamera.CameraReelStorageService;
using DCL.InWorldCamera.CameraReelStorageService.Schemas;
using DCL.InWorldCamera.ReelActions;
using DCL.Optimization.Pools;
using System;
using System.Collections.Generic;
using System.Threading;
using UnityEngine.Pool;

namespace DCL.InWorldCamera.CameraReelGallery.Components
{
    public class PagedCameraReelManager
    {
        public bool AllImagesLoaded { get; private set; }
<<<<<<< HEAD
        public List<CameraReelResponseCompact> AllOrderedResponses { get; private set; } = new ();
=======
        public List<CameraReelResponseCompact> AllOrderedResponses { get; private set; } = new (32);
>>>>>>> bad2ddcc

        private readonly ICameraReelStorageService cameraReelStorageService;
        private readonly string walletAddress;
        private readonly int pageSize;
        private readonly int totalImages;
        private readonly bool useSignedRequest;

        private int currentOffset;
        private int currentLoadedImages;

        public PagedCameraReelManager(
            ICameraReelStorageService cameraReelStorageService,
            string wallet,
            bool useSignedRequest,
            int totalImages,
            int pageSize)
        {
            this.cameraReelStorageService = cameraReelStorageService;
            this.walletAddress = wallet;
            this.useSignedRequest = useSignedRequest;
            this.totalImages = totalImages;
            this.pageSize = pageSize;
        }


        public async UniTask<Dictionary<DateTime, List<CameraReelResponseCompact>>> FetchNextPageAsync(
            ListObjectPool<CameraReelResponseCompact> listPool,
            CancellationToken ct)
        {
            CameraReelResponsesCompact response = useSignedRequest ? await cameraReelStorageService.GetCompactScreenshotGalleryAsync(walletAddress, pageSize, currentOffset, ct)
                : await cameraReelStorageService.UnsignedGetCompactScreenshotGalleryAsync(walletAddress, pageSize, currentOffset, ct);
            currentOffset += pageSize;

            currentLoadedImages += response.images.Count;
            AllImagesLoaded = currentLoadedImages == totalImages;
            AllOrderedResponses.AddRange(response.images);

            Dictionary<DateTime, List<CameraReelResponseCompact>> elements = DictionaryPool<DateTime, List<CameraReelResponseCompact>>.Get();
            for (int i = 0; i < response.images.Count; i++)
            {
                DateTime imageBucket = ReelUtility.GetImageDateTime(response.images[i]);

                if (!elements.ContainsKey(imageBucket))
                    elements[imageBucket] = listPool.Get();

                elements[imageBucket].Add(response.images[i]);
            }

            return elements;
        }
    }

}<|MERGE_RESOLUTION|>--- conflicted
+++ resolved
@@ -13,11 +13,7 @@
     public class PagedCameraReelManager
     {
         public bool AllImagesLoaded { get; private set; }
-<<<<<<< HEAD
-        public List<CameraReelResponseCompact> AllOrderedResponses { get; private set; } = new ();
-=======
         public List<CameraReelResponseCompact> AllOrderedResponses { get; private set; } = new (32);
->>>>>>> bad2ddcc
 
         private readonly ICameraReelStorageService cameraReelStorageService;
         private readonly string walletAddress;
