--- conflicted
+++ resolved
@@ -339,11 +339,8 @@
 
         public async UniTask ShowCommunityGalleryAsync(string communityId, string[] placeIds, CancellationToken ct)
         {
-<<<<<<< HEAD
-=======
             if (placeIds == null || placeIds.Length == 0) return;
 
->>>>>>> e79586e6
             PrepareShowGallery(ct);
 
             CameraReelStorageStatus storageStatus = await cameraReelStorageService.GetCommunityGalleryStorageInfoAsync(communityId, ct);
