--- conflicted
+++ resolved
@@ -1,43 +1,40 @@
-﻿using Cysharp.Threading.Tasks;
-using System.Collections.Generic;
-using System.Threading;
-
-namespace DCL.PlacesAPIService
-{
-    public interface IPlacesAPIClient
-    {
-        /// <summary>
-        /// Search places by several parameters
-        /// </summary>
-        /// <returns>Response is being pooled so it must be disposed after consumption</returns>
-        UniTask<PlacesData.PlacesAPIResponse> GetPlacesAsync(CancellationToken ct,
-            string? searchString = null,
-            (int pageNumber, int pageSize)? pagination = null,
-            string? sortBy = null, string? sortDirection = null,
-            string? category = null,
-            bool? onlyFavorites = null,
-            bool? addRealmDetails = null,
-            IReadOnlyList<string>? positions = null,
-            List<PlacesData.PlaceInfo>? resultBuffer = null);
-
-<<<<<<< HEAD
-        UniTask<PlacesData.PlaceInfo?> GetPlaceAsync(string placeId, CancellationToken ct);
-        UniTask<PlacesData.PlacesAPIResponse> GetPlacesByIdsAsync(IEnumerable<string> placeIds, CancellationToken ct);
-=======
-        UniTask<PlacesData.PlacesAPIResponse> GetWorldAsync(string placeId, CancellationToken ct);
->>>>>>> d99e5c9a
-
-        UniTask ReportPlaceAsync(PlaceContentReportPayload placeContentReportPayload, CancellationToken ct);
-
-        UniTask SetPlaceFavoriteAsync(string placeId, bool isFavorite, CancellationToken ct);
-
-        UniTask RatePlaceAsync(bool? isUpvote, string placeId, CancellationToken ct);
-
-        UniTask<List<string>> GetPointsOfInterestCoordsAsync(CancellationToken ct);
-
-        /// <summary>
-        /// Removes the excess of data from the places/map api, so it can be represented in the map with the minimal information
-        /// </summary>
-        UniTask<IReadOnlyList<OptimizedPlaceInMapResponse>> GetOptimizedPlacesFromTheMapAsync(string category, CancellationToken ct);
-    }
-}
+﻿using Cysharp.Threading.Tasks;
+using System.Collections.Generic;
+using System.Threading;
+
+namespace DCL.PlacesAPIService
+{
+    public interface IPlacesAPIClient
+    {
+        /// <summary>
+        /// Search places by several parameters
+        /// </summary>
+        /// <returns>Response is being pooled so it must be disposed after consumption</returns>
+        UniTask<PlacesData.PlacesAPIResponse> GetPlacesAsync(CancellationToken ct,
+            string? searchString = null,
+            (int pageNumber, int pageSize)? pagination = null,
+            string? sortBy = null, string? sortDirection = null,
+            string? category = null,
+            bool? onlyFavorites = null,
+            bool? addRealmDetails = null,
+            IReadOnlyList<string>? positions = null,
+            List<PlacesData.PlaceInfo>? resultBuffer = null);
+
+        UniTask<PlacesData.PlacesAPIResponse> GetWorldAsync(string placeId, CancellationToken ct);
+        UniTask<PlacesData.PlaceInfo?> GetPlaceAsync(string placeId, CancellationToken ct);
+        UniTask<PlacesData.PlacesAPIResponse> GetPlacesByIdsAsync(IEnumerable<string> placeIds, CancellationToken ct);
+
+        UniTask ReportPlaceAsync(PlaceContentReportPayload placeContentReportPayload, CancellationToken ct);
+
+        UniTask SetPlaceFavoriteAsync(string placeId, bool isFavorite, CancellationToken ct);
+
+        UniTask RatePlaceAsync(bool? isUpvote, string placeId, CancellationToken ct);
+
+        UniTask<List<string>> GetPointsOfInterestCoordsAsync(CancellationToken ct);
+
+        /// <summary>
+        /// Removes the excess of data from the places/map api, so it can be represented in the map with the minimal information
+        /// </summary>
+        UniTask<IReadOnlyList<OptimizedPlaceInMapResponse>> GetOptimizedPlacesFromTheMapAsync(string category, CancellationToken ct);
+    }
+}