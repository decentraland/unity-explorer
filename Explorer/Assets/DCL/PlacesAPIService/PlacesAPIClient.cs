﻿using CommunicationData.URLHelpers;
using Cysharp.Threading.Tasks;
using DCL.Diagnostics;
using DCL.Multiplayer.Connections.DecentralandUrls;
using DCL.Optimization.Pools;
using DCL.PlacesAPIService.Serialization;
using DCL.WebRequests;
using Newtonsoft.Json;
using System;
using System.Collections.Generic;
using System.Threading;
using UnityEngine;
using Utility.Times;

namespace DCL.PlacesAPIService
{
    public class PlacesAPIClient : IPlacesAPIClient
    {
        private static readonly JsonSerializerSettings SERIALIZER_SETTINGS = new () { Converters = new JsonConverter[] { new PlacesByCategoryJsonDtoConverter() } };
        private static readonly URLParameter WITH_REALMS_DETAIL = new ("with_realms_detail", "true");

        private readonly IWebRequestController webRequestController;
        private readonly IDecentralandUrlsSource decentralandUrlsSource;

        private readonly URLBuilder urlBuilder = new ();
        private ulong unixTimestamp;

        private string baseURL => decentralandUrlsSource.Url(DecentralandUrl.ApiPlaces);
        private URLDomain baseURLDomain => URLDomain.FromString(baseURL);
        private URLAddress poiURL => URLAddress.FromString(decentralandUrlsSource.Url(DecentralandUrl.POI));
        private URLAddress placesByCategoryURL => URLAddress.FromString(decentralandUrlsSource.Url(DecentralandUrl.PlacesByCategory));
        private URLAddress contentModerationReportURL => URLAddress.FromString(decentralandUrlsSource.Url(DecentralandUrl.ContentModerationReport));

        public PlacesAPIClient(IWebRequestController webRequestController, IDecentralandUrlsSource decentralandUrlsSource)
        {
            this.webRequestController = webRequestController;
            this.decentralandUrlsSource = decentralandUrlsSource;
        }

        private URLBuilder ResetURLBuilder()
        {
            urlBuilder.Clear();
            return urlBuilder;
        }

        public async UniTask<PlacesData.PlacesAPIResponse> SearchPlacesAsync(string searchString, int pageNumber, int pageSize, CancellationToken ct,
            string sortBy = "", string sortDirection = "")
        {
            string url = baseURL + "?search={0}&offset={1}&limit={2}";

            if (!string.IsNullOrEmpty(sortBy))
                url += $"&order_by={sortBy}";

            if (!string.IsNullOrEmpty(sortDirection))
                url += $"&order={sortDirection}";

            GenericDownloadHandlerUtils.Adapter<GenericGetRequest, GenericGetArguments> result = webRequestController.GetAsync(string.Format(url, searchString.Replace(" ", "+"), pageNumber * pageSize, pageSize), ct, ReportCategory.UI);

            PlacesData.PlacesAPIResponse response = PlacesData.PLACES_API_RESPONSE_POOL.Get();

            await result.OverwriteFromJsonAsync(response, WRJsonParser.Unity,
                             createCustomExceptionOnFailure: static (_, text) => new PlacesAPIException("Error parsing search places info:", text))
                        .WithCustomExceptionAsync(static exc => new PlacesAPIException(exc, "Error fetching search places info:"));

            if (response.data == null)
                throw new PlacesAPIException($"No place info retrieved:\n{searchString}");

            return response;
        }

        public async UniTask<PlacesData.PlacesAPIResponse> GetMostActivePlacesAsync(int pageNumber, int pageSize, string filter = "", string sort = "", CancellationToken ct = default)
        {
            string url = baseURL + "?order_by={3}&order=desc&with_realms_detail=true&offset={0}&limit={1}&{2}";

            GenericDownloadHandlerUtils.Adapter<GenericGetRequest, GenericGetArguments> result = webRequestController.GetAsync(string.Format(url, pageNumber * pageSize, pageSize, filter, sort), ct, ReportCategory.UI);

            PlacesData.PlacesAPIResponse response = PlacesData.PLACES_API_RESPONSE_POOL.Get();

            await result.OverwriteFromJsonAsync(response, WRJsonParser.Unity,
                             createCustomExceptionOnFailure: static (_, text) => new PlacesAPIException("Error parsing most active places info:", text))
                        .WithCustomExceptionAsync(static exc => new PlacesAPIException(exc, "Error fetching most active places info:"));

            if (response.data == null)
                throw new PlacesAPIException("No place info retrieved");

            return response;
        }

        public async UniTask<PlacesData.PlaceInfo?> GetPlaceAsync(Vector2Int coords, CancellationToken ct)
        {
            string url = baseURL + "?positions={0},{1}&with_realms_detail=true";

            GenericDownloadHandlerUtils.Adapter<GenericGetRequest, GenericGetArguments> result = webRequestController.GetAsync(string.Format(url, coords.x, coords.y), ct, ReportCategory.UI);

            using PlacesData.PlacesAPIResponse response = PlacesData.PLACES_API_RESPONSE_POOL.Get();

            await result.OverwriteFromJsonAsync(response, WRJsonParser.Unity,
                             createCustomExceptionOnFailure: static (_, text) => new PlacesAPIException("Error parsing place info:", text))
                        .WithCustomExceptionAsync(static exc => new PlacesAPIException(exc, "Error fetching place info:"));

            if (response.data.Count == 0)
                return null;

            return response.data[0];
        }

        public async UniTask<PlacesData.PlaceInfo?> GetPlaceAsync(string placeUUID, CancellationToken ct)
        {
            var url = $"{baseURL}/{placeUUID}?with_realms_detail=true";

            GenericDownloadHandlerUtils.Adapter<GenericGetRequest, GenericGetArguments> result = webRequestController.GetAsync(url, ct, ReportCategory.UI);

            PlacesData.PlacesAPIGetParcelResponse response = await result.CreateFromJson<PlacesData.PlacesAPIGetParcelResponse>(WRJsonParser.Unity,
                                                                              createCustomExceptionOnFailure: static (_, text) => new PlacesAPIException("Error parsing place info:", text))
                                                                         .WithCustomExceptionAsync(static exc => new PlacesAPIException(exc, "Error fetching place info:"));

            if (!response.ok)
                throw new NotAPlaceException(placeUUID);

            // At this moment WR is already disposed
            return response.data;
        }

        public async UniTask<List<PlacesData.PlaceInfo>> GetPlacesByCoordsListAsync(IReadOnlyList<Vector2Int> coordsList, List<PlacesData.PlaceInfo> targetList, CancellationToken ct)
        {
            targetList.Clear();

            if (coordsList.Count == 0)
                return targetList;

            IURLBuilder url = ResetURLBuilder()
               .AppendDomain(baseURLDomain);

            foreach (Vector2Int coords in coordsList)
                url.AppendParameter(("positions", $"{coords.x},{coords.y}")).AppendParameter(WITH_REALMS_DETAIL);

            GenericDownloadHandlerUtils.Adapter<GenericGetRequest, GenericGetArguments> result = webRequestController.GetAsync(new CommonArguments(url.Build()), ct, ReportCategory.UI);

            using PoolExtensions.Scope<PlacesData.PlacesAPIResponse> rentedList = PlacesData.PLACES_API_RESPONSE_POOL.AutoScope();

            await result.OverwriteFromJsonAsync(rentedList.Value, WRJsonParser.Unity,
                             createCustomExceptionOnFailure: static (_, text) => new PlacesAPIException("Error parsing places info:", text))
                        .WithCustomExceptionAsync(static exc => new PlacesAPIException(exc, "Error fetching places info:"));

            targetList.AddRange(rentedList.Value.data);

            return targetList;
        }

        public async UniTask<PlacesData.IPlacesAPIResponse> GetFavoritesAsync(int pageNumber, int pageSize, CancellationToken ct,
            string sortBy = "", string sortDirection = "")
        {
            unixTimestamp = DateTime.UtcNow.UnixTimeAsMilliseconds();
            string url = baseURL + "?only_favorites=true&with_realms_detail=true&offset={0}&limit={1}";
            var fullUrl = string.Format(url, pageNumber * pageSize, pageSize);

<<<<<<< HEAD
            GenericDownloadHandlerUtils.Adapter<GenericGetRequest, GenericGetArguments> result =
                webRequestController.GetAsync(
                    fullUrl,
                    ct,
                    ReportCategory.UI,
                    signInfo: WebRequestSignInfo.NewFromRaw(string.Empty, fullUrl, unixTimestamp, "get"),
                    headersInfo: new WebRequestHeadersInfo().WithSign(string.Empty, unixTimestamp));
=======
            if (!string.IsNullOrEmpty(sortBy))
                url += $"&{sortBy}";

            if (!string.IsNullOrEmpty(sortDirection))
                url += $"&{sortDirection}";

            GenericDownloadHandlerUtils.Adapter<GenericGetRequest, GenericGetArguments> result = webRequestController.GetAsync(
                string.Format(url, pageNumber * pageSize, pageSize), ct, ReportCategory.UI);
>>>>>>> 702c23d3

            PlacesData.PlacesAPIResponse response = PlacesData.PLACES_API_RESPONSE_POOL.Get();

            await result.OverwriteFromJsonAsync(response, WRJsonParser.Unity,
                             createCustomExceptionOnFailure: static (_, text) => new PlacesAPIException("Error parsing get favorites response:", text))
                        .WithCustomExceptionAsync(static exc => new PlacesAPIException(exc, "Error fetching places info:"));

            if (response.data == null)
                throw new Exception("No favorites info retrieved");

            return response;
        }

        public async UniTask<PlacesData.IPlacesAPIResponse> GetAllFavoritesAsync(CancellationToken ct,
            string sortBy = "", string sortDirection = "")
        {
            unixTimestamp = DateTime.UtcNow.UnixTimeAsMilliseconds();
            string url = baseURL + "?only_favorites=true&with_realms_detail=true";

<<<<<<< HEAD
            GenericDownloadHandlerUtils.Adapter<GenericGetRequest, GenericGetArguments> result =
                webRequestController.GetAsync(
                    url,
                    ct,
                    ReportCategory.UI,
                    signInfo: WebRequestSignInfo.NewFromRaw(string.Empty, url, unixTimestamp, "get"),
                    headersInfo: new WebRequestHeadersInfo().WithSign(string.Empty, unixTimestamp));
=======
            if (!string.IsNullOrEmpty(sortBy))
                url += $"&order_by{sortBy}";

            if (!string.IsNullOrEmpty(sortDirection))
                url += $"&order={sortDirection}";

            GenericDownloadHandlerUtils.Adapter<GenericGetRequest, GenericGetArguments> result = webRequestController.GetAsync(url, ct, ReportCategory.UI);
>>>>>>> 702c23d3

            PlacesData.PlacesAPIResponse response = PlacesData.PLACES_API_RESPONSE_POOL.Get();

            await result.OverwriteFromJsonAsync(response, WRJsonParser.Unity,
                             createCustomExceptionOnFailure: static (_, text) => new PlacesAPIException("Error parsing favorites info:", text))
                        .WithCustomExceptionAsync(static exc => new PlacesAPIException(exc, "Error fetching favorites info:"));

            if (response.data == null)
                throw new PlacesAPIException($"No favorites info retrieved");

            return response;
        }

        public async UniTask SetPlaceFavoriteAsync(string placeUUID, bool isFavorite, CancellationToken ct)
        {
            unixTimestamp = DateTime.UtcNow.UnixTimeAsMilliseconds();
            string url = baseURL + "/{0}/favorites";
            const string FAVORITE_PAYLOAD = "{\"favorites\": true}";
            const string NOT_FAVORITE_PAYLOAD = "{\"favorites\": false}";

            var fullUrl = string.Format(url, placeUUID);

            await webRequestController.PatchAsync(
                                           fullUrl,
                                           GenericPatchArguments.CreateJson(isFavorite ? FAVORITE_PAYLOAD : NOT_FAVORITE_PAYLOAD),
                                           ct,
                                           ReportCategory.UI,
                                           signInfo: WebRequestSignInfo.NewFromRaw(string.Empty, fullUrl, unixTimestamp, "patch"),
                                           headersInfo: new WebRequestHeadersInfo().WithSign(string.Empty, unixTimestamp))
                                      .WithCustomExceptionAsync(static exc => new PlacesAPIException(exc, "Error setting place favorite:"));
        }

        public async UniTask RatePlace(bool? isUpvote, string placeUUID, CancellationToken ct)
        {
            unixTimestamp = DateTime.UtcNow.UnixTimeAsMilliseconds();
            string url = baseURL + "/{0}/likes";
            const string LIKE_PAYLOAD = "{\"like\": true}";
            const string DISLIKE_PAYLOAD = "{\"like\": false}";
            const string NO_LIKE_PAYLOAD = "{\"like\": null}";

            string payload;

            if (isUpvote == null)
                payload = NO_LIKE_PAYLOAD;
            else
                payload = isUpvote == true ? LIKE_PAYLOAD : DISLIKE_PAYLOAD;

            var fullUrl = string.Format(url, placeUUID);

            await webRequestController.PostAsync(
                                           fullUrl,
                                           GenericPostArguments.CreateJson(payload),
                                           ct,
                                           ReportCategory.UI,
                                           signInfo: WebRequestSignInfo.NewFromRaw(string.Empty, fullUrl, unixTimestamp, "post"),
                                           headersInfo: new WebRequestHeadersInfo().WithSign(string.Empty, unixTimestamp))
                                      .WithCustomExceptionAsync(static exc => new PlacesAPIException(exc, "Error setting place vote:"));
        }

        public async UniTask<List<string>> GetPointsOfInterestCoordsAsync(CancellationToken ct)
        {
            GenericDownloadHandlerUtils.Adapter<GenericPostRequest, GenericPostArguments> result = webRequestController.PostAsync(poiURL, GenericPostArguments.Empty, ct, ReportCategory.UI);

            PointsOfInterestCoordsAPIResponse response = await result.CreateFromJson<PointsOfInterestCoordsAPIResponse>(WRJsonParser.Unity,
                createCustomExceptionOnFailure: static (_, text) => new PlacesAPIException("Error parsing get POIs response:", text));

            if (response.data == null)
                throw new Exception("No POIs info retrieved");

            return response.data;
        }

        public async UniTask<List<PlacesData.CategoryPlaceData>> GetPlacesByCategoryListAsync(string category, CancellationToken ct)
        {
            var url = string.Format("{0}?categories={1}", placesByCategoryURL, category);

            List<PlacesData.CategoryPlaceData> categoryPlaces = await webRequestController.GetAsync(url, ct, ReportCategory.UI)
                                                                                                   .CreateFromNewtonsoftJsonAsync<List<PlacesData.CategoryPlaceData>>(serializerSettings: SERIALIZER_SETTINGS);

            if (categoryPlaces == null)
                throw new Exception($"No Places for category {category} retrieved");

            return categoryPlaces;
        }

        public async UniTask ReportPlaceAsync(PlaceContentReportPayload placeContentReportPayload, CancellationToken ct)
        {
            // POST for getting a signed url
            GenericDownloadHandlerUtils.Adapter<GenericPostRequest, GenericPostArguments> postResult = webRequestController.PostAsync(contentModerationReportURL, GenericPostArguments.Empty, ct, ReportCategory.UI);

            using PoolExtensions.Scope<ReportPlaceAPIResponse> responseRental = PlacesData.REPORT_PLACE_API_RESPONSE_POOL.AutoScope();
            ReportPlaceAPIResponse response = responseRental.Value;

            await postResult.OverwriteFromJsonAsync(response, WRJsonParser.Unity,
                                 WRThreadFlags.SwitchToThreadPool, // don't return to the main thread
                                 createCustomExceptionOnFailure: static (_, text) => new PlacesAPIException("Error parsing report place response:", text))
                            .WithCustomExceptionAsync(static exc => new PlacesAPIException(exc, "Error reporting place:"));

            if (response.data == null || !response.ok)
                throw new PlacesAPIException("Error reporting place");

            // PUT using the gotten signed url and sending the report payload

            string putData = JsonUtility.ToJson(placeContentReportPayload);

            await UniTask.SwitchToMainThread();

            await webRequestController.PutAsync(response.data.signed_url, GenericPutArguments.CreateJson(putData), ct, ReportCategory.UI)
                                      .WithCustomExceptionAsync(static exc => new PlacesAPIException(exc, "Error reporting place:"));
        }
    }
}
<|MERGE_RESOLUTION|>--- conflicted
+++ resolved
@@ -1,322 +1,313 @@
-﻿using CommunicationData.URLHelpers;
-using Cysharp.Threading.Tasks;
-using DCL.Diagnostics;
-using DCL.Multiplayer.Connections.DecentralandUrls;
-using DCL.Optimization.Pools;
-using DCL.PlacesAPIService.Serialization;
-using DCL.WebRequests;
-using Newtonsoft.Json;
-using System;
-using System.Collections.Generic;
-using System.Threading;
-using UnityEngine;
-using Utility.Times;
-
-namespace DCL.PlacesAPIService
-{
-    public class PlacesAPIClient : IPlacesAPIClient
-    {
-        private static readonly JsonSerializerSettings SERIALIZER_SETTINGS = new () { Converters = new JsonConverter[] { new PlacesByCategoryJsonDtoConverter() } };
-        private static readonly URLParameter WITH_REALMS_DETAIL = new ("with_realms_detail", "true");
-
-        private readonly IWebRequestController webRequestController;
-        private readonly IDecentralandUrlsSource decentralandUrlsSource;
-
-        private readonly URLBuilder urlBuilder = new ();
-        private ulong unixTimestamp;
-
-        private string baseURL => decentralandUrlsSource.Url(DecentralandUrl.ApiPlaces);
-        private URLDomain baseURLDomain => URLDomain.FromString(baseURL);
-        private URLAddress poiURL => URLAddress.FromString(decentralandUrlsSource.Url(DecentralandUrl.POI));
-        private URLAddress placesByCategoryURL => URLAddress.FromString(decentralandUrlsSource.Url(DecentralandUrl.PlacesByCategory));
-        private URLAddress contentModerationReportURL => URLAddress.FromString(decentralandUrlsSource.Url(DecentralandUrl.ContentModerationReport));
-
-        public PlacesAPIClient(IWebRequestController webRequestController, IDecentralandUrlsSource decentralandUrlsSource)
-        {
-            this.webRequestController = webRequestController;
-            this.decentralandUrlsSource = decentralandUrlsSource;
-        }
-
-        private URLBuilder ResetURLBuilder()
-        {
-            urlBuilder.Clear();
-            return urlBuilder;
-        }
-
-        public async UniTask<PlacesData.PlacesAPIResponse> SearchPlacesAsync(string searchString, int pageNumber, int pageSize, CancellationToken ct,
-            string sortBy = "", string sortDirection = "")
-        {
-            string url = baseURL + "?search={0}&offset={1}&limit={2}";
-
-            if (!string.IsNullOrEmpty(sortBy))
-                url += $"&order_by={sortBy}";
-
-            if (!string.IsNullOrEmpty(sortDirection))
-                url += $"&order={sortDirection}";
-
-            GenericDownloadHandlerUtils.Adapter<GenericGetRequest, GenericGetArguments> result = webRequestController.GetAsync(string.Format(url, searchString.Replace(" ", "+"), pageNumber * pageSize, pageSize), ct, ReportCategory.UI);
-
-            PlacesData.PlacesAPIResponse response = PlacesData.PLACES_API_RESPONSE_POOL.Get();
-
-            await result.OverwriteFromJsonAsync(response, WRJsonParser.Unity,
-                             createCustomExceptionOnFailure: static (_, text) => new PlacesAPIException("Error parsing search places info:", text))
-                        .WithCustomExceptionAsync(static exc => new PlacesAPIException(exc, "Error fetching search places info:"));
-
-            if (response.data == null)
-                throw new PlacesAPIException($"No place info retrieved:\n{searchString}");
-
-            return response;
-        }
-
-        public async UniTask<PlacesData.PlacesAPIResponse> GetMostActivePlacesAsync(int pageNumber, int pageSize, string filter = "", string sort = "", CancellationToken ct = default)
-        {
-            string url = baseURL + "?order_by={3}&order=desc&with_realms_detail=true&offset={0}&limit={1}&{2}";
-
-            GenericDownloadHandlerUtils.Adapter<GenericGetRequest, GenericGetArguments> result = webRequestController.GetAsync(string.Format(url, pageNumber * pageSize, pageSize, filter, sort), ct, ReportCategory.UI);
-
-            PlacesData.PlacesAPIResponse response = PlacesData.PLACES_API_RESPONSE_POOL.Get();
-
-            await result.OverwriteFromJsonAsync(response, WRJsonParser.Unity,
-                             createCustomExceptionOnFailure: static (_, text) => new PlacesAPIException("Error parsing most active places info:", text))
-                        .WithCustomExceptionAsync(static exc => new PlacesAPIException(exc, "Error fetching most active places info:"));
-
-            if (response.data == null)
-                throw new PlacesAPIException("No place info retrieved");
-
-            return response;
-        }
-
-        public async UniTask<PlacesData.PlaceInfo?> GetPlaceAsync(Vector2Int coords, CancellationToken ct)
-        {
-            string url = baseURL + "?positions={0},{1}&with_realms_detail=true";
-
-            GenericDownloadHandlerUtils.Adapter<GenericGetRequest, GenericGetArguments> result = webRequestController.GetAsync(string.Format(url, coords.x, coords.y), ct, ReportCategory.UI);
-
-            using PlacesData.PlacesAPIResponse response = PlacesData.PLACES_API_RESPONSE_POOL.Get();
-
-            await result.OverwriteFromJsonAsync(response, WRJsonParser.Unity,
-                             createCustomExceptionOnFailure: static (_, text) => new PlacesAPIException("Error parsing place info:", text))
-                        .WithCustomExceptionAsync(static exc => new PlacesAPIException(exc, "Error fetching place info:"));
-
-            if (response.data.Count == 0)
-                return null;
-
-            return response.data[0];
-        }
-
-        public async UniTask<PlacesData.PlaceInfo?> GetPlaceAsync(string placeUUID, CancellationToken ct)
-        {
-            var url = $"{baseURL}/{placeUUID}?with_realms_detail=true";
-
-            GenericDownloadHandlerUtils.Adapter<GenericGetRequest, GenericGetArguments> result = webRequestController.GetAsync(url, ct, ReportCategory.UI);
-
-            PlacesData.PlacesAPIGetParcelResponse response = await result.CreateFromJson<PlacesData.PlacesAPIGetParcelResponse>(WRJsonParser.Unity,
-                                                                              createCustomExceptionOnFailure: static (_, text) => new PlacesAPIException("Error parsing place info:", text))
-                                                                         .WithCustomExceptionAsync(static exc => new PlacesAPIException(exc, "Error fetching place info:"));
-
-            if (!response.ok)
-                throw new NotAPlaceException(placeUUID);
-
-            // At this moment WR is already disposed
-            return response.data;
-        }
-
-        public async UniTask<List<PlacesData.PlaceInfo>> GetPlacesByCoordsListAsync(IReadOnlyList<Vector2Int> coordsList, List<PlacesData.PlaceInfo> targetList, CancellationToken ct)
-        {
-            targetList.Clear();
-
-            if (coordsList.Count == 0)
-                return targetList;
-
-            IURLBuilder url = ResetURLBuilder()
-               .AppendDomain(baseURLDomain);
-
-            foreach (Vector2Int coords in coordsList)
-                url.AppendParameter(("positions", $"{coords.x},{coords.y}")).AppendParameter(WITH_REALMS_DETAIL);
-
-            GenericDownloadHandlerUtils.Adapter<GenericGetRequest, GenericGetArguments> result = webRequestController.GetAsync(new CommonArguments(url.Build()), ct, ReportCategory.UI);
-
-            using PoolExtensions.Scope<PlacesData.PlacesAPIResponse> rentedList = PlacesData.PLACES_API_RESPONSE_POOL.AutoScope();
-
-            await result.OverwriteFromJsonAsync(rentedList.Value, WRJsonParser.Unity,
-                             createCustomExceptionOnFailure: static (_, text) => new PlacesAPIException("Error parsing places info:", text))
-                        .WithCustomExceptionAsync(static exc => new PlacesAPIException(exc, "Error fetching places info:"));
-
-            targetList.AddRange(rentedList.Value.data);
-
-            return targetList;
-        }
-
-        public async UniTask<PlacesData.IPlacesAPIResponse> GetFavoritesAsync(int pageNumber, int pageSize, CancellationToken ct,
-            string sortBy = "", string sortDirection = "")
-        {
-            unixTimestamp = DateTime.UtcNow.UnixTimeAsMilliseconds();
-            string url = baseURL + "?only_favorites=true&with_realms_detail=true&offset={0}&limit={1}";
-            var fullUrl = string.Format(url, pageNumber * pageSize, pageSize);
-
-<<<<<<< HEAD
-            GenericDownloadHandlerUtils.Adapter<GenericGetRequest, GenericGetArguments> result =
-                webRequestController.GetAsync(
-                    fullUrl,
-                    ct,
-                    ReportCategory.UI,
-                    signInfo: WebRequestSignInfo.NewFromRaw(string.Empty, fullUrl, unixTimestamp, "get"),
-                    headersInfo: new WebRequestHeadersInfo().WithSign(string.Empty, unixTimestamp));
-=======
-            if (!string.IsNullOrEmpty(sortBy))
-                url += $"&{sortBy}";
-
-            if (!string.IsNullOrEmpty(sortDirection))
-                url += $"&{sortDirection}";
-
-            GenericDownloadHandlerUtils.Adapter<GenericGetRequest, GenericGetArguments> result = webRequestController.GetAsync(
-                string.Format(url, pageNumber * pageSize, pageSize), ct, ReportCategory.UI);
->>>>>>> 702c23d3
-
-            PlacesData.PlacesAPIResponse response = PlacesData.PLACES_API_RESPONSE_POOL.Get();
-
-            await result.OverwriteFromJsonAsync(response, WRJsonParser.Unity,
-                             createCustomExceptionOnFailure: static (_, text) => new PlacesAPIException("Error parsing get favorites response:", text))
-                        .WithCustomExceptionAsync(static exc => new PlacesAPIException(exc, "Error fetching places info:"));
-
-            if (response.data == null)
-                throw new Exception("No favorites info retrieved");
-
-            return response;
-        }
-
-        public async UniTask<PlacesData.IPlacesAPIResponse> GetAllFavoritesAsync(CancellationToken ct,
-            string sortBy = "", string sortDirection = "")
-        {
-            unixTimestamp = DateTime.UtcNow.UnixTimeAsMilliseconds();
-            string url = baseURL + "?only_favorites=true&with_realms_detail=true";
-
-<<<<<<< HEAD
-            GenericDownloadHandlerUtils.Adapter<GenericGetRequest, GenericGetArguments> result =
-                webRequestController.GetAsync(
-                    url,
-                    ct,
-                    ReportCategory.UI,
-                    signInfo: WebRequestSignInfo.NewFromRaw(string.Empty, url, unixTimestamp, "get"),
-                    headersInfo: new WebRequestHeadersInfo().WithSign(string.Empty, unixTimestamp));
-=======
-            if (!string.IsNullOrEmpty(sortBy))
-                url += $"&order_by{sortBy}";
-
-            if (!string.IsNullOrEmpty(sortDirection))
-                url += $"&order={sortDirection}";
-
-            GenericDownloadHandlerUtils.Adapter<GenericGetRequest, GenericGetArguments> result = webRequestController.GetAsync(url, ct, ReportCategory.UI);
->>>>>>> 702c23d3
-
-            PlacesData.PlacesAPIResponse response = PlacesData.PLACES_API_RESPONSE_POOL.Get();
-
-            await result.OverwriteFromJsonAsync(response, WRJsonParser.Unity,
-                             createCustomExceptionOnFailure: static (_, text) => new PlacesAPIException("Error parsing favorites info:", text))
-                        .WithCustomExceptionAsync(static exc => new PlacesAPIException(exc, "Error fetching favorites info:"));
-
-            if (response.data == null)
-                throw new PlacesAPIException($"No favorites info retrieved");
-
-            return response;
-        }
-
-        public async UniTask SetPlaceFavoriteAsync(string placeUUID, bool isFavorite, CancellationToken ct)
-        {
-            unixTimestamp = DateTime.UtcNow.UnixTimeAsMilliseconds();
-            string url = baseURL + "/{0}/favorites";
-            const string FAVORITE_PAYLOAD = "{\"favorites\": true}";
-            const string NOT_FAVORITE_PAYLOAD = "{\"favorites\": false}";
-
-            var fullUrl = string.Format(url, placeUUID);
-
-            await webRequestController.PatchAsync(
-                                           fullUrl,
-                                           GenericPatchArguments.CreateJson(isFavorite ? FAVORITE_PAYLOAD : NOT_FAVORITE_PAYLOAD),
-                                           ct,
-                                           ReportCategory.UI,
-                                           signInfo: WebRequestSignInfo.NewFromRaw(string.Empty, fullUrl, unixTimestamp, "patch"),
-                                           headersInfo: new WebRequestHeadersInfo().WithSign(string.Empty, unixTimestamp))
-                                      .WithCustomExceptionAsync(static exc => new PlacesAPIException(exc, "Error setting place favorite:"));
-        }
-
-        public async UniTask RatePlace(bool? isUpvote, string placeUUID, CancellationToken ct)
-        {
-            unixTimestamp = DateTime.UtcNow.UnixTimeAsMilliseconds();
-            string url = baseURL + "/{0}/likes";
-            const string LIKE_PAYLOAD = "{\"like\": true}";
-            const string DISLIKE_PAYLOAD = "{\"like\": false}";
-            const string NO_LIKE_PAYLOAD = "{\"like\": null}";
-
-            string payload;
-
-            if (isUpvote == null)
-                payload = NO_LIKE_PAYLOAD;
-            else
-                payload = isUpvote == true ? LIKE_PAYLOAD : DISLIKE_PAYLOAD;
-
-            var fullUrl = string.Format(url, placeUUID);
-
-            await webRequestController.PostAsync(
-                                           fullUrl,
-                                           GenericPostArguments.CreateJson(payload),
-                                           ct,
-                                           ReportCategory.UI,
-                                           signInfo: WebRequestSignInfo.NewFromRaw(string.Empty, fullUrl, unixTimestamp, "post"),
-                                           headersInfo: new WebRequestHeadersInfo().WithSign(string.Empty, unixTimestamp))
-                                      .WithCustomExceptionAsync(static exc => new PlacesAPIException(exc, "Error setting place vote:"));
-        }
-
-        public async UniTask<List<string>> GetPointsOfInterestCoordsAsync(CancellationToken ct)
-        {
-            GenericDownloadHandlerUtils.Adapter<GenericPostRequest, GenericPostArguments> result = webRequestController.PostAsync(poiURL, GenericPostArguments.Empty, ct, ReportCategory.UI);
-
-            PointsOfInterestCoordsAPIResponse response = await result.CreateFromJson<PointsOfInterestCoordsAPIResponse>(WRJsonParser.Unity,
-                createCustomExceptionOnFailure: static (_, text) => new PlacesAPIException("Error parsing get POIs response:", text));
-
-            if (response.data == null)
-                throw new Exception("No POIs info retrieved");
-
-            return response.data;
-        }
-
-        public async UniTask<List<PlacesData.CategoryPlaceData>> GetPlacesByCategoryListAsync(string category, CancellationToken ct)
-        {
-            var url = string.Format("{0}?categories={1}", placesByCategoryURL, category);
-
-            List<PlacesData.CategoryPlaceData> categoryPlaces = await webRequestController.GetAsync(url, ct, ReportCategory.UI)
-                                                                                                   .CreateFromNewtonsoftJsonAsync<List<PlacesData.CategoryPlaceData>>(serializerSettings: SERIALIZER_SETTINGS);
-
-            if (categoryPlaces == null)
-                throw new Exception($"No Places for category {category} retrieved");
-
-            return categoryPlaces;
-        }
-
-        public async UniTask ReportPlaceAsync(PlaceContentReportPayload placeContentReportPayload, CancellationToken ct)
-        {
-            // POST for getting a signed url
-            GenericDownloadHandlerUtils.Adapter<GenericPostRequest, GenericPostArguments> postResult = webRequestController.PostAsync(contentModerationReportURL, GenericPostArguments.Empty, ct, ReportCategory.UI);
-
-            using PoolExtensions.Scope<ReportPlaceAPIResponse> responseRental = PlacesData.REPORT_PLACE_API_RESPONSE_POOL.AutoScope();
-            ReportPlaceAPIResponse response = responseRental.Value;
-
-            await postResult.OverwriteFromJsonAsync(response, WRJsonParser.Unity,
-                                 WRThreadFlags.SwitchToThreadPool, // don't return to the main thread
-                                 createCustomExceptionOnFailure: static (_, text) => new PlacesAPIException("Error parsing report place response:", text))
-                            .WithCustomExceptionAsync(static exc => new PlacesAPIException(exc, "Error reporting place:"));
-
-            if (response.data == null || !response.ok)
-                throw new PlacesAPIException("Error reporting place");
-
-            // PUT using the gotten signed url and sending the report payload
-
-            string putData = JsonUtility.ToJson(placeContentReportPayload);
-
-            await UniTask.SwitchToMainThread();
-
-            await webRequestController.PutAsync(response.data.signed_url, GenericPutArguments.CreateJson(putData), ct, ReportCategory.UI)
-                                      .WithCustomExceptionAsync(static exc => new PlacesAPIException(exc, "Error reporting place:"));
-        }
-    }
-}
+﻿using CommunicationData.URLHelpers;
+using Cysharp.Threading.Tasks;
+using DCL.Diagnostics;
+using DCL.Multiplayer.Connections.DecentralandUrls;
+using DCL.Optimization.Pools;
+using DCL.PlacesAPIService.Serialization;
+using DCL.WebRequests;
+using Newtonsoft.Json;
+using System;
+using System.Collections.Generic;
+using System.Threading;
+using UnityEngine;
+using Utility.Times;
+
+namespace DCL.PlacesAPIService
+{
+    public class PlacesAPIClient : IPlacesAPIClient
+    {
+        private static readonly JsonSerializerSettings SERIALIZER_SETTINGS = new () { Converters = new JsonConverter[] { new PlacesByCategoryJsonDtoConverter() } };
+        private static readonly URLParameter WITH_REALMS_DETAIL = new ("with_realms_detail", "true");
+
+        private readonly IWebRequestController webRequestController;
+        private readonly IDecentralandUrlsSource decentralandUrlsSource;
+
+        private readonly URLBuilder urlBuilder = new ();
+        private ulong unixTimestamp;
+
+        private string baseURL => decentralandUrlsSource.Url(DecentralandUrl.ApiPlaces);
+        private URLDomain baseURLDomain => URLDomain.FromString(baseURL);
+        private URLAddress poiURL => URLAddress.FromString(decentralandUrlsSource.Url(DecentralandUrl.POI));
+        private URLAddress placesByCategoryURL => URLAddress.FromString(decentralandUrlsSource.Url(DecentralandUrl.PlacesByCategory));
+        private URLAddress contentModerationReportURL => URLAddress.FromString(decentralandUrlsSource.Url(DecentralandUrl.ContentModerationReport));
+
+        public PlacesAPIClient(IWebRequestController webRequestController, IDecentralandUrlsSource decentralandUrlsSource)
+        {
+            this.webRequestController = webRequestController;
+            this.decentralandUrlsSource = decentralandUrlsSource;
+        }
+
+        private URLBuilder ResetURLBuilder()
+        {
+            urlBuilder.Clear();
+            return urlBuilder;
+        }
+
+        public async UniTask<PlacesData.PlacesAPIResponse> SearchPlacesAsync(string searchString, int pageNumber, int pageSize, CancellationToken ct,
+            string sortBy = "", string sortDirection = "")
+        {
+            string url = baseURL + "?search={0}&offset={1}&limit={2}";
+
+            if (!string.IsNullOrEmpty(sortBy))
+                url += $"&order_by={sortBy}";
+
+            if (!string.IsNullOrEmpty(sortDirection))
+                url += $"&order={sortDirection}";
+
+            GenericDownloadHandlerUtils.Adapter<GenericGetRequest, GenericGetArguments> result = webRequestController.GetAsync(string.Format(url, searchString.Replace(" ", "+"), pageNumber * pageSize, pageSize), ct, ReportCategory.UI);
+
+            PlacesData.PlacesAPIResponse response = PlacesData.PLACES_API_RESPONSE_POOL.Get();
+
+            await result.OverwriteFromJsonAsync(response, WRJsonParser.Unity,
+                             createCustomExceptionOnFailure: static (_, text) => new PlacesAPIException("Error parsing search places info:", text))
+                        .WithCustomExceptionAsync(static exc => new PlacesAPIException(exc, "Error fetching search places info:"));
+
+            if (response.data == null)
+                throw new PlacesAPIException($"No place info retrieved:\n{searchString}");
+
+            return response;
+        }
+
+        public async UniTask<PlacesData.PlacesAPIResponse> GetMostActivePlacesAsync(int pageNumber, int pageSize, string filter = "", string sort = "", CancellationToken ct = default)
+        {
+            string url = baseURL + "?order_by={3}&order=desc&with_realms_detail=true&offset={0}&limit={1}&{2}";
+
+            GenericDownloadHandlerUtils.Adapter<GenericGetRequest, GenericGetArguments> result = webRequestController.GetAsync(string.Format(url, pageNumber * pageSize, pageSize, filter, sort), ct, ReportCategory.UI);
+
+            PlacesData.PlacesAPIResponse response = PlacesData.PLACES_API_RESPONSE_POOL.Get();
+
+            await result.OverwriteFromJsonAsync(response, WRJsonParser.Unity,
+                             createCustomExceptionOnFailure: static (_, text) => new PlacesAPIException("Error parsing most active places info:", text))
+                        .WithCustomExceptionAsync(static exc => new PlacesAPIException(exc, "Error fetching most active places info:"));
+
+            if (response.data == null)
+                throw new PlacesAPIException("No place info retrieved");
+
+            return response;
+        }
+
+        public async UniTask<PlacesData.PlaceInfo?> GetPlaceAsync(Vector2Int coords, CancellationToken ct)
+        {
+            string url = baseURL + "?positions={0},{1}&with_realms_detail=true";
+
+            GenericDownloadHandlerUtils.Adapter<GenericGetRequest, GenericGetArguments> result = webRequestController.GetAsync(string.Format(url, coords.x, coords.y), ct, ReportCategory.UI);
+
+            using PlacesData.PlacesAPIResponse response = PlacesData.PLACES_API_RESPONSE_POOL.Get();
+
+            await result.OverwriteFromJsonAsync(response, WRJsonParser.Unity,
+                             createCustomExceptionOnFailure: static (_, text) => new PlacesAPIException("Error parsing place info:", text))
+                        .WithCustomExceptionAsync(static exc => new PlacesAPIException(exc, "Error fetching place info:"));
+
+            if (response.data.Count == 0)
+                return null;
+
+            return response.data[0];
+        }
+
+        public async UniTask<PlacesData.PlaceInfo?> GetPlaceAsync(string placeUUID, CancellationToken ct)
+        {
+            var url = $"{baseURL}/{placeUUID}?with_realms_detail=true";
+
+            GenericDownloadHandlerUtils.Adapter<GenericGetRequest, GenericGetArguments> result = webRequestController.GetAsync(url, ct, ReportCategory.UI);
+
+            PlacesData.PlacesAPIGetParcelResponse response = await result.CreateFromJson<PlacesData.PlacesAPIGetParcelResponse>(WRJsonParser.Unity,
+                                                                              createCustomExceptionOnFailure: static (_, text) => new PlacesAPIException("Error parsing place info:", text))
+                                                                         .WithCustomExceptionAsync(static exc => new PlacesAPIException(exc, "Error fetching place info:"));
+
+            if (!response.ok)
+                throw new NotAPlaceException(placeUUID);
+
+            // At this moment WR is already disposed
+            return response.data;
+        }
+
+        public async UniTask<List<PlacesData.PlaceInfo>> GetPlacesByCoordsListAsync(IReadOnlyList<Vector2Int> coordsList, List<PlacesData.PlaceInfo> targetList, CancellationToken ct)
+        {
+            targetList.Clear();
+
+            if (coordsList.Count == 0)
+                return targetList;
+
+            IURLBuilder url = ResetURLBuilder()
+               .AppendDomain(baseURLDomain);
+
+            foreach (Vector2Int coords in coordsList)
+                url.AppendParameter(("positions", $"{coords.x},{coords.y}")).AppendParameter(WITH_REALMS_DETAIL);
+
+            GenericDownloadHandlerUtils.Adapter<GenericGetRequest, GenericGetArguments> result = webRequestController.GetAsync(new CommonArguments(url.Build()), ct, ReportCategory.UI);
+
+            using PoolExtensions.Scope<PlacesData.PlacesAPIResponse> rentedList = PlacesData.PLACES_API_RESPONSE_POOL.AutoScope();
+
+            await result.OverwriteFromJsonAsync(rentedList.Value, WRJsonParser.Unity,
+                             createCustomExceptionOnFailure: static (_, text) => new PlacesAPIException("Error parsing places info:", text))
+                        .WithCustomExceptionAsync(static exc => new PlacesAPIException(exc, "Error fetching places info:"));
+
+            targetList.AddRange(rentedList.Value.data);
+
+            return targetList;
+        }
+
+        public async UniTask<PlacesData.IPlacesAPIResponse> GetFavoritesAsync(int pageNumber, int pageSize, CancellationToken ct,
+            string sortBy = "", string sortDirection = "")
+        {
+            unixTimestamp = DateTime.UtcNow.UnixTimeAsMilliseconds();
+            string url = baseURL + "?only_favorites=true&with_realms_detail=true&offset={0}&limit={1}";
+            var fullUrl = string.Format(url, pageNumber * pageSize, pageSize);
+
+            if (!string.IsNullOrEmpty(sortBy))
+                url += $"&{sortBy}";
+
+            if (!string.IsNullOrEmpty(sortDirection))
+                url += $"&{sortDirection}";
+
+            GenericDownloadHandlerUtils.Adapter<GenericGetRequest, GenericGetArguments> result =
+                    webRequestController.GetAsync(
+                        fullUrl,
+                        ct,
+                        ReportCategory.UI,
+                        signInfo: WebRequestSignInfo.NewFromRaw(string.Empty, fullUrl, unixTimestamp, "get"),
+                        headersInfo: new WebRequestHeadersInfo().WithSign(string.Empty, unixTimestamp));
+
+            PlacesData.PlacesAPIResponse response = PlacesData.PLACES_API_RESPONSE_POOL.Get();
+
+            await result.OverwriteFromJsonAsync(response, WRJsonParser.Unity,
+                             createCustomExceptionOnFailure: static (_, text) => new PlacesAPIException("Error parsing get favorites response:", text))
+                        .WithCustomExceptionAsync(static exc => new PlacesAPIException(exc, "Error fetching places info:"));
+
+            if (response.data == null)
+                throw new Exception("No favorites info retrieved");
+
+            return response;
+        }
+
+        public async UniTask<PlacesData.IPlacesAPIResponse> GetAllFavoritesAsync(CancellationToken ct,
+            string sortBy = "", string sortDirection = "")
+        {
+            unixTimestamp = DateTime.UtcNow.UnixTimeAsMilliseconds();
+            string url = baseURL + "?only_favorites=true&with_realms_detail=true";
+
+            if (!string.IsNullOrEmpty(sortBy))
+                url += $"&order_by{sortBy}";
+
+            if (!string.IsNullOrEmpty(sortDirection))
+                url += $"&order={sortDirection}";
+
+            GenericDownloadHandlerUtils.Adapter<GenericGetRequest, GenericGetArguments> result =
+                webRequestController.GetAsync(
+                    url,
+                    ct,
+                    ReportCategory.UI,
+                    signInfo: WebRequestSignInfo.NewFromRaw(string.Empty, url, unixTimestamp, "get"),
+                    headersInfo: new WebRequestHeadersInfo().WithSign(string.Empty, unixTimestamp));
+
+            PlacesData.PlacesAPIResponse response = PlacesData.PLACES_API_RESPONSE_POOL.Get();
+
+            await result.OverwriteFromJsonAsync(response, WRJsonParser.Unity,
+                             createCustomExceptionOnFailure: static (_, text) => new PlacesAPIException("Error parsing favorites info:", text))
+                        .WithCustomExceptionAsync(static exc => new PlacesAPIException(exc, "Error fetching favorites info:"));
+
+            if (response.data == null)
+                throw new PlacesAPIException($"No favorites info retrieved");
+
+            return response;
+        }
+
+        public async UniTask SetPlaceFavoriteAsync(string placeUUID, bool isFavorite, CancellationToken ct)
+        {
+            unixTimestamp = DateTime.UtcNow.UnixTimeAsMilliseconds();
+            string url = baseURL + "/{0}/favorites";
+            const string FAVORITE_PAYLOAD = "{\"favorites\": true}";
+            const string NOT_FAVORITE_PAYLOAD = "{\"favorites\": false}";
+
+            var fullUrl = string.Format(url, placeUUID);
+
+            await webRequestController.PatchAsync(
+                                           fullUrl,
+                                           GenericPatchArguments.CreateJson(isFavorite ? FAVORITE_PAYLOAD : NOT_FAVORITE_PAYLOAD),
+                                           ct,
+                                           ReportCategory.UI,
+                                           signInfo: WebRequestSignInfo.NewFromRaw(string.Empty, fullUrl, unixTimestamp, "patch"),
+                                           headersInfo: new WebRequestHeadersInfo().WithSign(string.Empty, unixTimestamp))
+                                      .WithCustomExceptionAsync(static exc => new PlacesAPIException(exc, "Error setting place favorite:"));
+        }
+
+        public async UniTask RatePlace(bool? isUpvote, string placeUUID, CancellationToken ct)
+        {
+            unixTimestamp = DateTime.UtcNow.UnixTimeAsMilliseconds();
+            string url = baseURL + "/{0}/likes";
+            const string LIKE_PAYLOAD = "{\"like\": true}";
+            const string DISLIKE_PAYLOAD = "{\"like\": false}";
+            const string NO_LIKE_PAYLOAD = "{\"like\": null}";
+
+            string payload;
+
+            if (isUpvote == null)
+                payload = NO_LIKE_PAYLOAD;
+            else
+                payload = isUpvote == true ? LIKE_PAYLOAD : DISLIKE_PAYLOAD;
+
+            var fullUrl = string.Format(url, placeUUID);
+
+            await webRequestController.PostAsync(
+                                           fullUrl,
+                                           GenericPostArguments.CreateJson(payload),
+                                           ct,
+                                           ReportCategory.UI,
+                                           signInfo: WebRequestSignInfo.NewFromRaw(string.Empty, fullUrl, unixTimestamp, "post"),
+                                           headersInfo: new WebRequestHeadersInfo().WithSign(string.Empty, unixTimestamp))
+                                      .WithCustomExceptionAsync(static exc => new PlacesAPIException(exc, "Error setting place vote:"));
+        }
+
+        public async UniTask<List<string>> GetPointsOfInterestCoordsAsync(CancellationToken ct)
+        {
+            GenericDownloadHandlerUtils.Adapter<GenericPostRequest, GenericPostArguments> result = webRequestController.PostAsync(poiURL, GenericPostArguments.Empty, ct, ReportCategory.UI);
+
+            PointsOfInterestCoordsAPIResponse response = await result.CreateFromJson<PointsOfInterestCoordsAPIResponse>(WRJsonParser.Unity,
+                createCustomExceptionOnFailure: static (_, text) => new PlacesAPIException("Error parsing get POIs response:", text));
+
+            if (response.data == null)
+                throw new Exception("No POIs info retrieved");
+
+            return response.data;
+        }
+
+        public async UniTask<List<PlacesData.CategoryPlaceData>> GetPlacesByCategoryListAsync(string category, CancellationToken ct)
+        {
+            var url = string.Format("{0}?categories={1}", placesByCategoryURL, category);
+
+            List<PlacesData.CategoryPlaceData> categoryPlaces = await webRequestController.GetAsync(url, ct, ReportCategory.UI)
+                                                                                                   .CreateFromNewtonsoftJsonAsync<List<PlacesData.CategoryPlaceData>>(serializerSettings: SERIALIZER_SETTINGS);
+
+            if (categoryPlaces == null)
+                throw new Exception($"No Places for category {category} retrieved");
+
+            return categoryPlaces;
+        }
+
+        public async UniTask ReportPlaceAsync(PlaceContentReportPayload placeContentReportPayload, CancellationToken ct)
+        {
+            // POST for getting a signed url
+            GenericDownloadHandlerUtils.Adapter<GenericPostRequest, GenericPostArguments> postResult = webRequestController.PostAsync(contentModerationReportURL, GenericPostArguments.Empty, ct, ReportCategory.UI);
+
+            using PoolExtensions.Scope<ReportPlaceAPIResponse> responseRental = PlacesData.REPORT_PLACE_API_RESPONSE_POOL.AutoScope();
+            ReportPlaceAPIResponse response = responseRental.Value;
+
+            await postResult.OverwriteFromJsonAsync(response, WRJsonParser.Unity,
+                                 WRThreadFlags.SwitchToThreadPool, // don't return to the main thread
+                                 createCustomExceptionOnFailure: static (_, text) => new PlacesAPIException("Error parsing report place response:", text))
+                            .WithCustomExceptionAsync(static exc => new PlacesAPIException(exc, "Error reporting place:"));
+
+            if (response.data == null || !response.ok)
+                throw new PlacesAPIException("Error reporting place");
+
+            // PUT using the gotten signed url and sending the report payload
+
+            string putData = JsonUtility.ToJson(placeContentReportPayload);
+
+            await UniTask.SwitchToMainThread();
+
+            await webRequestController.PutAsync(response.data.signed_url, GenericPutArguments.CreateJson(putData), ct, ReportCategory.UI)
+                                      .WithCustomExceptionAsync(static exc => new PlacesAPIException(exc, "Error reporting place:"));
+        }
+    }
+}