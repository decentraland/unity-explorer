--- conflicted
+++ resolved
@@ -10,11 +10,8 @@
 using MVC;
 using System.Threading;
 using UnityEngine.UIElements;
-<<<<<<< HEAD
 using Utility.UIToolkit;
-=======
 using Utility;
->>>>>>> f31d0c5a
 
 namespace DCL.Input.Systems
 {
@@ -26,43 +23,17 @@
 
         private readonly DCLInput dclInput;
         private readonly IMVCManager mvcManager;
-<<<<<<< HEAD
-=======
-        private readonly IDebugContainerBuilder debugContainerBuilder;
-        private readonly UIDocument rootUIDocument;
-        private readonly UIDocument sceneUIDocument;
-        private readonly UIDocument cursorUIDocument;
-        private readonly WarningNotificationView warningNotificationView;
->>>>>>> f31d0c5a
 
         private SingleInstanceEntity camera;
         private CancellationTokenSource? toastCt;
+        private readonly WarningNotificationView warningNotificationView;
 
         private bool currentUIVisibilityState = true;
 
-<<<<<<< HEAD
-        private UpdateShowHideUIInputSystem(World world, IMVCManager mvcManager) : base(world)
+        private UpdateShowHideUIInputSystem(World world, IMVCManager mvcManager, WarningNotificationView warningNotificationView) : base(world)
         {
             dclInput = DCLInput.Instance;
             this.mvcManager = mvcManager;
-=======
-        private UpdateShowHideUIInputSystem(
-            World world,
-            IMVCManager mvcManager,
-            IDebugContainerBuilder debugContainerBuilder,
-            UIDocument rootUIDocument,
-            UIDocument sceneUIDocument,
-            UIDocument cursorUIDocument,
-            WarningNotificationView warningNotificationView) : base(world)
-        {
-            dclInput = DCLInput.Instance;
-            this.mvcManager = mvcManager;
-            this.debugContainerBuilder = debugContainerBuilder;
-            this.rootUIDocument = rootUIDocument;
-            this.sceneUIDocument = sceneUIDocument;
-            this.cursorUIDocument = cursorUIDocument;
-            this.warningNotificationView = warningNotificationView;
->>>>>>> f31d0c5a
         }
 
         public override void Initialize()
