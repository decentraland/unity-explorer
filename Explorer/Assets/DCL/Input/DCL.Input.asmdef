--- conflicted
+++ resolved
@@ -8,13 +8,9 @@
         "GUID:78e0b5197588c4841a6544409324031c",
         "GUID:275e22790c04e9b47a5085d7b0c4432a",
         "GUID:9e24947de15b9834991c9d8411ea37cf",
-<<<<<<< HEAD
+        "GUID:166b65e6dfc848bb9fb075f53c293a38",
         "GUID:4e9911d3faa34ce3ad61855f4f549665",
-        "GUID:166b65e6dfc848bb9fb075f53c293a38",
         "GUID:3640f3c0b42946b0b8794a1ed8e06ca5"
-=======
-        "GUID:166b65e6dfc848bb9fb075f53c293a38"
->>>>>>> 3182ba0c
     ],
     "includePlatforms": [],
     "excludePlatforms": [],
