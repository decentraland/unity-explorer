--- conflicted
+++ resolved
@@ -18,16 +18,11 @@
 
         protected override void OnViewInstantiated()
         {
-<<<<<<< HEAD
-            viewInstance!.CloseButton.onClick.AddListener(OnExitClicked);
-            viewInstance.SupportButton.onClick.AddListener(OnSupportClicked);
-=======
             if (viewInstance != null)
             {
                 viewInstance.CloseButton.onClick.AddListener(OnExitClicked);
                 viewInstance.SupportButton.onClick.AddListener(OnSupportClicked);
             }
->>>>>>> 0c1acc25
         }
 
         public override void Dispose()
