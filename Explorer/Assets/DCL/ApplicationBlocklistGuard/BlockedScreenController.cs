﻿using Cysharp.Threading.Tasks;
using DCL.Browser;
using DCL.Multiplayer.Connections.DecentralandUrls;
using MVC;
using System.Threading;

namespace DCL.ApplicationBlocklistGuard
{
    public class BlockedScreenController : ControllerBase<BlockedScreenView>
    {
        private readonly IWebBrowser webBrowser;
        public override CanvasOrdering.SortingLayer Layer => CanvasOrdering.SortingLayer.Overlay;

        public BlockedScreenController(ViewFactoryMethod viewFactory, IWebBrowser webBrowser) : base(viewFactory)
        {
            this.webBrowser = webBrowser;
        }

        protected override void OnViewInstantiated()
        {
            viewInstance!.CloseButton.onClick.AddListener(OnExitClicked);
            viewInstance.SupportButton.onClick.AddListener(OnSupportClicked);
        }

        public override void Dispose()
        {
<<<<<<< HEAD
            viewInstance?.CloseButton.onClick.RemoveListener(OnExitClicked);
            viewInstance?.SupportButton.onClick.RemoveListener(OnSupportClicked);
=======
            if (viewInstance == null)
                return;

            viewInstance.CloseButton.onClick.RemoveListener(OnExitClicked);
            viewInstance.SupportButton.onClick.RemoveListener(OnSupportClicked);
>>>>>>> 913ec873
        }

        private static void OnExitClicked()
        {
#if UNITY_EDITOR
            UnityEditor.EditorApplication.isPlaying = false;
#else
            UnityEngine.Application.Quit();
#endif
        }

        private void OnSupportClicked()
        {
            webBrowser.OpenUrl(DecentralandUrl.Help);
        }

        protected override UniTask WaitForCloseIntentAsync(CancellationToken ct) =>
            UniTask.Never(ct);
    }
}<|MERGE_RESOLUTION|>--- conflicted
+++ resolved
@@ -24,16 +24,11 @@
 
         public override void Dispose()
         {
-<<<<<<< HEAD
-            viewInstance?.CloseButton.onClick.RemoveListener(OnExitClicked);
-            viewInstance?.SupportButton.onClick.RemoveListener(OnSupportClicked);
-=======
             if (viewInstance == null)
                 return;
 
             viewInstance.CloseButton.onClick.RemoveListener(OnExitClicked);
             viewInstance.SupportButton.onClick.RemoveListener(OnSupportClicked);
->>>>>>> 913ec873
         }
 
         private static void OnExitClicked()
