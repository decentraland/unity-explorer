using Crosstales;
using Crosstales.FB;
using Cysharp.Threading.Tasks;
using DCL.Browser;
using DCL.Diagnostics;
using DCL.Input;
using DCL.Input.Component;
using DCL.Multiplayer.Connections.DecentralandUrls;
using DCL.PlacesAPIService;
using DCL.Profiles.Self;
using DCL.UI;
using DCL.Utilities;
using DCL.Utilities.Extensions;
using MVC;
using System.Collections.Generic;
using System.Threading;
using UnityEngine;
using Utility;

namespace DCL.Communities.CommunityCreation
{
    public class CommunityCreationEditionController : ControllerBase<CommunityCreationEditionView, CommunityCreationEditionParameter>
    {
        private const string WORLD_LINK_ID = "WORLD_LINK_ID";
        private const string CREATE_COMMUNITY_ERROR_MESSAGE = "There was an error creating community. Please try again.";
        private const string UPDATE_COMMUNITY_ERROR_MESSAGE = "There was an error updating community. Please try again.";
        private const string GET_COMMUNITY_ERROR_MESSAGE = "There was an error getting the community. Please try again.";
        private const string GET_COMMUNITY_PLACES_ERROR_MESSAGE = "There was an error getting the community places. Please try again.";
        private const string INCOMPATIBLE_IMAGE_GENERAL_ERROR = "Invalid image file selected. Please check file type and size.";
        private const string INCOMPATIBLE_IMAGE_WEIGHT_ERROR = "Invalid image file selected. Please upload an image under 500KB.";
        private const string INCOMPATIBLE_IMAGE_RESOLUTION_ERROR = "Invalid image file selected. Size must be 512x512 px or smaller.";
        private const string FILE_BROWSER_TITLE = "Select image";
        private const int MAX_IMAGE_SIZE_BYTES = 512000; // 500 KB
        private const int MAX_IMAGE_DIMENSION_PIXELS = 512;
        private const int WARNING_MESSAGE_DELAY_MS = 3000;

        private readonly IWebBrowser webBrowser;
        private readonly IInputBlock inputBlock;
        private readonly ICommunitiesDataProvider dataProvider;
        private readonly IPlacesAPIService placesAPIService;
        private readonly ISelfProfile selfProfile;
        private readonly string[] allowedImageExtensions = { "jpg", "png" };

        private UniTaskCompletionSource closeTaskCompletionSource = new ();
        private CancellationTokenSource createCommunityCts;
        private CancellationTokenSource loadLandsAndWorldsCts;
        private CancellationTokenSource loadCommunityDataCts;
        private CancellationTokenSource showErrorCts;
        private CancellationTokenSource openImageSelectionCts;

        private Sprite lastSelectedProfileThumbnail;
        private bool isProfileThumbnailDirty;

        public override CanvasOrdering.SortingLayer Layer => CanvasOrdering.SortingLayer.Popup;

        private struct CommunityPlace
        {
            public string Id;
            public bool IsWorld;
            public string Name;
        }

        private readonly List<CommunityPlace> currentCommunityPlaces = new ();
        private readonly List<CommunityPlace> addedCommunityPlaces = new ();
        private byte[] lastSelectedImageData;
        private readonly ObjectProxy<ISpriteCache> spriteCache = new ObjectProxy<ISpriteCache>();

        public CommunityCreationEditionController(
            ViewFactoryMethod viewFactory,
            IWebBrowser webBrowser,
            IInputBlock inputBlock,
            ICommunitiesDataProvider dataProvider,
            IPlacesAPIService placesAPIService,
            ISelfProfile selfProfile) : base(viewFactory)
        {
            this.webBrowser = webBrowser;
            this.inputBlock = inputBlock;
            this.dataProvider = dataProvider;
            this.placesAPIService = placesAPIService;
            this.selfProfile = selfProfile;

            FileBrowser.Instance.AllowSyncCalls = true;
        }

        protected override void OnViewInstantiated()
        {
            viewInstance!.ConfigureImageController(spriteCache);
            viewInstance.ConvertGetNameDescriptionUrlsToClickableLinks(GoToAnyLinkFromGetNameDescription);
            viewInstance.GetNameButtonClicked += GoToGetNameLink;
            viewInstance.CancelButtonClicked += OnCancelAction;
            viewInstance.SelectProfilePictureButtonClicked += OpenImageSelection;
            viewInstance.CreateCommunityButtonClicked += CreateCommunity;
            viewInstance.SaveCommunityButtonClicked += UpdateCommunity;
            viewInstance.AddPlaceButtonClicked += AddCommunityPlace;
            viewInstance.RemovePlaceButtonClicked += RemoveCommunityPlace;
        }

        protected override void OnBeforeViewShow()
        {
            lastSelectedImageData = null;
            closeTaskCompletionSource = new UniTaskCompletionSource();
            spriteCache.SetObject(inputData.ThumbnailSpriteCache);
            viewInstance!.SetAccess(inputData.CanCreateCommunities);
            viewInstance.SetAsEditionMode(!string.IsNullOrEmpty(inputData.CommunityId));

            loadLandsAndWorldsCts = loadLandsAndWorldsCts.SafeRestart();
            LoadLandsAndWorldsAsync(loadLandsAndWorldsCts.Token).Forget();

            if (!string.IsNullOrEmpty(inputData.CommunityId))
            {
                // EDITION MODE
                loadCommunityDataCts = loadCommunityDataCts.SafeRestart();
                LoadCommunityDataAsync(loadCommunityDataCts.Token).Forget();
            }
        }

        protected override void OnViewShow() =>
            DisableShortcutsInput();

        protected override void OnViewClose()
        {
            viewInstance.CleanCreationPanel();
            RestoreInput();

            createCommunityCts?.SafeCancelAndDispose();
            loadLandsAndWorldsCts?.SafeCancelAndDispose();
            loadCommunityDataCts?.SafeCancelAndDispose();
            showErrorCts?.SafeCancelAndDispose();
            openImageSelectionCts?.SafeCancelAndDispose();
        }

        public override void Dispose()
        {
            if (!viewInstance)
                return;

            viewInstance.GetNameButtonClicked -= GoToGetNameLink;
            viewInstance.CancelButtonClicked -= OnCancelAction;
            viewInstance.SelectProfilePictureButtonClicked -= OpenImageSelection;
            viewInstance.CreateCommunityButtonClicked -= CreateCommunity;
            viewInstance.SaveCommunityButtonClicked -= UpdateCommunity;
            viewInstance.AddPlaceButtonClicked -= AddCommunityPlace;
            viewInstance.RemovePlaceButtonClicked -= RemoveCommunityPlace;

            createCommunityCts?.SafeCancelAndDispose();
            loadLandsAndWorldsCts?.SafeCancelAndDispose();
            loadCommunityDataCts?.SafeCancelAndDispose();
            showErrorCts?.SafeCancelAndDispose();
            openImageSelectionCts?.SafeCancelAndDispose();
        }

        protected override UniTask WaitForCloseIntentAsync(CancellationToken ct) =>
            UniTask.WhenAny(
                viewInstance!.backgroundCloseButton.OnClickAsync(ct),
                closeTaskCompletionSource.Task);

        private void GoToAnyLinkFromGetNameDescription(string id)
        {
            if (id != WORLD_LINK_ID)
                return;

            webBrowser.OpenUrl($"{webBrowser.GetUrl(DecentralandUrl.DecentralandWorlds)}&utm_campaign=communities");
            viewInstance.PlayOnLinkClickAudio();
        }

        private void GoToGetNameLink() =>
            webBrowser.OpenUrl(DecentralandUrl.MarketplaceClaimName);

        private void DisableShortcutsInput() =>
            inputBlock.Disable(InputMapComponent.Kind.SHORTCUTS, InputMapComponent.Kind.IN_WORLD_CAMERA);

        private void RestoreInput() =>
            inputBlock.Enable(InputMapComponent.Kind.SHORTCUTS, InputMapComponent.Kind.IN_WORLD_CAMERA);

        private void OnCancelAction() =>
            closeTaskCompletionSource.TrySetResult();

        private void OpenImageSelection()
        {
            openImageSelectionCts = openImageSelectionCts.SafeRestart();
            OpenImageSelectionAsync(openImageSelectionCts.Token).Forget();
        }

        private async UniTaskVoid OpenImageSelectionAsync(CancellationToken ct)
        {
            viewInstance!.backgroundCloseButton.enabled = false;

            FileBrowser.Instance.OpenSingleFile(FILE_BROWSER_TITLE, "", "", allowedImageExtensions);
            byte[] data = FileBrowser.Instance.CurrentOpenSingleFileData;

            // Due to a bug in the file browser (for Mac), we need to wait 2 frames after we close it to ensure we don't click accidentally in the background close button.
            // TODO: Investigate how to fix this properly.
            await UniTask.DelayFrame(2, cancellationToken: ct);
            viewInstance!.backgroundCloseButton.enabled = true;

            if (data != null)
            {
                Texture2D texture = data.CTToTexture();

                bool isInvalidImageByWeight = data.Length > MAX_IMAGE_SIZE_BYTES;
                bool isInvalidImageByResolution = texture.width > MAX_IMAGE_DIMENSION_PIXELS || texture.height > MAX_IMAGE_DIMENSION_PIXELS;
                if (isInvalidImageByWeight || isInvalidImageByResolution)
                {
                    showErrorCts = showErrorCts.SafeRestart();
<<<<<<< HEAD
                    viewInstance!.WarningNotificationView.AnimatedShowAsync(
                        isInvalidImageByWeight && isInvalidImageByResolution ?
                            INCOMPATIBLE_IMAGE_GENERAL_ERROR :
                            isInvalidImageByWeight ? INCOMPATIBLE_IMAGE_WEIGHT_ERROR : INCOMPATIBLE_IMAGE_RESOLUTION_ERROR,
                        WARNING_MESSAGE_DELAY_MS,
                        showErrorCts.Token).Forget();
=======
                    viewInstance!.WarningNotificationView.AnimatedShowAsync(INCOMPATIBLE_IMAGE_ERROR, WARNING_MESSAGE_DELAY_MS, showErrorCts.Token)
                                 .SuppressToResultAsync(ReportCategory.COMMUNITIES)
                                 .Forget();
>>>>>>> 6ac89767
                    return;
                }

                lastSelectedProfileThumbnail = data.CTToSprite(texture);
                isProfileThumbnailDirty = true;

                viewInstance!.SetProfileSelectedImage(lastSelectedProfileThumbnail);

                lastSelectedImageData = data;
            }
        }

        private async UniTaskVoid LoadLandsAndWorldsAsync(CancellationToken ct)
        {
            viewInstance!.SetCreationPanelAsLoading(true);
            currentCommunityPlaces.Clear();
            addedCommunityPlaces.Clear();
            List<string> placesToAdd = new ();

            var ownProfile = await selfProfile.ProfileAsync(ct);

            if (ownProfile != null)
            {
                // Lands owned or managed by the user
                PlacesData.IPlacesAPIResponse placesResponse = await placesAPIService.GetPlacesByOwnerAsync(ownProfile.UserId, ct);

                foreach (PlacesData.PlaceInfo placeInfo in placesResponse.Data)
                {
                    var placeText = $"{placeInfo.title} ({placeInfo.base_position})";
                    placesToAdd.Add(placeText);

                    currentCommunityPlaces.Add(new CommunityPlace
                    {
                        Id = placeInfo.id,
                        IsWorld = false,
                        Name = placeText,
                    });
                }

                // Worlds
                PlacesData.IPlacesAPIResponse worlds = await placesAPIService.GetWorldsByOwnerAsync(ownProfile.UserId, ct);

                foreach (PlacesData.PlaceInfo worldInfo in worlds.Data)
                {
                    placesToAdd.Add(worldInfo.world_name);

                    currentCommunityPlaces.Add(new CommunityPlace
                    {
                        Id = worldInfo.id,
                        IsWorld = true,
                        Name = worldInfo.world_name,
                    });
                }
            }

            viewInstance.SetPlacesSelector(placesToAdd);
            viewInstance!.SetCreationPanelAsLoading(false);
        }

        private void AddCommunityPlace(int index)
        {
            if (index >= currentCommunityPlaces.Count)
                return;

            CommunityPlace selectedPlace = currentCommunityPlaces[index];

            foreach (var place in addedCommunityPlaces)
            {
                if (place.Id == selectedPlace.Id)
                    return;
            }

            AddPlaceTag(selectedPlace, isRemovalAllowed: true);
        }

        private void AddPlaceTag(CommunityPlace place, bool isRemovalAllowed, bool updateScrollPosition = true)
        {
            viewInstance!.AddPlaceTag(place.Id, place.IsWorld, place.Name, isRemovalAllowed, updateScrollPosition);
            addedCommunityPlaces.Add(place);
        }

        private void RemoveCommunityPlace(int index)
        {
            if (index >= addedCommunityPlaces.Count)
                return;

            viewInstance!.RemovePlaceTag(addedCommunityPlaces[index].Id);
            addedCommunityPlaces.RemoveAt(index);
        }

        private async UniTaskVoid LoadCommunityDataAsync(CancellationToken ct)
        {
            viewInstance!.SetCreationPanelAsLoading(true);

            // Load community data
            var getCommunityResult = await dataProvider.GetCommunityAsync(inputData.CommunityId, ct)
                                                       .SuppressToResultAsync(ReportCategory.COMMUNITIES);

            if (!getCommunityResult.Success)
            {
                showErrorCts = showErrorCts.SafeRestart();
                await viewInstance.WarningNotificationView.AnimatedShowAsync(GET_COMMUNITY_ERROR_MESSAGE, WARNING_MESSAGE_DELAY_MS, showErrorCts.Token)
                                  .SuppressToResultAsync(ReportCategory.COMMUNITIES);
                return;
            }

            viewInstance.SetProfileSelectedImage(imageUrl: getCommunityResult.Value.data.thumbnails?.raw);
            viewInstance.SetCommunityName(getCommunityResult.Value.data.name, getCommunityResult.Value.data.role == CommunityMemberRole.owner);
            viewInstance.SetCommunityDescription(getCommunityResult.Value.data.description);
            viewInstance.SetCreationPanelAsLoading(false);

            // Load community places ids
            var getCommunityPlacesResult = await dataProvider.GetCommunityPlacesAsync(inputData.CommunityId, ct)
                                                             .SuppressToResultAsync(ReportCategory.COMMUNITIES);

            if (!getCommunityPlacesResult.Success)
            {
                showErrorCts = showErrorCts.SafeRestart();
                await viewInstance.WarningNotificationView.AnimatedShowAsync(GET_COMMUNITY_PLACES_ERROR_MESSAGE, WARNING_MESSAGE_DELAY_MS, showErrorCts.Token)
                                  .SuppressToResultAsync(ReportCategory.COMMUNITIES);
                return;
            }

            if (getCommunityPlacesResult.Value is { Count: > 0 })
            {
                // Load places details
                var getPlacesDetailsResult = await  placesAPIService.GetPlacesByIdsAsync(getCommunityPlacesResult.Value, ct)
                                                                    .SuppressToResultAsync(ReportCategory.COMMUNITIES);

                if (!getPlacesDetailsResult.Success)
                {
                    showErrorCts = showErrorCts.SafeRestart();
                    await viewInstance.WarningNotificationView.AnimatedShowAsync(GET_COMMUNITY_PLACES_ERROR_MESSAGE, WARNING_MESSAGE_DELAY_MS, showErrorCts.Token)
                                      .SuppressToResultAsync(ReportCategory.COMMUNITIES);
                    return;
                }

                if (getPlacesDetailsResult.Value is { data: { Count: > 0 } })
                {
                    foreach (PlacesData.PlaceInfo placeInfo in getPlacesDetailsResult.Value.data)
                    {
                        bool isOwner = getCommunityResult.Value.data.role == CommunityMemberRole.owner;
                        bool isRemovalAllowed = isOwner;

                        if (!isOwner)
                        {
                            foreach (CommunityPlace existingPlace in currentCommunityPlaces)
                            {
                                if (existingPlace.Id != placeInfo.id)
                                    continue;

                                isRemovalAllowed = true;
                                break;
                            }
                        }

                        AddPlaceTag(new CommunityPlace
                        {
                            Id = placeInfo.id,
                            IsWorld = !string.IsNullOrEmpty(placeInfo.world_name),
                            Name = string.IsNullOrEmpty(placeInfo.world_name) ? $"{placeInfo.title} ({placeInfo.base_position})" : placeInfo.world_name,
                        }, isRemovalAllowed, updateScrollPosition: false);
                    }
                }
            }
        }

        private void CreateCommunity(string name, string description, List<string> lands, List<string> worlds)
        {
            createCommunityCts = createCommunityCts.SafeRestart();
            CreateCommunityAsync(name, description, lands, worlds, createCommunityCts.Token).Forget();
        }

        private async UniTaskVoid CreateCommunityAsync(string name, string description, List<string> lands, List<string> worlds, CancellationToken ct)
        {
            viewInstance!.SetCommunityCreationInProgress(true);

            var result = await dataProvider.CreateOrUpdateCommunityAsync(null, name, description, lastSelectedImageData, lands, worlds, ct)
                                           .SuppressToResultAsync(ReportCategory.COMMUNITIES);

            if (!result.Success)
            {
                showErrorCts = showErrorCts.SafeRestart();
                await viewInstance.WarningNotificationView.AnimatedShowAsync(CREATE_COMMUNITY_ERROR_MESSAGE, WARNING_MESSAGE_DELAY_MS, showErrorCts.Token)
                                  .SuppressToResultAsync(ReportCategory.COMMUNITIES);
                viewInstance.SetCommunityCreationInProgress(false);
                return;
            }

            closeTaskCompletionSource.TrySetResult();
        }

        private void UpdateCommunity(string name, string description, List<string> lands, List<string> worlds)
        {
            createCommunityCts = createCommunityCts.SafeRestart();
            UpdateCommunityAsync(inputData.CommunityId, name, description, lands, worlds, createCommunityCts.Token).Forget();
        }

        private async UniTaskVoid UpdateCommunityAsync(string id, string name, string description, List<string> lands, List<string> worlds,
            CancellationToken ct)
        {
            viewInstance!.SetCommunityCreationInProgress(true);

            var result = await dataProvider.CreateOrUpdateCommunityAsync(id, name, description, lastSelectedImageData, lands, worlds, ct)
                                           .SuppressToResultAsync(ReportCategory.COMMUNITIES);

            if (!result.Success)
            {
                showErrorCts = showErrorCts.SafeRestart();

                await viewInstance.WarningNotificationView.AnimatedShowAsync(UPDATE_COMMUNITY_ERROR_MESSAGE, WARNING_MESSAGE_DELAY_MS, showErrorCts.Token)
                                  .SuppressToResultAsync(ReportCategory.COMMUNITIES);

                viewInstance.SetCommunityCreationInProgress(false);
                return;
            }

            if (isProfileThumbnailDirty)
            {
                spriteCache.StrictObject.AddOrReplaceCachedSprite(result.Value.data.thumbnails?.raw, lastSelectedProfileThumbnail);
                isProfileThumbnailDirty = false;
                lastSelectedProfileThumbnail = null;
            }

            closeTaskCompletionSource.TrySetResult();
        }
    }
}<|MERGE_RESOLUTION|>--- conflicted
+++ resolved
@@ -202,18 +202,14 @@
                 if (isInvalidImageByWeight || isInvalidImageByResolution)
                 {
                     showErrorCts = showErrorCts.SafeRestart();
-<<<<<<< HEAD
                     viewInstance!.WarningNotificationView.AnimatedShowAsync(
                         isInvalidImageByWeight && isInvalidImageByResolution ?
                             INCOMPATIBLE_IMAGE_GENERAL_ERROR :
                             isInvalidImageByWeight ? INCOMPATIBLE_IMAGE_WEIGHT_ERROR : INCOMPATIBLE_IMAGE_RESOLUTION_ERROR,
                         WARNING_MESSAGE_DELAY_MS,
-                        showErrorCts.Token).Forget();
-=======
-                    viewInstance!.WarningNotificationView.AnimatedShowAsync(INCOMPATIBLE_IMAGE_ERROR, WARNING_MESSAGE_DELAY_MS, showErrorCts.Token)
-                                 .SuppressToResultAsync(ReportCategory.COMMUNITIES)
-                                 .Forget();
->>>>>>> 6ac89767
+                        showErrorCts.Token)
+                        .SuppressToResultAsync(ReportCategory.COMMUNITIES)
+                        .Forget();
                     return;
                 }
 
