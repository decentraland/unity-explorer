--- conflicted
+++ resolved
@@ -72,12 +72,8 @@
             this.placesAPIService = placesAPIService;
             this.selfProfile = selfProfile;
             this.webRequestController = webRequestController;
-<<<<<<< HEAD
-            this.communityCreationEditionEventBus = communityCreationEditionEventBus;
 
             FileBrowser.Instance.AllowSyncCalls = true;
-=======
->>>>>>> 53516a4c
         }
 
         protected override void OnViewInstantiated()
