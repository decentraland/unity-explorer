--- conflicted
+++ resolved
@@ -66,18 +66,10 @@
 
         private readonly List<CommunityPlaceTag> currentPlaceTags = new();
 
-<<<<<<< HEAD
-=======
-        private ImageController? imageController;
->>>>>>> 6e70397e
         private bool isEditionMode;
 
-<<<<<<< HEAD
-        private CancellationTokenSource updateScrollPositionCts;
-        private CancellationTokenSource thumbnailLoadingCts;
-=======
         private CancellationTokenSource? updateScrollPositionCts;
->>>>>>> 6e70397e
+        private CancellationTokenSource? thumbnailLoadingCts;
 
         private void Awake()
         {
@@ -180,19 +172,7 @@
                 UpdateCreateButtonAvailability();
         }
 
-<<<<<<< HEAD
         public void SetProfileSelectedImage(string imageUrl, ThumbnailLoader thumbnailLoader)
-=======
-        public void ConfigureImageController(ObjectProxy<ISpriteCache> spriteCache)
-        {
-            if (imageController != null)
-                return;
-
-            imageController = new ImageController(creationPanelProfileSelectedImage, spriteCache);
-        }
-
-        public void SetProfileSelectedImage(string? imageUrl)
->>>>>>> 6e70397e
         {
             creationPanelProfileSelectedImage.gameObject.SetActive(true);
             creationPanelProfilePictureIcon.SetActive(false);
@@ -203,27 +183,16 @@
                 thumbnailLoader.LoadCommunityThumbnailAsync(imageUrl, creationPanelProfileSelectedImage, creationPanelProfileDefaultSelectedImage, thumbnailLoadingCts.Token).Forget();
             }
             else
-<<<<<<< HEAD
             {
                 creationPanelProfileSelectedImage.SetImage(creationPanelProfileDefaultSelectedImage);
-                isDefaultImageSelected = true;
             }
-=======
-                imageController?.SetImage(creationPanelProfileDefaultSelectedImage);
->>>>>>> 6e70397e
         }
 
         public void SetProfileSelectedImage(Sprite? sprite)
         {
             creationPanelProfileSelectedImage.gameObject.SetActive(sprite is not null);
             creationPanelProfilePictureIcon.SetActive(!creationPanelProfileSelectedImage.gameObject.activeSelf);
-<<<<<<< HEAD
             creationPanelProfileSelectedImage.SetImage(sprite);
-=======
-
-            if (sprite != null)
-                imageController?.SetImage(sprite);
->>>>>>> 6e70397e
         }
 
         public void SetCommunityName(string text, bool isInteractable)
