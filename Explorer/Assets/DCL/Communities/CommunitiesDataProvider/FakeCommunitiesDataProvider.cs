using Cysharp.Threading.Tasks;
using DCL.Multiplayer.Connections.DecentralandUrls;
using DCL.Web3.Identities;
using DCL.WebRequests;
using Global.AppArgs;
using System;
using System.Collections.Generic;
using System.Linq;
using System.Threading;
using UnityEngine;
using Random = UnityEngine.Random;

namespace DCL.Communities
{
    public class FakeCommunitiesDataProvider : ICommunitiesDataProvider
    {
<<<<<<< HEAD
        private readonly IAppArgs appArgs;

        public FakeCommunitiesDataProvider(IWebRequestController webRequestController,
            IWeb3IdentityCache web3IdentityCache,
            IDecentralandUrlsSource urlsSource,
            IAppArgs appArgs)
        {
            this.appArgs = appArgs;
=======
        private readonly List<GetUserCommunitiesResponse.CommunityData> currentCommunities;

        public FakeCommunitiesDataProvider(IWebRequestController webRequestController, IWeb3IdentityCache web3IdentityCache, IDecentralandUrlsSource urlsSource)
        {
            currentCommunities = GetFakeCommunitiesForBrowserTesting(communitiesAsOwner: 0, communitiesAsModerator: 0, communitiesAsMember: 0);
>>>>>>> 89e15909
        }

        public async UniTask<GetCommunityResponse> GetCommunityAsync(string communityId, CancellationToken ct)
        {
            CommunityMemberRole roleToReturn = CommunityMemberRole.member;

            if (appArgs.TryGetValue(AppArgsFlags.COMMUNITIES_CARD_SIMULATE_ROLE, out string? role) && role != null)
                if (Enum.TryParse(role, out CommunityMemberRole converted))
                    roleToReturn = converted;

            return new ()
            {
                community = new GetCommunityResponse.CommunityData
                {
                    id = communityId,
                    thumbnails = new string[] { "https://uchi.imgix.net/properties/anime2.png?crop=focalpoint&domain=uchi.imgix.net&fit=crop&fm=pjpg&fp-x=0.5&fp-y=0.5&h=558&ixlib=php-3.3.1&q=82&usm=20&w=992" },
                    name = "Fake Community",
                    description = "This is a fake community for testing purposes.",
                    ownerId = "0x31d4f4dd8615ec45bbb6330da69f60032aca219e",
                    privacy = CommunityPrivacy.@public,
                    role = roleToReturn,
                    places = new [] { "land1", "land2" },
                    membersCount = Random.Range(1, 1_000_000_000),
                }
            };
        }

        public async UniTask<GetUserCommunitiesResponse> GetUserCommunitiesAsync(string userId, string name, CommunityMemberRole[] memberRolesIncluded, int pageNumber, int elementsPerPage, CancellationToken ct)
        {
            List<GetUserCommunitiesResponse.CommunityData> filteredCommunities = currentCommunities
                                                                                .Where(x => (
                                                                                                (memberRolesIncluded.ToList().Contains(CommunityMemberRole.owner) && x.role == CommunityMemberRole.owner) ||
                                                                                                (memberRolesIncluded.ToList().Contains(CommunityMemberRole.moderator) && x.role == CommunityMemberRole.moderator) ||
                                                                                                (memberRolesIncluded.ToList().Contains(CommunityMemberRole.member) && x.role == CommunityMemberRole.member) ||
                                                                                                (memberRolesIncluded.ToList().Contains(CommunityMemberRole.none) && x.role == CommunityMemberRole.none)) &&
                                                                                            (x.name.ToLower().Contains(name.ToLower()) || x.description.ToLower().Contains(name.ToLower())))
                                                                                .ToList();

            List<GetUserCommunitiesResponse.CommunityData> paginatedCommunities = new();
            for (var i = 0; i < filteredCommunities.Count; i++)
            {
                if (i >= (pageNumber - 1) * elementsPerPage && i < pageNumber * elementsPerPage)
                    paginatedCommunities.Add(filteredCommunities[i]);
            }

            GetUserCommunitiesResponse result = new GetUserCommunitiesResponse
            {
                communities = paginatedCommunities.ToArray(),
                totalAmount = filteredCommunities.Count,
            };

            await UniTask.Delay(UnityEngine.Random.Range(1000, 2000), cancellationToken: ct);

            return result;
        }

        public async UniTask<GetUserLandsResponse> GetUserLandsAsync(string userId, int pageNumber, int elementsPerPage, CancellationToken ct) =>
            throw new NotImplementedException();

        public async UniTask<GetUserWorldsResponse> GetUserWorldsAsync(string userId, int pageNumber, int elementsPerPage, CancellationToken ct) =>
            throw new NotImplementedException();

        public async UniTask<CreateOrUpdateCommunityResponse> CreateOrUpdateCommunityAsync(string communityId, string name, string description, byte[] thumbnail, List<Vector2Int> lands,
            List<string> worlds, CancellationToken ct) =>
            throw new NotImplementedException();

        public async UniTask<GetCommunityMembersResponse> GetCommunityMembersAsync(string communityId, bool areBanned, int pageNumber, int elementsPerPage, CancellationToken ct)
        {
            const int TOTAL_MEMBERS = 15, BANNED_MEMBERS = 5;

            int membersToReturn = areBanned ? BANNED_MEMBERS : TOTAL_MEMBERS;

            GetCommunityMembersResponse.MemberData[] members = new GetCommunityMembersResponse.MemberData[membersToReturn];

            for (int i = 0; i < membersToReturn; i++)
            {
                members[i] = GetCommunityMembersResponse.MemberData.RandomMember();

                if (areBanned)
                    members[i].role = CommunityMemberRole.none;
            }

            GetCommunityMembersResponse result = new GetCommunityMembersResponse
                {
                    totalAmount = membersToReturn,
                    members = members,
                };

            return result;
        }

        public async UniTask<GetUserCommunitiesCompactResponse> GetUserCommunitiesCompactAsync(CancellationToken ct) =>
            throw new NotImplementedException();

        public async UniTask<GetOnlineCommunityMembersResponse> GetOnlineCommunityMembersAsync(CancellationToken ct) =>
            throw new NotImplementedException();

        public async UniTask<bool> KickUserFromCommunityAsync(string userId, string communityId, CancellationToken ct) =>
            true;

        public async UniTask<bool> BanUserFromCommunityAsync(string userId, string communityId, CancellationToken ct) =>
            true;

        public async UniTask<bool> UnBanUserFromCommunityAsync(string userId, string communityId, CancellationToken ct) =>
            true;

        public async UniTask<bool> LeaveCommunityAsync(string communityId, CancellationToken ct) =>
            true;

<<<<<<< HEAD
        public async UniTask<bool> JoinCommunityAsync(string communityId, CancellationToken ct) =>
            true;
=======
        public async UniTask<bool> JoinCommunityAsync(string communityId, CancellationToken ct)
        {
            await UniTask.Delay(UnityEngine.Random.Range(1000, 2000), cancellationToken: ct);

            foreach (GetUserCommunitiesResponse.CommunityData community in currentCommunities)
            {
                if (community.id == communityId)
                {
                    community.role = CommunityMemberRole.member;
                    break;
                }
            }

            return true;
        }
>>>>>>> 89e15909

        public async UniTask<bool> DeleteCommunityAsync(string communityId, CancellationToken ct) =>
            throw new NotImplementedException();

<<<<<<< HEAD
        public async UniTask<bool> SetMemberRoleAsync(string userId, string communityId, CommunityMemberRole newRole, CancellationToken ct) =>
            true;
=======
        public async UniTask<bool> SetMemberRoleAsync(string userId, string communityId, CancellationToken ct) =>
            throw new NotImplementedException();

        private List<GetUserCommunitiesResponse.CommunityData> GetFakeCommunitiesForBrowserTesting(int communitiesAsOwner, int communitiesAsModerator, int communitiesAsMember)
        {
            List<GetUserCommunitiesResponse.CommunityData> communities = new List<GetUserCommunitiesResponse.CommunityData>();

            for (var i = 0; i < 100; i++)
            {
                List<GetUserCommunitiesResponse.FriendInCommunity> mutualFriends = new ();
                int amountMutualFriends = UnityEngine.Random.Range(0, 4);
                for (var j = 0; j < amountMutualFriends; j++)
                {
                    mutualFriends.Add(new GetUserCommunitiesResponse.FriendInCommunity
                    {
                        id = $"test{i + 1}",
                        name = $"testUser{i + 1}",
                        profilePictureUrl = "https://picsum.photos/20/20",
                    });
                }

                communities.Add(new GetUserCommunitiesResponse.CommunityData
                {
                    id = (i + 1).ToString(),
                    thumbnails = new[] { "https://picsum.photos/280/280" },
                    name = $"Community {i + 1}",
                    description = $"Test description for Community {i + 1}. This is only a fake text to test this awesome feature!! This is the card that represent a community in Decentraland.",
                    ownerId = string.Empty,
                    privacy = i is 3 or 5 ? CommunityPrivacy.@private : CommunityPrivacy.@public,
                    role = i < communitiesAsOwner ? CommunityMemberRole.owner :
                        i < communitiesAsOwner + communitiesAsModerator ? CommunityMemberRole.moderator :
                        i < communitiesAsOwner + communitiesAsModerator + communitiesAsMember ? CommunityMemberRole.member : CommunityMemberRole.none,
                    memberCount = UnityEngine.Random.Range(1, 101),
                    isLive = UnityEngine.Random.Range(0, 5) == 0,
                    friends = mutualFriends.ToArray(),
                });
            }

            return communities;
        }
>>>>>>> 89e15909
    }
}<|MERGE_RESOLUTION|>--- conflicted
+++ resolved
@@ -14,8 +14,8 @@
 {
     public class FakeCommunitiesDataProvider : ICommunitiesDataProvider
     {
-<<<<<<< HEAD
         private readonly IAppArgs appArgs;
+        private readonly List<GetUserCommunitiesResponse.CommunityData> currentCommunities;
 
         public FakeCommunitiesDataProvider(IWebRequestController webRequestController,
             IWeb3IdentityCache web3IdentityCache,
@@ -23,13 +23,8 @@
             IAppArgs appArgs)
         {
             this.appArgs = appArgs;
-=======
-        private readonly List<GetUserCommunitiesResponse.CommunityData> currentCommunities;
 
-        public FakeCommunitiesDataProvider(IWebRequestController webRequestController, IWeb3IdentityCache web3IdentityCache, IDecentralandUrlsSource urlsSource)
-        {
             currentCommunities = GetFakeCommunitiesForBrowserTesting(communitiesAsOwner: 0, communitiesAsModerator: 0, communitiesAsMember: 0);
->>>>>>> 89e15909
         }
 
         public async UniTask<GetCommunityResponse> GetCommunityAsync(string communityId, CancellationToken ct)
@@ -113,10 +108,10 @@
             }
 
             GetCommunityMembersResponse result = new GetCommunityMembersResponse
-                {
-                    totalAmount = membersToReturn,
-                    members = members,
-                };
+            {
+                totalAmount = membersToReturn,
+                members = members,
+            };
 
             return result;
         }
@@ -139,10 +134,6 @@
         public async UniTask<bool> LeaveCommunityAsync(string communityId, CancellationToken ct) =>
             true;
 
-<<<<<<< HEAD
-        public async UniTask<bool> JoinCommunityAsync(string communityId, CancellationToken ct) =>
-            true;
-=======
         public async UniTask<bool> JoinCommunityAsync(string communityId, CancellationToken ct)
         {
             await UniTask.Delay(UnityEngine.Random.Range(1000, 2000), cancellationToken: ct);
@@ -158,17 +149,12 @@
 
             return true;
         }
->>>>>>> 89e15909
 
         public async UniTask<bool> DeleteCommunityAsync(string communityId, CancellationToken ct) =>
             throw new NotImplementedException();
 
-<<<<<<< HEAD
-        public async UniTask<bool> SetMemberRoleAsync(string userId, string communityId, CommunityMemberRole newRole, CancellationToken ct) =>
+        public async UniTask<bool> SetMemberRoleAsync(string userId, string communityId,  CommunityMemberRole newRole, CancellationToken ct) =>
             true;
-=======
-        public async UniTask<bool> SetMemberRoleAsync(string userId, string communityId, CancellationToken ct) =>
-            throw new NotImplementedException();
 
         private List<GetUserCommunitiesResponse.CommunityData> GetFakeCommunitiesForBrowserTesting(int communitiesAsOwner, int communitiesAsModerator, int communitiesAsMember)
         {
@@ -207,6 +193,5 @@
 
             return communities;
         }
->>>>>>> 89e15909
     }
 }