using Cysharp.Threading.Tasks;
using DCL.Multiplayer.Connections.DecentralandUrls;
using DCL.WebRequests;
using System;
using System.Collections.Generic;
using System.Linq;
using System.Text;
using System.Threading;
using UnityEngine;
using Utility;

namespace DCL.Communities
{
    public class FakeCommunitiesDataProvider : ICommunitiesDataProvider
    {
        private readonly List<GetUserCommunitiesData.CommunityData> currentCommunities;

        public FakeCommunitiesDataProvider(IWebRequestController webRequestController,
<<<<<<< HEAD
            IWeb3IdentityCache web3IdentityCache,
=======
>>>>>>> e79586e6
            IDecentralandUrlsSource urlsSource)
        {
            currentCommunities = GetFakeCommunitiesForBrowserTesting(communitiesAsOwner: 1, communitiesAsModerator: 1, communitiesAsMember: 1);
        }

        public async UniTask<GetCommunityResponse> GetCommunityAsync(string communityId, CancellationToken ct)
        {
            await UniTask.Delay(UnityEngine.Random.Range(1000, 2000), cancellationToken: ct);

<<<<<<< HEAD
            GetUserCommunitiesResponse.CommunityData communityData = currentCommunities.Find(community => community.id == communityId);

            return new GetCommunityResponse()
            {
                community = new GetCommunityResponse.CommunityData()
=======
            GetUserCommunitiesData.CommunityData communityData = currentCommunities.Find(community => community.id == communityId);

            return new GetCommunityResponse()
            {
                data = new GetCommunityResponse.CommunityData()
>>>>>>> e79586e6
                {
                    id = communityData.id,
                    thumbnails = communityData.thumbnails,
                    name = communityData.name,
                    description = communityData.description,
<<<<<<< HEAD
                    ownerId = communityData.ownerId,
                    memberCount = communityData.memberCount,
=======
                    ownerId = "test",
>>>>>>> e79586e6
                    privacy = communityData.privacy,
                    role = communityData.role,
                    places = new [] { "land1", "land2" },
                    membersCount = communityData.memberCount,
                }
            };
        }

        public async UniTask<GetUserCommunitiesResponse> GetUserCommunitiesAsync(string name, bool onlyMemberOf, int pageNumber, int elementsPerPage, CancellationToken ct)
        {
            List<GetUserCommunitiesData.CommunityData> filteredCommunities = currentCommunities
                                                                            .Where(x => (
                                                                                            (onlyMemberOf && x.role == CommunityMemberRole.owner) ||
                                                                                            (onlyMemberOf && x.role == CommunityMemberRole.moderator) ||
                                                                                            (onlyMemberOf && x.role == CommunityMemberRole.member) ||
                                                                                            (!onlyMemberOf && x.role == CommunityMemberRole.none)) &&
                                                                                        (x.name.ToLower().Contains(name.ToLower()) || x.description.ToLower().Contains(name.ToLower())))
                                                                            .ToList();

            List<GetUserCommunitiesData.CommunityData> paginatedCommunities = new();
            for (var i = 0; i < filteredCommunities.Count; i++)
            {
                if (i >= (pageNumber - 1) * elementsPerPage && i < pageNumber * elementsPerPage)
                    paginatedCommunities.Add(filteredCommunities[i]);
            }

            GetUserCommunitiesResponse result = new GetUserCommunitiesResponse
            {
                data = new GetUserCommunitiesData
                {
                    results = paginatedCommunities.ToArray(),
                    total = filteredCommunities.Count,
                },
            };

            await UniTask.Delay(UnityEngine.Random.Range(1000, 2000), cancellationToken: ct);

            return result;
        }

        public async UniTask<GetUserLandsResponse> GetUserLandsAsync(string userId, int pageNumber, int elementsPerPage, CancellationToken ct) =>
            throw new NotImplementedException();

        public async UniTask<GetUserWorldsResponse> GetUserWorldsAsync(string userId, int pageNumber, int elementsPerPage, CancellationToken ct) =>
            throw new NotImplementedException();

        public async UniTask<CreateOrUpdateCommunityResponse> CreateOrUpdateCommunityAsync(string communityId, string name, string description, byte[] thumbnail, List<Vector2Int> lands,
            List<string> worlds, CancellationToken ct) =>
            throw new NotImplementedException();

<<<<<<< HEAD
        public async UniTask<GetCommunityMembersResponse> GetCommunityMembersAsync(string communityId, bool areBanned, int pageNumber, int elementsPerPage, CancellationToken ct)
        {
            await UniTask.Delay(UnityEngine.Random.Range(1000, 2000), cancellationToken: ct);

            GetUserCommunitiesResponse.CommunityData communityData = currentCommunities.Find(community => community.id == communityId);

            const int BANNED_MEMBERS = 5;

            int totalMembers = areBanned ? BANNED_MEMBERS : communityData.memberCount;

            List<GetCommunityMembersResponse.MemberData> paginatedData = new ();

            for (var i = 0; i < totalMembers; i++)
=======
        public async UniTask<GetCommunityMembersResponse> GetCommunityMembersAsync(string communityId, int pageNumber, int elementsPerPage, CancellationToken ct)
        {
            GetUserCommunitiesData.CommunityData communityData = currentCommunities.Find(community => community.id == communityId);

            int totalMembers = communityData.memberCount;

            List<GetCommunityMembersResponse.MemberData> paginatedData = new ();

            for (var i = 0; i < totalMembers; i++)
            {
                if (i >= (pageNumber - 1) * elementsPerPage && i < pageNumber * elementsPerPage)
                {
                    GetCommunityMembersResponse.MemberData member = GetRandomMember();

                    paginatedData.Add(member);
                }
            }

            GetCommunityMembersResponse result = new GetCommunityMembersResponse
            {
                data = new ()
                {
                    total = totalMembers,
                    results = paginatedData.ToArray(),
                }
            };

            return result;
        }

        public async UniTask<GetCommunityMembersResponse> GetBannedCommunityMembersAsync(string communityId, int pageNumber, int elementsPerPage, CancellationToken ct)
        {
            const int BANNED_MEMBERS = 5;

            List<GetCommunityMembersResponse.MemberData> paginatedData = new ();

            for (var i = 0; i < BANNED_MEMBERS; i++)
>>>>>>> e79586e6
            {
                if (i >= (pageNumber - 1) * elementsPerPage && i < pageNumber * elementsPerPage)
                {
                    GetCommunityMembersResponse.MemberData member = GetRandomMember();

<<<<<<< HEAD
                    if (areBanned)
                        member.role = CommunityMemberRole.none;
=======
                    member.role = CommunityMemberRole.none;
>>>>>>> e79586e6

                    paginatedData.Add(member);
                }
            }

            GetCommunityMembersResponse result = new GetCommunityMembersResponse
            {
<<<<<<< HEAD
                totalAmount = totalMembers,
                members = paginatedData.ToArray(),
=======
                data = new ()
                {
                    total = BANNED_MEMBERS,
                    results = paginatedData.ToArray(),
                }
>>>>>>> e79586e6
            };

            return result;
        }

        public async UniTask<GetUserCommunitiesCompactResponse> GetUserCommunitiesCompactAsync(CancellationToken ct) =>
            throw new NotImplementedException();

        public async UniTask<GetOnlineCommunityMembersResponse> GetOnlineCommunityMembersAsync(CancellationToken ct) =>
            throw new NotImplementedException();

        public async UniTask<bool> KickUserFromCommunityAsync(string userId, string communityId, CancellationToken ct) =>
            true;

        public async UniTask<bool> BanUserFromCommunityAsync(string userId, string communityId, CancellationToken ct) =>
            true;

        public async UniTask<bool> UnBanUserFromCommunityAsync(string userId, string communityId, CancellationToken ct) =>
            true;

        public async UniTask<bool> LeaveCommunityAsync(string communityId, CancellationToken ct)
        {
            await UniTask.Delay(UnityEngine.Random.Range(1000, 2000), cancellationToken: ct);

<<<<<<< HEAD
            foreach (GetUserCommunitiesResponse.CommunityData community in currentCommunities)
=======
            foreach (GetUserCommunitiesData.CommunityData community in currentCommunities)
>>>>>>> e79586e6
            {
                if (community.id == communityId)
                {
                    community.role = CommunityMemberRole.none;
                    break;
                }
            }

            return true;
        }

        public async UniTask<bool> JoinCommunityAsync(string communityId, CancellationToken ct)
        {
            await UniTask.Delay(UnityEngine.Random.Range(1000, 2000), cancellationToken: ct);

            foreach (GetUserCommunitiesData.CommunityData community in currentCommunities)
            {
                if (community.id == communityId)
                {
                    community.role = CommunityMemberRole.member;
                    break;
                }
            }

            return true;
        }

        public async UniTask<bool> DeleteCommunityAsync(string communityId, CancellationToken ct) =>
            throw new NotImplementedException();

        public async UniTask<bool> SetMemberRoleAsync(string userId, string communityId,  CommunityMemberRole newRole, CancellationToken ct) =>
            true;

        private List<GetUserCommunitiesData.CommunityData> GetFakeCommunitiesForBrowserTesting(int communitiesAsOwner, int communitiesAsModerator, int communitiesAsMember)
        {
            List<GetUserCommunitiesData.CommunityData> communities = new List<GetUserCommunitiesData.CommunityData>();

            for (var i = 0; i < 100; i++)
            {
                List<GetUserCommunitiesData.FriendInCommunity> mutualFriends = new ();
                int amountMutualFriends = UnityEngine.Random.Range(0, 4);
                for (var j = 0; j < amountMutualFriends; j++)
                {
                    mutualFriends.Add(new GetUserCommunitiesData.FriendInCommunity
                    {
                        address = $"test{i + 1}",
                        name = $"testUser{i + 1}",
                        profilePictureUrl = "https://picsum.photos/20/20",
                    });
                }

                communities.Add(new GetUserCommunitiesData.CommunityData
                {
                    id = (i + 1).ToString(),
                    thumbnails = new[] { "https://picsum.photos/280/280" },
                    name = $"Community {i + 1}",
                    description = $"Test description for Community {i + 1}. This is only a fake text to test this awesome feature!! This is the card that represent a community in Decentraland.",
                    ownerAddress = string.Empty,
                    privacy = i is 3 or 5 ? CommunityPrivacy.@private : CommunityPrivacy.@public,
                    role = i < communitiesAsOwner ? CommunityMemberRole.owner :
                        i < communitiesAsOwner + communitiesAsModerator ? CommunityMemberRole.moderator :
                        i < communitiesAsOwner + communitiesAsModerator + communitiesAsMember ? CommunityMemberRole.member : CommunityMemberRole.none,
                    memberCount = UnityEngine.Random.Range(1, 101),
                    isLive = UnityEngine.Random.Range(0, 5) == 0,
                    friends = mutualFriends.ToArray(),
                });
            }

            return communities;
        }

        private const string HEX_CHARS = "0123456789abcdef";
        private static readonly string[] ADJECTIVES =
        {
            "cool", "fast", "silent", "happy", "dark", "bright",
            "blue", "frozen", "angry", "brave", "smart", "wild"
        };

        private static readonly string[] NOUNS =
        {
            "fox", "wolf", "rider", "ghost", "cat", "hawk", "stone",
            "blade", "shadow", "storm", "dragon", "raven"
        };

        private static readonly CommunityMemberRole[] ROLES = EnumUtils.Values<CommunityMemberRole>().Where(role => role != CommunityMemberRole.none).ToArray();
        private static readonly FriendshipStatus[] FRIENDSHIP_STATUSES = EnumUtils.Values<FriendshipStatus>();

        private static GetCommunityMembersResponse.MemberData GetRandomMember()
        {
            var sb = new StringBuilder("0x");

            for (int i = 0; i < 40; i++)
                sb.Append(HEX_CHARS[UnityEngine.Random.Range(0, HEX_CHARS.Length)]);

<<<<<<< HEAD
            return new GetCommunityMembersResponse.MemberData(sb.ToString(),
                "",
                $"{ADJECTIVES[UnityEngine.Random.Range(0, ADJECTIVES.Length)]}{NOUNS[UnityEngine.Random.Range(0, NOUNS.Length)]}",
                UnityEngine.Random.Range(0, 100) > 50,
                ROLES[UnityEngine.Random.Range(0, ROLES.Length)],
                UnityEngine.Random.Range(0, 10),
                FRIENDSHIP_STATUSES[UnityEngine.Random.Range(0, FRIENDSHIP_STATUSES.Length)]);
=======
            return new GetCommunityMembersResponse.MemberData()
            {
                memberAddress = sb.ToString(),
                name = $"{ADJECTIVES[UnityEngine.Random.Range(0, ADJECTIVES.Length)]}{NOUNS[UnityEngine.Random.Range(0, NOUNS.Length)]}",
                hasClaimedName = UnityEngine.Random.Range(0, 100) > 50,
                role = ROLES[UnityEngine.Random.Range(0, ROLES.Length)],
                friendshipStatus = FRIENDSHIP_STATUSES[UnityEngine.Random.Range(0, FRIENDSHIP_STATUSES.Length)]
            };
>>>>>>> e79586e6
        }
    }
}<|MERGE_RESOLUTION|>--- conflicted
+++ resolved
@@ -16,10 +16,6 @@
         private readonly List<GetUserCommunitiesData.CommunityData> currentCommunities;
 
         public FakeCommunitiesDataProvider(IWebRequestController webRequestController,
-<<<<<<< HEAD
-            IWeb3IdentityCache web3IdentityCache,
-=======
->>>>>>> e79586e6
             IDecentralandUrlsSource urlsSource)
         {
             currentCommunities = GetFakeCommunitiesForBrowserTesting(communitiesAsOwner: 1, communitiesAsModerator: 1, communitiesAsMember: 1);
@@ -29,30 +25,17 @@
         {
             await UniTask.Delay(UnityEngine.Random.Range(1000, 2000), cancellationToken: ct);
 
-<<<<<<< HEAD
-            GetUserCommunitiesResponse.CommunityData communityData = currentCommunities.Find(community => community.id == communityId);
+            GetUserCommunitiesData.CommunityData communityData = currentCommunities.Find(community => community.id == communityId);
 
             return new GetCommunityResponse()
             {
-                community = new GetCommunityResponse.CommunityData()
-=======
-            GetUserCommunitiesData.CommunityData communityData = currentCommunities.Find(community => community.id == communityId);
-
-            return new GetCommunityResponse()
-            {
                 data = new GetCommunityResponse.CommunityData()
->>>>>>> e79586e6
                 {
                     id = communityData.id,
                     thumbnails = communityData.thumbnails,
                     name = communityData.name,
                     description = communityData.description,
-<<<<<<< HEAD
-                    ownerId = communityData.ownerId,
-                    memberCount = communityData.memberCount,
-=======
                     ownerId = "test",
->>>>>>> e79586e6
                     privacy = communityData.privacy,
                     role = communityData.role,
                     places = new [] { "land1", "land2" },
@@ -103,21 +86,6 @@
             List<string> worlds, CancellationToken ct) =>
             throw new NotImplementedException();
 
-<<<<<<< HEAD
-        public async UniTask<GetCommunityMembersResponse> GetCommunityMembersAsync(string communityId, bool areBanned, int pageNumber, int elementsPerPage, CancellationToken ct)
-        {
-            await UniTask.Delay(UnityEngine.Random.Range(1000, 2000), cancellationToken: ct);
-
-            GetUserCommunitiesResponse.CommunityData communityData = currentCommunities.Find(community => community.id == communityId);
-
-            const int BANNED_MEMBERS = 5;
-
-            int totalMembers = areBanned ? BANNED_MEMBERS : communityData.memberCount;
-
-            List<GetCommunityMembersResponse.MemberData> paginatedData = new ();
-
-            for (var i = 0; i < totalMembers; i++)
-=======
         public async UniTask<GetCommunityMembersResponse> GetCommunityMembersAsync(string communityId, int pageNumber, int elementsPerPage, CancellationToken ct)
         {
             GetUserCommunitiesData.CommunityData communityData = currentCommunities.Find(community => community.id == communityId);
@@ -155,18 +123,12 @@
             List<GetCommunityMembersResponse.MemberData> paginatedData = new ();
 
             for (var i = 0; i < BANNED_MEMBERS; i++)
->>>>>>> e79586e6
             {
                 if (i >= (pageNumber - 1) * elementsPerPage && i < pageNumber * elementsPerPage)
                 {
                     GetCommunityMembersResponse.MemberData member = GetRandomMember();
 
-<<<<<<< HEAD
-                    if (areBanned)
-                        member.role = CommunityMemberRole.none;
-=======
                     member.role = CommunityMemberRole.none;
->>>>>>> e79586e6
 
                     paginatedData.Add(member);
                 }
@@ -174,16 +136,11 @@
 
             GetCommunityMembersResponse result = new GetCommunityMembersResponse
             {
-<<<<<<< HEAD
-                totalAmount = totalMembers,
-                members = paginatedData.ToArray(),
-=======
                 data = new ()
                 {
                     total = BANNED_MEMBERS,
                     results = paginatedData.ToArray(),
                 }
->>>>>>> e79586e6
             };
 
             return result;
@@ -208,11 +165,7 @@
         {
             await UniTask.Delay(UnityEngine.Random.Range(1000, 2000), cancellationToken: ct);
 
-<<<<<<< HEAD
-            foreach (GetUserCommunitiesResponse.CommunityData community in currentCommunities)
-=======
             foreach (GetUserCommunitiesData.CommunityData community in currentCommunities)
->>>>>>> e79586e6
             {
                 if (community.id == communityId)
                 {
@@ -307,15 +260,6 @@
             for (int i = 0; i < 40; i++)
                 sb.Append(HEX_CHARS[UnityEngine.Random.Range(0, HEX_CHARS.Length)]);
 
-<<<<<<< HEAD
-            return new GetCommunityMembersResponse.MemberData(sb.ToString(),
-                "",
-                $"{ADJECTIVES[UnityEngine.Random.Range(0, ADJECTIVES.Length)]}{NOUNS[UnityEngine.Random.Range(0, NOUNS.Length)]}",
-                UnityEngine.Random.Range(0, 100) > 50,
-                ROLES[UnityEngine.Random.Range(0, ROLES.Length)],
-                UnityEngine.Random.Range(0, 10),
-                FRIENDSHIP_STATUSES[UnityEngine.Random.Range(0, FRIENDSHIP_STATUSES.Length)]);
-=======
             return new GetCommunityMembersResponse.MemberData()
             {
                 memberAddress = sb.ToString(),
@@ -324,7 +268,6 @@
                 role = ROLES[UnityEngine.Random.Range(0, ROLES.Length)],
                 friendshipStatus = FRIENDSHIP_STATUSES[UnityEngine.Random.Range(0, FRIENDSHIP_STATUSES.Length)]
             };
->>>>>>> e79586e6
         }
     }
 }