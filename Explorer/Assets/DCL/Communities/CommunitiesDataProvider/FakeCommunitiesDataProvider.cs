--- conflicted
+++ resolved
@@ -170,10 +170,9 @@
         public async UniTask<GetCommunityMembersResponse> GetOnlineCommunityMembersAsync(string communityId, CancellationToken ct) =>
             throw new NotImplementedException();
 
-<<<<<<< HEAD
         public async UniTask<int> GetOnlineMemberCountAsync(string communityId, CancellationToken ct) =>
             99;
-=======
+
         public async UniTask<List<string>> GetCommunityPlacesAsync(string communityId, CancellationToken ct)
         {
             await UniTask.Delay(UnityEngine.Random.Range(1000, 2000), cancellationToken: ct);
@@ -232,7 +231,6 @@
                 limit = elementsPerPage
             };
         }
->>>>>>> 070d6bfe
 
         public async UniTask<bool> KickUserFromCommunityAsync(string userId, string communityId, CancellationToken ct) =>
             true;
