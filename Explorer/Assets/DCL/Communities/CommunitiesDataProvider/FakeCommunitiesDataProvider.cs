using Cysharp.Threading.Tasks;
using DCL.Multiplayer.Connections.DecentralandUrls;
using DCL.Web3.Identities;
using DCL.WebRequests;
using System;
using System.Collections.Generic;
using System.Linq;
using System.Threading;
using UnityEngine;

namespace DCL.Communities
{
    public class FakeCommunitiesDataProvider : ICommunitiesDataProvider
    {
        public FakeCommunitiesDataProvider(IWebRequestController webRequestController, IWeb3IdentityCache web3IdentityCache, IDecentralandUrlsSource urlsSource)
        {

        }

        public async UniTask<GetCommunityResponse> GetCommunityAsync(string communityId, CancellationToken ct) =>
            throw new NotImplementedException();

<<<<<<< HEAD
        public async UniTask<GetUserCommunitiesResponse> GetUserCommunitiesAsync(string userId, string name, bool isOwner, bool isMember, int pageNumber, int elementsPerPage, CancellationToken ct)
        {
            List<GetUserCommunitiesResponse.CommunityData> filteredCommunities = GetFakeCommunitiesForBrowserTesting(communitiesAsOwner: 2, communitiesAsMember: 13)
                                                                                .Where(x => ((isOwner && x.role == CommunityMemberRole.Owner) || (isMember && x.role == CommunityMemberRole.Member) || !isOwner || !isMember) && x.name.ToLower().Contains(name.ToLower()))
                                                                                .ToList();

            List<GetUserCommunitiesResponse.CommunityData> paginatedCommunities = new();
            for (var i = 0; i < filteredCommunities.Count; i++)
            {
                if (i >= (pageNumber - 1) * elementsPerPage && i < pageNumber * elementsPerPage)
                    paginatedCommunities.Add(filteredCommunities[i]);
            }

            GetUserCommunitiesResponse result = new GetUserCommunitiesResponse
            {
                communities = paginatedCommunities.ToArray(),
                totalAmount = filteredCommunities.Count,
            };

            await UniTask.Delay(UnityEngine.Random.Range(1000, 3000), cancellationToken: ct);

            return result;
        }
=======
        public async UniTask<GetUserCommunitiesResponse> GetUserCommunitiesAsync(string userId, string name, CommunityMemberRole[] memberRolesIncluded, int pageNumber, int elementsPerPage, CancellationToken ct) =>
            throw new NotImplementedException();
>>>>>>> 5dbfbd00

        public async UniTask<GetUserLandsResponse> GetUserLandsAsync(string userId, int pageNumber, int elementsPerPage, CancellationToken ct) =>
            throw new NotImplementedException();

        public async UniTask<GetUserWorldsResponse> GetUserWorldsAsync(string userId, int pageNumber, int elementsPerPage, CancellationToken ct) =>
            throw new NotImplementedException();

        public async UniTask<CreateOrUpdateCommunityResponse> CreateOrUpdateCommunityAsync(string communityId, string name, string description, byte[] thumbnail, List<Vector2Int> lands,
            List<string> worlds, CancellationToken ct) =>
            throw new NotImplementedException();

        public async UniTask<GetCommunityMembersResponse> GetCommunityMembersAsync(string communityId, bool areBanned, int pageNumber, int elementsPerPage, CancellationToken ct) =>
            throw new NotImplementedException();

        public async UniTask<GetUserCommunitiesCompactResponse> GetUserCommunitiesCompactAsync(CancellationToken ct) =>
            throw new NotImplementedException();

        public async UniTask<GetOnlineCommunityMembersResponse> GetOnlineCommunityMembersAsync(CancellationToken ct) =>
            throw new NotImplementedException();

        public async UniTask<bool> KickUserFromCommunityAsync(string userId, string communityId, CancellationToken ct) =>
            throw new NotImplementedException();

        public async UniTask<bool> BanUserFromCommunityAsync(string userId, string communityId, CancellationToken ct) =>
            throw new NotImplementedException();

        public async UniTask<bool> LeaveCommunityAsync(string communityId, CancellationToken ct) =>
            throw new NotImplementedException();

        public async UniTask<bool> JoinCommunityAsync(string communityId, CancellationToken ct) =>
            throw new NotImplementedException();

        public async UniTask<bool> DeleteCommunityAsync(string communityId, CancellationToken ct) =>
            throw new NotImplementedException();

        public async UniTask<bool> SetMemberRoleAsync(string userId, string communityId, CancellationToken ct) =>
            throw new NotImplementedException();

        private List<GetUserCommunitiesResponse.CommunityData> GetFakeCommunitiesForBrowserTesting(int communitiesAsOwner, int communitiesAsMember)
        {
            List<GetUserCommunitiesResponse.CommunityData> communities = new List<GetUserCommunitiesResponse.CommunityData>();

            for (var i = 0; i < 100; i++)
            {
                communities.Add(new GetUserCommunitiesResponse.CommunityData
                {
                    id = (i + 1).ToString(),
                    thumbnails = new[] { "https://picsum.photos/128/128" },
                    name = $"Community {i + 1}",
                    description = $"Test description for Community {i + 1}",
                    ownerId = string.Empty,
                    privacy = CommunityPrivacy.@public,
                    role = i < communitiesAsOwner ? CommunityMemberRole.Owner :
                        i < communitiesAsOwner + communitiesAsMember ? CommunityMemberRole.Member : CommunityMemberRole.None,
                });
            }

            return communities;
        }
    }
}<|MERGE_RESOLUTION|>--- conflicted
+++ resolved
@@ -20,8 +20,7 @@
         public async UniTask<GetCommunityResponse> GetCommunityAsync(string communityId, CancellationToken ct) =>
             throw new NotImplementedException();
 
-<<<<<<< HEAD
-        public async UniTask<GetUserCommunitiesResponse> GetUserCommunitiesAsync(string userId, string name, bool isOwner, bool isMember, int pageNumber, int elementsPerPage, CancellationToken ct)
+        public async UniTask<GetUserCommunitiesResponse> GetUserCommunitiesAsync(string userId, string name, CommunityMemberRole[] memberRolesIncluded, int pageNumber, int elementsPerPage, CancellationToken ct)
         {
             List<GetUserCommunitiesResponse.CommunityData> filteredCommunities = GetFakeCommunitiesForBrowserTesting(communitiesAsOwner: 2, communitiesAsMember: 13)
                                                                                 .Where(x => ((isOwner && x.role == CommunityMemberRole.Owner) || (isMember && x.role == CommunityMemberRole.Member) || !isOwner || !isMember) && x.name.ToLower().Contains(name.ToLower()))
@@ -44,10 +43,6 @@
 
             return result;
         }
-=======
-        public async UniTask<GetUserCommunitiesResponse> GetUserCommunitiesAsync(string userId, string name, CommunityMemberRole[] memberRolesIncluded, int pageNumber, int elementsPerPage, CancellationToken ct) =>
-            throw new NotImplementedException();
->>>>>>> 5dbfbd00
 
         public async UniTask<GetUserLandsResponse> GetUserLandsAsync(string userId, int pageNumber, int elementsPerPage, CancellationToken ct) =>
             throw new NotImplementedException();
