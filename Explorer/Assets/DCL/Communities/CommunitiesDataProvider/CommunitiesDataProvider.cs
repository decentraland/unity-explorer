--- conflicted
+++ resolved
@@ -321,7 +321,6 @@
             await UniTask.Delay(Random.Range(500, 2000), cancellationToken: ct);
             int total = action == InviteRequestAction.request ? 5 : 3;
 
-<<<<<<< HEAD
             GetCommunityInviteRequestResponse.CommunityInviteRequestData[] members = new GetCommunityInviteRequestResponse.CommunityInviteRequestData[total];
             for (int i = 0; i < total; i++)
             {
@@ -345,10 +344,6 @@
             };
         }
 
-        public async UniTask<bool> ManageInviteRequestToJoinAsync(string communityId, string requestId, InviteRequestIntention intention, CancellationToken ct)
-        {
-            return true;
-=======
         public async UniTask<bool> ManageInviteRequestToJoinAsync(string communityId, string requestId, InviteRequestIntention intention, CancellationToken ct)
         {
             var url = $"{communitiesBaseUrl}/{communityId}/requests/{requestId}";
@@ -371,7 +366,6 @@
             }
 
             return result.Success;
->>>>>>> c8b2aebf
         }
 
         public async UniTask<bool> SendInviteOrRequestToJoinAsync(string communityId, string targetedUserAddress, InviteRequestAction action, CancellationToken ct)
