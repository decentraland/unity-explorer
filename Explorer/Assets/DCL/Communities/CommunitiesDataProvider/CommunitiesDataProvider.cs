using Cysharp.Threading.Tasks;
using DCL.Diagnostics;
using DCL.Multiplayer.Connections.DecentralandUrls;
using DCL.Utilities.Extensions;
using DCL.Web3.Identities;
using DCL.WebRequests;
using System;
using System.Collections.Generic;
using System.Text;
using System.Threading;
using UnityEngine.Networking;

namespace DCL.Communities
{
    public class CommunitiesDataProvider : ICommunitiesDataProvider
    {
        public event Action CommunityCreated;
        public event Action CommunityUpdated;
        public event Action CommunityDeleted;
        public event ICommunitiesDataProvider.CommunityOperation CommunityUpdated;

        private readonly ICommunitiesDataProvider fakeDataProvider;
        private readonly IWebRequestController webRequestController;
        private readonly IDecentralandUrlsSource urlsSource;
        private readonly IWeb3IdentityCache web3IdentityCache;

        private string communitiesBaseUrl => urlsSource.Url(DecentralandUrl.Communities);

        public CommunitiesDataProvider(
            ICommunitiesDataProvider fakeDataProvider,
            IWebRequestController webRequestController,
            IDecentralandUrlsSource urlsSource,
            IWeb3IdentityCache web3IdentityCache)
        {
            this.fakeDataProvider = fakeDataProvider;
            this.webRequestController = webRequestController;
            this.urlsSource = urlsSource;
            this.web3IdentityCache = web3IdentityCache;
        }

        public async UniTask<GetCommunityResponse> GetCommunityAsync(string communityId, CancellationToken ct)
        {
            string url = $"{communitiesBaseUrl}/communities/{communityId}";

            GetCommunityResponse response = await webRequestController.SignedFetchGetAsync(url, string.Empty, ct)
                                                                      .CreateFromJson<GetCommunityResponse>(WRJsonParser.Newtonsoft);
            return response;
        }

        public async UniTask<GetUserCommunitiesResponse> GetUserCommunitiesAsync(string name, bool onlyMemberOf, int pageNumber, int elementsPerPage, CancellationToken ct)
        {
            var url = $"{communitiesBaseUrl}/communities?search={name}&onlyMemberOf={onlyMemberOf.ToString().ToLower()}&offset={(pageNumber * elementsPerPage) - elementsPerPage}&limit={elementsPerPage}";

            GetUserCommunitiesResponse response = await webRequestController.SignedFetchGetAsync(url, string.Empty, ct)
                                                                            .CreateFromJson<GetUserCommunitiesResponse>(WRJsonParser.Newtonsoft);

            return response;
        }

        public UniTask<GetUserLandsResponse> GetUserLandsAsync(string userId, int pageNumber, int elementsPerPage, CancellationToken ct) =>
            fakeDataProvider.GetUserLandsAsync(userId, pageNumber, elementsPerPage, ct);

        public UniTask<GetUserWorldsResponse> GetUserWorldsAsync(string userId, int pageNumber, int elementsPerPage, CancellationToken ct) =>
            fakeDataProvider.GetUserWorldsAsync(userId, pageNumber, elementsPerPage, ct);

        public async UniTask<CreateOrUpdateCommunityResponse> CreateOrUpdateCommunityAsync(string communityId, string name, string description, byte[] thumbnail, List<string> lands, List<string> worlds, CancellationToken ct)
        {
            CreateOrUpdateCommunityResponse response;

            var formData = new List<IMultipartFormSection>
            {
                new MultipartFormDataSection("name", name),
                new MultipartFormDataSection("description", description),
            };

            List<string> landsAndWorlds = new (lands);
            landsAndWorlds.AddRange(worlds);
            if (landsAndWorlds.Count > 0)
            {
                StringBuilder placeIdsJsonString = new StringBuilder("[");
                for (var i = 0; i < landsAndWorlds.Count; i++)
                {
                    placeIdsJsonString.Append($"\"{landsAndWorlds[i]}\"");
                    if (i < landsAndWorlds.Count - 1)
                        placeIdsJsonString.Append(", ");
                }
                placeIdsJsonString.Append("]");

                formData.Add(new MultipartFormDataSection("placeIds", placeIdsJsonString.ToString()));
            }

            if (thumbnail != null)
                formData.Add(new MultipartFormFileSection("thumbnail", thumbnail, "thumbnail.png", "image/png"));

            if (string.IsNullOrEmpty(communityId))
            {
                // Creating a new community
                var communityCreationUrl = $"{communitiesBaseUrl}/communities";
                response = await webRequestController.SignedFetchPostAsync(communityCreationUrl, GenericPostArguments.CreateMultipartForm(formData), string.Empty, ct)
                                                     .CreateFromJson<CreateOrUpdateCommunityResponse>(WRJsonParser.Newtonsoft);

                CommunityCreated?.Invoke();
            }
            else
            {
                // Updating an existing community
<<<<<<< HEAD
                var communityEditionUrl = $"{communitiesBaseUrl}/communities/{communityId}";
                response = await webRequestController.SignedFetchPutAsync(communityEditionUrl, GenericPutArguments.CreateMultipartForm(formData), string.Empty, ct)
                                                     .CreateFromJson<CreateOrUpdateCommunityResponse>(WRJsonParser.Newtonsoft);

                CommunityUpdated?.Invoke();
=======
                throw new NotImplementedException("Updating communities is not implemented yet.");
                CommunityUpdated?.Invoke(communityId);
>>>>>>> 5c069c6f
            }

            return response;
        }

        public async UniTask<GetCommunityMembersResponse> GetCommunityMembersAsync(string communityId, int pageNumber, int elementsPerPage, CancellationToken ct)
        {
            string url = $"{communitiesBaseUrl}/communities/{communityId}/members?offset={(pageNumber * elementsPerPage) - elementsPerPage}&limit={elementsPerPage}";

            GetCommunityMembersResponse response = await webRequestController.SignedFetchGetAsync(url, string.Empty, ct)
                                                                           .CreateFromJson<GetCommunityMembersResponse>(WRJsonParser.Newtonsoft);
            return response;
        }

        public async UniTask<GetCommunityMembersResponse> GetBannedCommunityMembersAsync(string communityId, int pageNumber, int elementsPerPage, CancellationToken ct)
        {
            string url = $"{communitiesBaseUrl}/communities/{communityId}/bans?offset={(pageNumber * elementsPerPage) - elementsPerPage}&limit={elementsPerPage}";

            GetCommunityMembersResponse response = await webRequestController.SignedFetchGetAsync(url, string.Empty, ct)
                                                                             .CreateFromJson<GetCommunityMembersResponse>(WRJsonParser.Newtonsoft);
            return response;
        }

        public UniTask<GetUserCommunitiesCompactResponse> GetUserCommunitiesCompactAsync(CancellationToken ct) =>
            fakeDataProvider.GetUserCommunitiesCompactAsync(ct);

        public async UniTask<GetCommunityMembersResponse> GetOnlineCommunityMembersAsync(string communityId, CancellationToken ct)
        {
            string url = $"{communitiesBaseUrl}/communities/{communityId}/members?offset=0&limit=1000&onlyOnline=true";

            GetCommunityMembersResponse response = await webRequestController.SignedFetchGetAsync(url, string.Empty, ct)
                                                                           .CreateFromJson<GetCommunityMembersResponse>(WRJsonParser.Newtonsoft);
            return response;
        }

        public async UniTask<int> GetOnlineMemberCountAsync(string communityId, CancellationToken ct)
        {
            string url = $"{communitiesBaseUrl}/communities/{communityId}/members?offset=0&limit=0&onlyOnline=true";

            GetCommunityMembersResponse response = await webRequestController.SignedFetchGetAsync(url, string.Empty, ct)
                                                                           .CreateFromJson<GetCommunityMembersResponse>(WRJsonParser.Newtonsoft);
            return response.data.total;
        }

        public async UniTask<List<string>> GetCommunityPlacesAsync(string communityId, CancellationToken ct)
        {
            var url = $"{communitiesBaseUrl}/communities/{communityId}/places";

            GetCommunityPlacesResponse response = await webRequestController.SignedFetchGetAsync(url, string.Empty, ct)
                                                                            .CreateFromJson<GetCommunityPlacesResponse>(WRJsonParser.Newtonsoft);

            List<string> placesIds = new ();

            if (response is { data: { results: not null } })
            {
                foreach (GetCommunityPlacesResult placeResult in response.data.results)
                    placesIds.Add(placeResult.id);
            }

            return placesIds;
        }

        public UniTask<bool> KickUserFromCommunityAsync(string userId, string communityId, CancellationToken ct) =>
            RemoveMemberFromCommunityAsync(userId, communityId, ct);

        public async UniTask<bool> BanUserFromCommunityAsync(string userId, string communityId, CancellationToken ct)
        {
            string url = $"{communitiesBaseUrl}/communities/{communityId}/members/{userId}/bans";

            var result = await webRequestController.SignedFetchPostAsync(url, string.Empty, ct)
                                                   .WithNoOpAsync()
                                                   .SuppressToResultAsync(ReportCategory.COMMUNITIES);

            return result.Success;
        }

        public async UniTask<bool> UnBanUserFromCommunityAsync(string userId, string communityId, CancellationToken ct)
        {
            string url = $"{communitiesBaseUrl}/communities/{communityId}/members/{userId}/bans";

            var result = await webRequestController.SignedFetchDeleteAsync(url, string.Empty, ct)
                                                   .WithNoOpAsync()
                                                   .SuppressToResultAsync(ReportCategory.COMMUNITIES);

            return result.Success;
        }

        private async UniTask<bool> RemoveMemberFromCommunityAsync(string userId, string communityId, CancellationToken ct)
        {
            string url = $"{communitiesBaseUrl}/communities/{communityId}/members/{userId}";

            var result = await webRequestController.SignedFetchDeleteAsync(url, string.Empty, ct)
                                                   .WithNoOpAsync()
                                                   .SuppressToResultAsync(ReportCategory.COMMUNITIES);

            return result.Success;
        }

        public UniTask<bool> LeaveCommunityAsync(string communityId, CancellationToken ct) =>
            RemoveMemberFromCommunityAsync(web3IdentityCache.Identity?.Address, communityId, ct);

        public async UniTask<bool> JoinCommunityAsync(string communityId, CancellationToken ct)
        {
            string url = $"{communitiesBaseUrl}/communities/{communityId}/members";

            var result = await webRequestController.SignedFetchPostAsync(url, string.Empty, ct)
                                                   .WithNoOpAsync()
                                                   .SuppressToResultAsync(ReportCategory.COMMUNITIES);

            return result.Success;
        }

        public async UniTask<bool> DeleteCommunityAsync(string communityId, CancellationToken ct)
        {
            string url = $"{communitiesBaseUrl}/communities/{communityId}";

            var result = await webRequestController.SignedFetchDeleteAsync(url, string.Empty, ct)
                                      .WithNoOpAsync()
                                      .SuppressToResultAsync(ReportCategory.COMMUNITIES);

            if (result.Success)
                CommunityDeleted?.Invoke();

            return result.Success;
        }

        public async UniTask<bool> SetMemberRoleAsync(string userId, string communityId, CommunityMemberRole newRole, CancellationToken ct)
        {
            string url = $"{communitiesBaseUrl}/communities/{communityId}/members/{userId}";

            var result = await webRequestController.SignedFetchPatchAsync(url, GenericPatchArguments.CreateJson($"{{\"role\": \"{newRole.ToString()}\"}}"), string.Empty, ct)
                                                   .WithNoOpAsync()
                                                   .SuppressToResultAsync(ReportCategory.COMMUNITIES);

            return result.Success;
        }

        public async UniTask<bool> RemovePlaceFromCommunityAsync(string communityId, string placeId, CancellationToken ct)
        {
            string url = $"{communitiesBaseUrl}/communities/{communityId}/places/{placeId}";

            var result = await webRequestController.SignedFetchDeleteAsync(url, string.Empty, ct)
                                                   .WithNoOpAsync()
                                                   .SuppressToResultAsync(ReportCategory.COMMUNITIES);

            return result.Success;
        }
    }
}<|MERGE_RESOLUTION|>--- conflicted
+++ resolved
@@ -104,16 +104,11 @@
             else
             {
                 // Updating an existing community
-<<<<<<< HEAD
                 var communityEditionUrl = $"{communitiesBaseUrl}/communities/{communityId}";
                 response = await webRequestController.SignedFetchPutAsync(communityEditionUrl, GenericPutArguments.CreateMultipartForm(formData), string.Empty, ct)
                                                      .CreateFromJson<CreateOrUpdateCommunityResponse>(WRJsonParser.Newtonsoft);
 
                 CommunityUpdated?.Invoke();
-=======
-                throw new NotImplementedException("Updating communities is not implemented yet.");
-                CommunityUpdated?.Invoke(communityId);
->>>>>>> 5c069c6f
             }
 
             return response;
