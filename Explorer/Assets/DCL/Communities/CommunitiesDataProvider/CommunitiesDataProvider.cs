using Cysharp.Threading.Tasks;
using DCL.Communities.CommunitiesDataProvider.DTOs;
using DCL.Diagnostics;
using DCL.Multiplayer.Connections.DecentralandUrls;
using DCL.Utilities.Extensions;
using DCL.Web3.Identities;
using DCL.WebRequests;
using System;
using System.Collections.Generic;
using System.Text;
using System.Threading;
using UnityEngine;
using UnityEngine.Networking;
using Random = UnityEngine.Random;

namespace DCL.Communities.CommunitiesDataProvider
{
    public class CommunitiesDataProvider
    {
        public event Action<CreateOrUpdateCommunityResponse.CommunityData> CommunityCreated;
        public event Action<string> CommunityUpdated;
        public event Action<string> CommunityDeleted;
        public event Action<string, bool> CommunityJoined;
        public event Action<string, bool> CommunityLeft;
        public event Action<string> CommunityUserRemoved;
        public event Action<string, string> CommunityUserBanned;
        public event Action<string, string, bool> CommunityRequestedToJoin;
        public event Action<string, bool> CommunityRequestToJoinCancelled;
        public event Action<string, bool> CommunityInvitationAccepted;
        public event Action<string, bool> CommunityInvitationRejected;

        private readonly IWebRequestController webRequestController;
        private readonly IDecentralandUrlsSource urlsSource;
        private readonly IWeb3IdentityCache web3IdentityCache;

        private string communitiesBaseUrl => urlsSource.Url(DecentralandUrl.Communities);
        private string membersBaseUrl => urlsSource.Url(DecentralandUrl.Members);

        public CommunitiesDataProvider(
            IWebRequestController webRequestController,
            IDecentralandUrlsSource urlsSource,
            IWeb3IdentityCache web3IdentityCache)
        {
            this.webRequestController = webRequestController;
            this.urlsSource = urlsSource;
            this.web3IdentityCache = web3IdentityCache;
        }

        public async UniTask<GetCommunityResponse> GetCommunityAsync(string communityId, CancellationToken ct)
        {
            var url = $"{communitiesBaseUrl}/{communityId}";

            GetCommunityResponse response = await webRequestController.SignedFetchGetAsync(url, string.Empty, ct)
                                                                      .CreateFromJson<GetCommunityResponse>(WRJsonParser.Newtonsoft);
            return response;
        }

        public async UniTask<GetUserCommunitiesResponse> GetUserCommunitiesAsync(string name, bool onlyMemberOf, int pageNumber, int elementsPerPage, CancellationToken ct, bool includeRequestsReceivedPerCommunity = false)
        {
            var url = $"{communitiesBaseUrl}?search={name}&onlyMemberOf={onlyMemberOf.ToString().ToLower()}&offset={(pageNumber * elementsPerPage) - elementsPerPage}&limit={elementsPerPage}";

            GetUserCommunitiesResponse response = await webRequestController.SignedFetchGetAsync(url, string.Empty, ct)
                                                                            .CreateFromJson<GetUserCommunitiesResponse>(WRJsonParser.Newtonsoft);

            if (includeRequestsReceivedPerCommunity)
            {
                foreach (GetUserCommunitiesData.CommunityData community in response.data.results)
                {
                    if (community.role != CommunityMemberRole.owner && community.role != CommunityMemberRole.moderator)
                        continue;

                    community.requestsReceived = await GetCommunityRequestsAmountAsync(community.id, ct);
                }
            }

            return response;

            async UniTask<int> GetCommunityRequestsAmountAsync(string communityId, CancellationToken cancellationToken)
            {
                var url = $"{communitiesBaseUrl}/{communityId}/requests";

                GetCommunityInviteRequestResponse response = await webRequestController.SignedFetchGetAsync(url, string.Empty, cancellationToken)
                                                                                       .CreateFromJson<GetCommunityInviteRequestResponse>(WRJsonParser.Newtonsoft);

                int totalRequests = 0;
                foreach (var request in response.data.results)
                {
                    if (request.type == InviteRequestAction.request_to_join)
                        totalRequests++;
                }

                return totalRequests;
            }
        }

        public async UniTask<CreateOrUpdateCommunityResponse> CreateOrUpdateCommunityAsync(string communityId, string name, string description, byte[] thumbnail, List<string> lands, List<string> worlds, CommunityPrivacy? privacy, CancellationToken ct)
        {
            CreateOrUpdateCommunityResponse response;

            var formData = new List<IMultipartFormSection>();

            if (name != null)
                formData.Add(new MultipartFormDataSection("name", name));

            if (description != null)
                formData.Add(new MultipartFormDataSection("description", description));

            if (privacy != null)
                formData.Add(new MultipartFormDataSection("privacy", privacy.ToString()));

            if (lands != null || worlds != null)
            {
                lands ??= new List<string>();
                worlds ??= new List<string>();

                StringBuilder placeIdsJsonString = new StringBuilder("[");
                for (var i = 0; i < lands.Count; i++)
                {
                    placeIdsJsonString.Append($"\"{lands[i]}\"");
                    if (i < lands.Count - 1)
                        placeIdsJsonString.Append(", ");
                }
                if (lands.Count > 0 && worlds.Count > 0)
                    placeIdsJsonString.Append(", ");
                for (var i = 0; i < worlds.Count; i++)
                {
                    placeIdsJsonString.Append($"\"{worlds[i]}\"");
                    if (i < worlds.Count - 1)
                        placeIdsJsonString.Append(", ");
                }
                placeIdsJsonString.Append("]");
                formData.Add(new MultipartFormDataSection("placeIds", placeIdsJsonString.ToString()));
            }

            if (thumbnail != null)
                formData.Add(new MultipartFormFileSection("thumbnail", thumbnail, "thumbnail.png", "image/png"));

            if (string.IsNullOrEmpty(communityId))
            {
                // Creating a new community
                response = await webRequestController.SignedFetchPostAsync(communitiesBaseUrl, GenericPostArguments.CreateMultipartForm(formData), string.Empty, ct)
                                                     .CreateFromJson<CreateOrUpdateCommunityResponse>(WRJsonParser.Newtonsoft);

                CommunityCreated?.Invoke(response.data);
            }
            else
            {
                // Updating an existing community
                var communityEditionUrl = $"{communitiesBaseUrl}/{communityId}";
                response = await webRequestController.SignedFetchPutAsync(communityEditionUrl, GenericPutArguments.CreateMultipartForm(formData), string.Empty, ct)
                                                     .CreateFromJson<CreateOrUpdateCommunityResponse>(WRJsonParser.Newtonsoft);

                CommunityUpdated?.Invoke(communityId);
            }

            return response;
        }

        public async UniTask<ICommunityMemberPagedResponse> GetCommunityMembersAsync(string communityId, int pageNumber, int elementsPerPage, CancellationToken ct)
        {
            var url = $"{communitiesBaseUrl}/{communityId}/members?offset={(pageNumber * elementsPerPage) - elementsPerPage}&limit={elementsPerPage}";

            GetCommunityMembersResponse response = await webRequestController.SignedFetchGetAsync(url, string.Empty, ct)
                                                                           .CreateFromJson<GetCommunityMembersResponse>(WRJsonParser.Newtonsoft);
            return response;
        }

        public async UniTask<ICommunityMemberPagedResponse> GetBannedCommunityMembersAsync(string communityId, int pageNumber, int elementsPerPage, CancellationToken ct)
        {
            var url = $"{communitiesBaseUrl}/{communityId}/bans?offset={(pageNumber * elementsPerPage) - elementsPerPage}&limit={elementsPerPage}";

            GetCommunityMembersResponse response = await webRequestController.SignedFetchGetAsync(url, string.Empty, ct)
                                                                             .CreateFromJson<GetCommunityMembersResponse>(WRJsonParser.Newtonsoft);
            return response;
        }

        public async UniTask<GetCommunityMembersResponse> GetOnlineCommunityMembersAsync(string communityId, CancellationToken ct)
        {
            var url = $"{communitiesBaseUrl}/{communityId}/members?offset=0&limit=1000&onlyOnline=true";

            GetCommunityMembersResponse response = await webRequestController.SignedFetchGetAsync(url, string.Empty, ct)
                                                                           .CreateFromJson<GetCommunityMembersResponse>(WRJsonParser.Newtonsoft);
            return response;
        }

        public async UniTask<int> GetOnlineMemberCountAsync(string communityId, CancellationToken ct)
        {
            var url = $"{communitiesBaseUrl}/{communityId}/members?offset=0&limit=0&onlyOnline=true";

            GetCommunityMembersResponse response = await webRequestController.SignedFetchGetAsync(url, string.Empty, ct)
                                                                           .CreateFromJson<GetCommunityMembersResponse>(WRJsonParser.Newtonsoft);
            return response.data.total;
        }

        public async UniTask<List<string>> GetCommunityPlacesAsync(string communityId, CancellationToken ct)
        {
            var url = $"{communitiesBaseUrl}/{communityId}/places";

            GetCommunityPlacesResponse response = await webRequestController.SignedFetchGetAsync(url, string.Empty, ct)
                                                                            .CreateFromJson<GetCommunityPlacesResponse>(WRJsonParser.Newtonsoft);

            List<string> placesIds = new ();

            if (response is { data: { results: not null } })
            {
                foreach (GetCommunityPlacesResult placeResult in response.data.results)
                    placesIds.Add(placeResult.id);
            }

            return placesIds;
        }

        public UniTask<bool> KickUserFromCommunityAsync(string userId, string communityId, CancellationToken ct) =>
            RemoveMemberFromCommunityAsync(userId, communityId, ct);

        public async UniTask<bool> BanUserFromCommunityAsync(string userId, string communityId, CancellationToken ct)
        {
            var url = $"{communitiesBaseUrl}/{communityId}/members/{userId}/bans";

            var result = await webRequestController.SignedFetchPostAsync(url, string.Empty, ct)
                                                   .WithNoOpAsync()
                                                   .SuppressToResultAsync(ReportCategory.COMMUNITIES);

            if (result.Success)
                CommunityUserBanned?.Invoke(communityId, userId);

            return result.Success;
        }

        public async UniTask<bool> UnBanUserFromCommunityAsync(string userId, string communityId, CancellationToken ct)
        {
            var url = $"{communitiesBaseUrl}/{communityId}/members/{userId}/bans";

            var result = await webRequestController.SignedFetchDeleteAsync(url, string.Empty, ct)
                                                   .WithNoOpAsync()
                                                   .SuppressToResultAsync(ReportCategory.COMMUNITIES);

            return result.Success;
        }

        private async UniTask<bool> RemoveMemberFromCommunityAsync(string userId, string communityId, CancellationToken ct)
        {
            var url = $"{communitiesBaseUrl}/{communityId}/members/{userId}";

            var result = await webRequestController.SignedFetchDeleteAsync(url, string.Empty, ct)
                                                   .WithNoOpAsync()
                                                   .SuppressToResultAsync(ReportCategory.COMMUNITIES);

            if (web3IdentityCache.Identity?.Address == userId)
                CommunityLeft?.Invoke(communityId, result.Success);
            else if (result.Success)
                CommunityUserRemoved?.Invoke(communityId);

            return result.Success;
        }

        public UniTask<bool> LeaveCommunityAsync(string communityId, CancellationToken ct) =>
            RemoveMemberFromCommunityAsync(web3IdentityCache.Identity?.Address, communityId, ct);

        public async UniTask<bool> JoinCommunityAsync(string communityId, CancellationToken ct)
        {
            var url = $"{communitiesBaseUrl}/{communityId}/members";

            var result = await webRequestController.SignedFetchPostAsync(url, string.Empty, ct)
                                                   .WithNoOpAsync()
                                                   .SuppressToResultAsync(ReportCategory.COMMUNITIES);

            CommunityJoined?.Invoke(communityId, result.Success);

            return result.Success;
        }

        public async UniTask<bool> DeleteCommunityAsync(string communityId, CancellationToken ct)
        {
            var url = $"{communitiesBaseUrl}/{communityId}";

            var result = await webRequestController.SignedFetchDeleteAsync(url, string.Empty, ct)
                                      .WithNoOpAsync()
                                      .SuppressToResultAsync(ReportCategory.COMMUNITIES);

            if (result.Success)
                CommunityDeleted?.Invoke(communityId);

            return result.Success;
        }

        public async UniTask<bool> SetMemberRoleAsync(string userId, string communityId, CommunityMemberRole newRole, CancellationToken ct)
        {
            var url = $"{communitiesBaseUrl}/{communityId}/members/{userId}";

            var result = await webRequestController.SignedFetchPatchAsync(url, GenericPatchArguments.CreateJson($"{{\"role\": \"{newRole.ToString()}\"}}"), string.Empty, ct)
                                                   .WithNoOpAsync()
                                                   .SuppressToResultAsync(ReportCategory.COMMUNITIES);

            return result.Success;
        }

        public async UniTask<bool> RemovePlaceFromCommunityAsync(string communityId, string placeId, CancellationToken ct)
        {
            var url = $"{communitiesBaseUrl}/{communityId}/places/{placeId}";

            var result = await webRequestController.SignedFetchDeleteAsync(url, string.Empty, ct)
                                                   .WithNoOpAsync()
                                                   .SuppressToResultAsync(ReportCategory.COMMUNITIES);

            return result.Success;
        }

        public async UniTask<GetUserInviteRequestResponse> GetUserInviteRequestAsync(InviteRequestAction action, CancellationToken ct)
        {
            var url = $"{membersBaseUrl}/{web3IdentityCache.Identity?.Address}/requests?type={action.ToString()}";

            GetUserInviteRequestResponse response = await webRequestController.SignedFetchGetAsync(url, string.Empty, ct)
                                                                              .CreateFromJson<GetUserInviteRequestResponse>(WRJsonParser.Newtonsoft);

            return response;
        }

<<<<<<< HEAD
        private async UniTask<List<GetCommunityInviteRequestResponse.CommunityInviteRequestData>> GetCommunityRequestsAsync(string communityId, CancellationToken ct)
        {
            var url = $"{communitiesBaseUrl}/{communityId}/requests";

            GetCommunityInviteRequestResponse response = await webRequestController.SignedFetchGetAsync(url, string.Empty, ct)
                                                                                   .CreateFromJson<GetCommunityInviteRequestResponse>(WRJsonParser.Newtonsoft);

            List<GetCommunityInviteRequestResponse.CommunityInviteRequestData> communityRequests = new ();
            foreach (var request in response.data.results)
            {
                if (request.type == InviteRequestAction.request_to_join)
                    communityRequests.Add(request);
            }

            return communityRequests;
        }

        public async UniTask<ICommunityMemberPagedResponse> GetCommunityInviteRequestAsync(string communityId, InviteRequestAction action, int pageNumber, int elementsPerPage, CancellationToken ct)
=======
        public async UniTask<GetCommunityInviteRequestResponse> GetCommunityInviteRequestAsync(string communityId, InviteRequestAction action, int pageNumber, int elementsPerPage, CancellationToken ct)
>>>>>>> feba30c6
        {
            await UniTask.Delay(Random.Range(500, 2000), cancellationToken: ct);
            int total = action == InviteRequestAction.request_to_join ? 5 : 3;

            GetCommunityInviteRequestResponse.CommunityInviteRequestData[] members = new GetCommunityInviteRequestResponse.CommunityInviteRequestData[total];
            for (int i = 0; i < total; i++)
            {
                members[i] = new GetCommunityInviteRequestResponse.CommunityInviteRequestData
                {
                    id = Guid.NewGuid().ToString(),
                    memberAddress = Guid.NewGuid().ToString(),
                    profilePictureUrl = string.Empty,
                    hasClaimedName = Random.Range(0, 101) > 50,
                    name = $"User {i + 1}",
                };
            }

            return new GetCommunityInviteRequestResponse ()
            {
                data = new GetCommunityInviteRequestResponse.GetCommunityInviteRequestResponseData
                {
                    results = members,
                    total = total,
                }
            };
        }

        public async UniTask<bool> ManageInviteRequestToJoinAsync(string communityId, string requestId, InviteRequestIntention intention, CancellationToken ct)
        {
            var url = $"{communitiesBaseUrl}/{communityId}/requests/{requestId}";

            var result = await webRequestController.SignedFetchPatchAsync(url, GenericPatchArguments.CreateJson($"{{\"intention\": \"{intention.ToString()}\"}}"), string.Empty, ct)
                                                   .WithNoOpAsync()
                                                   .SuppressToResultAsync(ReportCategory.COMMUNITIES);

            switch (intention)
            {
                case InviteRequestIntention.accepted:
                    CommunityInvitationAccepted?.Invoke(communityId, result.Success);
                    break;
                case InviteRequestIntention.rejected:
                    CommunityInvitationRejected?.Invoke(communityId, result.Success);
                    break;
                case InviteRequestIntention.cancelled:
                    CommunityRequestToJoinCancelled?.Invoke(communityId, result.Success);
                    break;
            }

            return result.Success;
        }

        public async UniTask<bool> SendInviteOrRequestToJoinAsync(string communityId, string targetedUserAddress, InviteRequestAction action, CancellationToken ct)
        {
            var url = $"{communitiesBaseUrl}/{communityId}/requests";
            string jsonBody = JsonUtility.ToJson(new SendInviteOrRequestToJoinBody
            {
                targetedAddress = targetedUserAddress,
                type = action.ToString(),
            });

            var result = await webRequestController.SignedFetchPostAsync(url, GenericPostArguments.CreateJson(jsonBody), string.Empty, ct)
                                                   .CreateFromJson<SendInviteOrRequestToJoinAsyncResponse>(WRJsonParser.Newtonsoft)
                                                   .SuppressToResultAsync(ReportCategory.COMMUNITIES);

            if (action == InviteRequestAction.request_to_join)
                CommunityRequestedToJoin?.Invoke(communityId, result.Success ? result.Value.data.id : null, result.Success);

            return result.Success;
        }

        public async UniTask<GetInvitableCommunityListResponse> GetInvitableCommunityListAsync(string userAddress, CancellationToken ct)
        {
            throw new NotImplementedException();
        }

        // TODO: Pending to implement these methods:
        //       public UniTask<GetUserLandsResponse> GetUserLandsAsync(string userId, int pageNumber, int elementsPerPage, CancellationToken ct)
        //       public UniTask<GetUserWorldsResponse> GetUserWorldsAsync(string userId, int pageNumber, int elementsPerPage, CancellationToken ct)
        //       public UniTask<GetUserCommunitiesCompactResponse> GetUserCommunitiesCompactAsync(CancellationToken ct)
    }
}<|MERGE_RESOLUTION|>--- conflicted
+++ resolved
@@ -316,7 +316,6 @@
             return response;
         }
 
-<<<<<<< HEAD
         private async UniTask<List<GetCommunityInviteRequestResponse.CommunityInviteRequestData>> GetCommunityRequestsAsync(string communityId, CancellationToken ct)
         {
             var url = $"{communitiesBaseUrl}/{communityId}/requests";
@@ -335,9 +334,6 @@
         }
 
         public async UniTask<ICommunityMemberPagedResponse> GetCommunityInviteRequestAsync(string communityId, InviteRequestAction action, int pageNumber, int elementsPerPage, CancellationToken ct)
-=======
-        public async UniTask<GetCommunityInviteRequestResponse> GetCommunityInviteRequestAsync(string communityId, InviteRequestAction action, int pageNumber, int elementsPerPage, CancellationToken ct)
->>>>>>> feba30c6
         {
             await UniTask.Delay(Random.Range(500, 2000), cancellationToken: ct);
             int total = action == InviteRequestAction.request_to_join ? 5 : 3;
