--- conflicted
+++ resolved
@@ -55,11 +55,7 @@
             return response;
         }
 
-<<<<<<< HEAD
-        public async UniTask<GetUserCommunitiesResponse> GetUserCommunitiesAsync(string name, bool onlyMemberOf, int pageNumber, int elementsPerPage, CancellationToken ct, bool isStreaming = false)
-=======
-        public async UniTask<GetUserCommunitiesResponse> GetUserCommunitiesAsync(string name, bool onlyMemberOf, int pageNumber, int elementsPerPage, CancellationToken ct, bool includeRequestsReceivedPerCommunity = false)
->>>>>>> 9bf1ca8b
+        public async UniTask<GetUserCommunitiesResponse> GetUserCommunitiesAsync(string name, bool onlyMemberOf, int pageNumber, int elementsPerPage, CancellationToken ct, bool includeRequestsReceivedPerCommunity = false, bool isStreaming = false)
         {
             var url = $"{communitiesBaseUrl}?search={name}&onlyMemberOf={onlyMemberOf.ToString().ToLower()}&offset={(pageNumber * elementsPerPage) - elementsPerPage}&limit={elementsPerPage}";
             if (isStreaming)
