--- conflicted
+++ resolved
@@ -3,17 +3,10 @@
 {
     public enum CommunityMemberRole
     {
-<<<<<<< HEAD
-        member,
-        moderator,
-        owner,
-        none,
-=======
         Member,
         Moderator,
         Owner,
         None,
->>>>>>> 7f2ddc8b
     }
 }
 
