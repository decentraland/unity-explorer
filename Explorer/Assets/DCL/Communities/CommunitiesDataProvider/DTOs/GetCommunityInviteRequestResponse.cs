using DCL.Profiles.Helpers;
using System;
using UnityEngine;

namespace DCL.Communities.CommunitiesDataProvider.DTOs
{
    [Serializable]
    public class GetCommunityInviteRequestResponse : ICommunityMemberPagedResponse
    {
        [Serializable]
        public class CommunityInviteRequestData : ICommunityMemberData
        {
            public string id;
            public string communityId;
            public string memberAddress;
            public InviteRequestAction type;
            public string status;
            public string profilePictureUrl;
            public bool hasClaimedName;
            public string name;
<<<<<<< HEAD
            public string requestedAt;

            public string Id => id;
            public string Address => address;
            public string ProfilePictureUrl => profilePictureUrl;
            public bool HasClaimedName => hasClaimedName;
            public string Name => name;
            public int MutualFriends => 0;
            public CommunityMemberRole Role
            {
                get => role;
                set => role = value;
            }

            public FriendshipStatus FriendshipStatus
            {
                get => friendshipStatus;
                set => friendshipStatus = value;
            }

            private FriendshipStatus friendshipStatus = FriendshipStatus.none;
            private CommunityMemberRole role = CommunityMemberRole.none;

            public Color GetUserNameColor() =>
                ProfileNameColorHelper.GetNameColor(name);
=======
            public FriendshipStatus friendshipStatus;
>>>>>>> c8b2aebf
        }

        [Serializable]
        public class GetCommunityInviteRequestResponseData
        {
            public CommunityInviteRequestData[] results;
            public int total;
        }

        public GetCommunityInviteRequestResponseData data;
        public ICommunityMemberData[] members => data.results;
        public int total => data.total;
    }
}<|MERGE_RESOLUTION|>--- conflicted
+++ resolved
@@ -18,11 +18,10 @@
             public string profilePictureUrl;
             public bool hasClaimedName;
             public string name;
-<<<<<<< HEAD
-            public string requestedAt;
+            public FriendshipStatus friendshipStatus;
 
             public string Id => id;
-            public string Address => address;
+            public string Address => memberAddress;
             public string ProfilePictureUrl => profilePictureUrl;
             public bool HasClaimedName => hasClaimedName;
             public string Name => name;
@@ -39,14 +38,10 @@
                 set => friendshipStatus = value;
             }
 
-            private FriendshipStatus friendshipStatus = FriendshipStatus.none;
             private CommunityMemberRole role = CommunityMemberRole.none;
 
             public Color GetUserNameColor() =>
                 ProfileNameColorHelper.GetNameColor(name);
-=======
-            public FriendshipStatus friendshipStatus;
->>>>>>> c8b2aebf
         }
 
         [Serializable]
