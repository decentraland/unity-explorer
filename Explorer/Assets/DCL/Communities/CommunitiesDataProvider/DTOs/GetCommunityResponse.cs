
using System;

namespace DCL.Communities
{
    [Serializable]
    public class GetCommunityResponse
    {
        [Serializable]
        public struct CommunityData
        {
            public string id;
            public CommunityThumbnails? thumbnails;
            public string name;
            public string description;
            public string ownerAddress;
            public CommunityPrivacy privacy;
            public CommunityMemberRole role;
            public int membersCount;
<<<<<<< HEAD
            public bool notifications;
=======

            public void DecreaseMembersCount()
            {
                if (membersCount > 0)
                    membersCount--;
            }

            public void IncreaseMembersCount()
            {
                membersCount++;
            }
>>>>>>> 03456f1e
        }

        public CommunityData data;
    }
}

<|MERGE_RESOLUTION|>--- conflicted
+++ resolved
@@ -17,9 +17,7 @@
             public CommunityPrivacy privacy;
             public CommunityMemberRole role;
             public int membersCount;
-<<<<<<< HEAD
             public bool notifications;
-=======
 
             public void DecreaseMembersCount()
             {
@@ -31,7 +29,6 @@
             {
                 membersCount++;
             }
->>>>>>> 03456f1e
         }
 
         public CommunityData data;
