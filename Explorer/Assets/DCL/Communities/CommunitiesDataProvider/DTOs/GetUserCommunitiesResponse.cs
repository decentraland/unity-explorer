using System;

namespace DCL.Communities.CommunitiesDataProvider.DTOs
{
    [Serializable]
    public class GetUserCommunitiesResponse
    {
        public GetUserCommunitiesData data;
    }

    [Serializable]
    public class GetUserCommunitiesData
    {
        [Serializable]
        public class CommunityData
        {
            public string id;
            public CommunityThumbnails? thumbnails;
            public string name;
            public string description;
            public string ownerAddress;
            public string ownerName;
            public int membersCount;
            public CommunityPrivacy privacy;
            public CommunityMemberRole role;
            public FriendInCommunity[] friends;

<<<<<<< HEAD
            public string inviteOrRequestId;
            public InviteRequestAction pendingActionType;
            public int requestsReceived;

=======
            public CommunityData()
            {
            }
            public CommunityData(string id,
                CommunityThumbnails? thumbnails,
                string name,
                string description,
                CommunityPrivacy privacy,
                CommunityMemberRole role,
                string ownerAddress,
                int membersCount)
            {
                this.id = id;
                this.thumbnails = thumbnails;
                this.name = name;
                this.description = description;
                this.privacy = privacy;
                this.role = role;
                this.ownerAddress = ownerAddress;
                this.membersCount = membersCount;
            }
            
>>>>>>> d6abbdb7
            public void SetAsJoined(bool isJoined)
            {
                // Change the role
                role = isJoined ? CommunityMemberRole.member : CommunityMemberRole.none;

                // Update the member's amount
                if (isJoined)
                    membersCount++;
                else
                    membersCount--;
            }

            public void DecreaseMembersCount()
            {
                if (membersCount > 0)
                    membersCount--;
            }
        }

        [Serializable]
        public struct FriendInCommunity
        {
            public string address;
            public string name;
            public string profilePictureUrl;
            public bool hasClaimedName;
        }

        public CommunityData[] results;
        public int total;
    }
}<|MERGE_RESOLUTION|>--- conflicted
+++ resolved
@@ -25,12 +25,10 @@
             public CommunityMemberRole role;
             public FriendInCommunity[] friends;
 
-<<<<<<< HEAD
             public string inviteOrRequestId;
             public InviteRequestAction pendingActionType;
             public int requestsReceived;
 
-=======
             public CommunityData()
             {
             }
@@ -52,8 +50,7 @@
                 this.ownerAddress = ownerAddress;
                 this.membersCount = membersCount;
             }
-            
->>>>>>> d6abbdb7
+
             public void SetAsJoined(bool isJoined)
             {
                 // Change the role
