--- conflicted
+++ resolved
@@ -1,18 +1,9 @@
 
 using DCL.Profiles;
-<<<<<<< HEAD
-using DCL.UI.Profiles.Helpers;
-using System.Text;
-using System.Text.RegularExpressions;
-using UnityEngine;
-using Utility;
-=======
 using DCL.Profiles.Helpers;
 using System.Text.RegularExpressions;
 using UnityEngine;
->>>>>>> e79586e6
 using System;
-using System.Linq;
 
 namespace DCL.Communities
 {
@@ -22,15 +13,8 @@
         [Serializable]
         public class MemberData
         {
-<<<<<<< HEAD
-            public readonly string id;
-            public readonly string profilePicture;
-            public readonly string name;
-            public readonly bool hasClaimedName;
-=======
             public string communityId;
             public string memberAddress;
->>>>>>> e79586e6
             public CommunityMemberRole role;
             public string joinedAt;
             public string profilePictureUrl;
@@ -41,29 +25,6 @@
 
             private Color userNameColor;
 
-<<<<<<< HEAD
-            public MemberData(string id, string profilePicture, string name, bool hasClaimedName)
-            {
-                this.id = id;
-                this.profilePicture = profilePicture;
-                this.name = name;
-                this.hasClaimedName = hasClaimedName;
-            }
-
-            public MemberData(string id, string profilePicture, string name, bool hasClaimedName, CommunityMemberRole role,
-                int mutualFriends, FriendshipStatus friendshipStatus)
-            {
-                this.id = id;
-                this.profilePicture = profilePicture;
-                this.name = name;
-                this.hasClaimedName = hasClaimedName;
-                this.role = role;
-                this.mutualFriends = mutualFriends;
-                this.friendshipStatus = friendshipStatus;
-            }
-
-=======
->>>>>>> e79586e6
             public Color GetUserNameColor()
             {
                 if (userNameColor == default(Color))
@@ -87,29 +48,17 @@
 
                 displayName = result;
 
-<<<<<<< HEAD
-                if (!hasClaimedName && !string.IsNullOrEmpty(id) && id.Length > 4)
-                    displayName = $"{result}{id}";
-=======
                 if (!hasClaimedName && !string.IsNullOrEmpty(memberAddress) && memberAddress.Length > 4)
                     displayName = $"{result}{memberAddress}";
->>>>>>> e79586e6
 
                 return ProfileNameColorHelper.GetNameColor(displayName);
             }
 
             public override int GetHashCode() =>
-<<<<<<< HEAD
-                id.GetHashCode();
-
-            private bool Equals(MemberData other) =>
-                id.Equals(other.id);
-=======
                 memberAddress.GetHashCode();
 
             private bool Equals(MemberData other) =>
                 memberAddress.Equals(other.memberAddress);
->>>>>>> e79586e6
 
             public override bool Equals(object? obj)
             {
@@ -118,8 +67,6 @@
                 if (obj.GetType() != this.GetType()) return false;
                 return Equals((MemberData) obj);
             }
-<<<<<<< HEAD
-=======
         }
 
         [Serializable]
@@ -130,7 +77,6 @@
             public int page;
             public int pages;
             public int limit;
->>>>>>> e79586e6
         }
 
         public GetCommunityMembersResponseData data;
