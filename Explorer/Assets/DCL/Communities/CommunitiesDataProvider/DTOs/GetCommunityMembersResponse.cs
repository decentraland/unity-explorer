--- conflicted
+++ resolved
@@ -1,14 +1,11 @@
 
-<<<<<<< HEAD
 using DCL.Profiles;
 using DCL.UI.Profiles.Helpers;
 using System.Text;
 using System.Text.RegularExpressions;
 using UnityEngine;
 using Utility;
-=======
 using System;
->>>>>>> 81b9d13c
 
 namespace DCL.Communities
 {
@@ -37,6 +34,7 @@
                 this.role = role;
                 this.mutualFriends = mutualFriends;
                 this.friendshipStatus = friendshipStatus;
+                this.UserNameColor = Color.white;
 
                 string displayName = string.Empty;
 
@@ -77,15 +75,15 @@
                 var sb = new StringBuilder("0x");
 
                 for (int i = 0; i < 40; i++)
-                    sb.Append(HEX_CHARS[Random.Range(0, HEX_CHARS.Length)]);
+                    sb.Append(HEX_CHARS[UnityEngine.Random.Range(0, HEX_CHARS.Length)]);
 
                 return new MemberData(sb.ToString(),
                     "",
-                    $"{ADJECTIVES[Random.Range(0, ADJECTIVES.Length)]}{NOUNS[Random.Range(0, NOUNS.Length)]}",
-                    Random.Range(0, 100) > 50,
-                    ROLES[Random.Range(0, ROLES.Length)],
-                    Random.Range(0, 10),
-                    FRIENDSHIP_STATUSES[Random.Range(0, FRIENDSHIP_STATUSES.Length)]);
+                    $"{ADJECTIVES[UnityEngine.Random.Range(0, ADJECTIVES.Length)]}{NOUNS[UnityEngine.Random.Range(0, NOUNS.Length)]}",
+                    UnityEngine.Random.Range(0, 100) > 50,
+                    ROLES[UnityEngine.Random.Range(0, ROLES.Length)],
+                    UnityEngine.Random.Range(0, 10),
+                    FRIENDSHIP_STATUSES[UnityEngine.Random.Range(0, FRIENDSHIP_STATUSES.Length)]);
             }
         }
 
