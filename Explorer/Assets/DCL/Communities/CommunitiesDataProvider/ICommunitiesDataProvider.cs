--- conflicted
+++ resolved
@@ -1,9 +1,5 @@
 using Cysharp.Threading.Tasks;
-<<<<<<< HEAD
-=======
-using DCL.PlacesAPIService;
 using System;
->>>>>>> 53516a4c
 using System.Collections.Generic;
 using System.Threading;
 
@@ -11,13 +7,11 @@
 {
     public interface ICommunitiesDataProvider
     {
-<<<<<<< HEAD
         public delegate void CommunityOperation(string communityId);
         event CommunityOperation CommunityUpdated;
-=======
-        public event Action CommunityCreated;
-        public event Action CommunityDeleted;
->>>>>>> 53516a4c
+
+        event Action CommunityCreated;
+        event Action CommunityDeleted;
 
         UniTask<GetCommunityResponse> GetCommunityAsync(string communityId, CancellationToken ct);
         UniTask<GetUserCommunitiesResponse> GetUserCommunitiesAsync(string name, bool onlyMemberOf, int pageNumber, int elementsPerPage, CancellationToken ct);
