--- conflicted
+++ resolved
@@ -7,17 +7,9 @@
 {
     public interface ICommunitiesDataProvider
     {
-<<<<<<< HEAD
         public event Action CommunityCreated;
         public event Action CommunityUpdated;
         public event Action CommunityDeleted;
-=======
-        public delegate void CommunityOperation(string communityId);
-        event CommunityOperation CommunityUpdated;
-
-        event Action CommunityCreated;
-        event Action CommunityDeleted;
->>>>>>> 5c069c6f
 
         UniTask<GetCommunityResponse> GetCommunityAsync(string communityId, CancellationToken ct);
         UniTask<GetUserCommunitiesResponse> GetUserCommunitiesAsync(string name, bool onlyMemberOf, int pageNumber, int elementsPerPage, CancellationToken ct);
