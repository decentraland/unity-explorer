{
    "name": "Communities",
    "rootNamespace": "",
    "references": [
        "GUID:e169fa6683c924c7e99a85981a91d953",
<<<<<<< HEAD
        "GUID:ac3295688c7c22745a96e6ac34718181",
        "GUID:6055be8ebefd69e48b49212b09b47b2f"
=======
        "GUID:4ea6ca08dc181df4487ffee3648c7d94"
>>>>>>> 94b5dcd0
    ],
    "includePlatforms": [],
    "excludePlatforms": [],
    "allowUnsafeCode": false,
    "overrideReferences": false,
    "precompiledReferences": [],
    "autoReferenced": true,
    "defineConstraints": [],
    "versionDefines": [],
    "noEngineReferences": false
}<|MERGE_RESOLUTION|>--- conflicted
+++ resolved
@@ -3,12 +3,9 @@
     "rootNamespace": "",
     "references": [
         "GUID:e169fa6683c924c7e99a85981a91d953",
-<<<<<<< HEAD
         "GUID:ac3295688c7c22745a96e6ac34718181",
-        "GUID:6055be8ebefd69e48b49212b09b47b2f"
-=======
+        "GUID:6055be8ebefd69e48b49212b09b47b2f",
         "GUID:4ea6ca08dc181df4487ffee3648c7d94"
->>>>>>> 94b5dcd0
     ],
     "includePlatforms": [],
     "excludePlatforms": [],
