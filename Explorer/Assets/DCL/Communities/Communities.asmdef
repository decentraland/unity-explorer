{
<<<<<<< HEAD
    "name": "Communities",
    "rootNamespace": "",
    "references": [
        "GUID:45f6fff651a0a514f8edfdaf9cce45af",
        "GUID:f51ebe6a0ceec4240a699833d6309b23",
        "GUID:f82471a6db95848d88faad2ceb31c9c9",
        "GUID:f0968673e9444d64b49cde6a40d7df7a",
        "GUID:c6e727f7851314e679212856f4ce3e53",
        "GUID:91cf8206af184dac8e30eb46747e9939",
        "GUID:b5762faee0fa644b38047f2b625378a1",
        "GUID:b97826ed91484ac1af953a8afc03316e",
        "GUID:fa7b3fdbb04d67549916da7bd2af58ab"
    ],
    "includePlatforms": [],
    "excludePlatforms": [],
    "allowUnsafeCode": false,
    "overrideReferences": false,
    "precompiledReferences": [],
    "autoReferenced": true,
    "defineConstraints": [],
    "versionDefines": [],
    "noEngineReferences": false
=======
	"name": "Communities",
	"references":[ "GUID:e169fa6683c924c7e99a85981a91d953" ]
>>>>>>> 1b3f6b2e
}<|MERGE_RESOLUTION|>--- conflicted
+++ resolved
@@ -1,8 +1,8 @@
 {
-<<<<<<< HEAD
     "name": "Communities",
     "rootNamespace": "",
     "references": [
+        "GUID:e169fa6683c924c7e99a85981a91d953",
         "GUID:45f6fff651a0a514f8edfdaf9cce45af",
         "GUID:f51ebe6a0ceec4240a699833d6309b23",
         "GUID:f82471a6db95848d88faad2ceb31c9c9",
@@ -22,8 +22,4 @@
     "defineConstraints": [],
     "versionDefines": [],
     "noEngineReferences": false
-=======
-	"name": "Communities",
-	"references":[ "GUID:e169fa6683c924c7e99a85981a91d953" ]
->>>>>>> 1b3f6b2e
 }