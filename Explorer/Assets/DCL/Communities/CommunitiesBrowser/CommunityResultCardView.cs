--- conflicted
+++ resolved
@@ -64,36 +64,15 @@
         [SerializeField] private GameObject actionLoadingSpinner = null!;
         [SerializeField] private ListenersCountView listenersCountView = null!;
 
-<<<<<<< HEAD
+        [SerializeField] private MutualFriendsConfig mutualFriends;
+
         private readonly StringBuilder stringBuilder = new ();
 
-        [Serializable]
-        internal struct MutualFriendsConfig
-        {
-            public MutualThumbnail[] thumbnails;
-
-            [Serializable]
-            public struct MutualThumbnail
-            {
-                public GameObject root;
-                public ProfilePictureView picture;
-                public ProfileNameTooltipView profileNameTooltip;
-=======
-        [SerializeField] private MutualFriendsConfig mutualFriends;
->>>>>>> 43bb7990
-
-        private readonly StringBuilder stringBuilder = new ();
-
         private CancellationTokenSource? confirmationDialogCts;
 
         private string currentCommunityName = null!;
-<<<<<<< HEAD
-
-        private Tweener? headerTween;
-=======
         private string currentInviteOrRequestId = null!;
         private Tweener? descriptionTween;
->>>>>>> 43bb7990
         private Tweener? footerTween;
 
         private Tweener? headerTween;
@@ -104,32 +83,6 @@
 
         private void Awake()
         {
-<<<<<<< HEAD
-            if (viewCommunityButton != null)
-            {
-                viewCommunityButton.onClick.AddListener(() =>
-                {
-                    if (currentCommunityId != null)
-                        ViewCommunityButtonClicked?.Invoke(currentCommunityId);
-                });
-            }
-
-            if (joinCommunityButton != null)
-            {
-                joinCommunityButton.onClick.AddListener(() =>
-                {
-                    if (currentCommunityId != null)
-                        JoinCommunityButtonClicked?.Invoke(currentCommunityId, this);
-                });
-            }
-
-            //TODO FRAN -> might need to add null checks for these or just split the view for the streaming communities into a simpler one. Maybe make a base view.
-
-            mainButton.onClick.AddListener(() => MainButtonClicked?.Invoke(currentCommunityId));
-            requestToJoinButton.onClick.AddListener(() => RequestToJoinCommunityButtonClicked?.Invoke(currentCommunityId, this));
-            cancelJoinRequestButton.onClick.AddListener(() => CancelRequestToJoinCommunityButtonClicked?.Invoke(currentCommunityId, currentInviteOrRequestId, this));
-            acceptInvitationButton.onClick.AddListener(() => AcceptCommunityInvitationButtonClicked?.Invoke(currentCommunityId, currentInviteOrRequestId, this));
-=======
             viewCommunityButton.onClick.AddListener(() => ViewCommunityButtonClicked?.Invoke(CommunityId));
             joinCommunityButton.onClick.AddListener(() => JoinCommunityButtonClicked?.Invoke(CommunityId, this));
             mainButton.onClick.AddListener(() => MainButtonClicked?.Invoke(CommunityId));
@@ -139,7 +92,6 @@
             joinStreamButton.onClick.AddListener(OnJoinStreamClicked);
             goToStreamButton.onClick.AddListener(OnGoToStreamButtonClicked);
 
->>>>>>> 43bb7990
             rejectInvitationButton.onClick.AddListener(() =>
             {
                 confirmationDialogCts = confirmationDialogCts.SafeRestart();
@@ -314,8 +266,6 @@
             acceptInvitationButton.gameObject.SetActive(true);
         }
 
-<<<<<<< HEAD
-=======
         private void SetStreamingState(ActionButtonsState buttonsState, bool isActiveState)
         {
             joinStreamButtonContainer.SetActive(isActiveState);
@@ -326,7 +276,6 @@
 
 
 
->>>>>>> 43bb7990
         public void SetActionLoadingActive(bool isActive)
         {
             actionLoadingSpinner.SetActive(isActive);
