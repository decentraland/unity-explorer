--- conflicted
+++ resolved
@@ -10,11 +10,8 @@
 using DG.Tweening;
 using MVC;
 using System;
-<<<<<<< HEAD
 using System.Text;
-=======
 using System.Threading;
->>>>>>> 9bf1ca8b
 using TMPro;
 using UnityEngine;
 using UnityEngine.UI;
@@ -95,15 +92,12 @@
             }
         }
 
-<<<<<<< HEAD
-        private string? currentCommunityId;
-=======
         public string CommunityId => currentCommunityId;
 
         private string currentCommunityId = null!;
         private string currentInviteOrRequestId = null!;
         private string currentCommunityName = null!;
->>>>>>> 9bf1ca8b
+
         private Tweener? headerTween;
         private Tweener? footerTween;
         private Vector2 originalHeaderSizeDelta;
@@ -111,13 +105,6 @@
 
         private void Awake()
         {
-<<<<<<< HEAD
-            mainButton.onClick.AddListener(() =>
-            {
-                if (currentCommunityId != null)
-                    MainButtonClicked?.Invoke(currentCommunityId);
-            });
-
             if (viewCommunityButton != null)
             {
                 viewCommunityButton.onClick.AddListener(() =>
@@ -135,10 +122,10 @@
                         JoinCommunityButtonClicked?.Invoke(currentCommunityId, this);
                 });
             }
-=======
+
+            //TODO FRAN -> might need to add null checks for these or just split the view for the streaming communities into a simpler one. Maybe make a base view.
+
             mainButton.onClick.AddListener(() => MainButtonClicked?.Invoke(currentCommunityId));
-            viewCommunityButton.onClick.AddListener(() => ViewCommunityButtonClicked?.Invoke(currentCommunityId));
-            joinCommunityButton.onClick.AddListener(() => JoinCommunityButtonClicked?.Invoke(currentCommunityId, this));
             requestToJoinButton.onClick.AddListener(() => RequestToJoinCommunityButtonClicked?.Invoke(currentCommunityId, this));
             cancelJoinRequestButton.onClick.AddListener(() => CancelRequestToJoinCommunityButtonClicked?.Invoke(currentCommunityId, currentInviteOrRequestId, this));
             acceptInvitationButton.onClick.AddListener(() => AcceptCommunityInvitationButtonClicked?.Invoke(currentCommunityId, currentInviteOrRequestId, this));
@@ -162,7 +149,6 @@
                     RejectCommunityInvitationButtonClicked?.Invoke(currentCommunityId, currentInviteOrRequestId, this);
                 }
             });
->>>>>>> 9bf1ca8b
 
             originalHeaderSizeDelta = headerContainer.sizeDelta;
             originalFooterSizeDelta = footerContainer.sizeDelta;
@@ -238,7 +224,7 @@
             acceptInvitationButton.gameObject.SetActive(true);
         }
 
-        public void SetActonLoadingActive(bool isActive)
+        public void SetActionLoadingActive(bool isActive)
         {
             actionLoadingSpinner.SetActive(isActive);
             buttonsContainer.SetActive(!isActive);
