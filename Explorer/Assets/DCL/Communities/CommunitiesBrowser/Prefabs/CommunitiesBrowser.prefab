%YAML 1.1
%TAG !u! tag:unity3d.com,2011:
--- !u!1 &3081503903420352118
GameObject:
  m_ObjectHideFlags: 0
  m_CorrespondingSourceObject: {fileID: 0}
  m_PrefabInstance: {fileID: 0}
  m_PrefabAsset: {fileID: 0}
  serializedVersion: 6
  m_Component:
  - component: {fileID: 8751083997334589048}
  - component: {fileID: 8310537614934648775}
  - component: {fileID: 1723804116817209917}
  m_Layer: 5
  m_Name: Background
  m_TagString: Untagged
  m_Icon: {fileID: 0}
  m_NavMeshLayer: 0
  m_StaticEditorFlags: 0
  m_IsActive: 1
--- !u!224 &8751083997334589048
RectTransform:
  m_ObjectHideFlags: 0
  m_CorrespondingSourceObject: {fileID: 0}
  m_PrefabInstance: {fileID: 0}
  m_PrefabAsset: {fileID: 0}
  m_GameObject: {fileID: 3081503903420352118}
  m_LocalRotation: {x: 0, y: 0, z: 0, w: 1}
  m_LocalPosition: {x: 0, y: 0, z: 0}
  m_LocalScale: {x: 1, y: 1, z: 1}
  m_ConstrainProportionsScale: 0
  m_Children: []
  m_Father: {fileID: 6137195457168877823}
  m_LocalEulerAnglesHint: {x: 0, y: 0, z: 0}
  m_AnchorMin: {x: 0, y: 0}
  m_AnchorMax: {x: 1, y: 1}
  m_AnchoredPosition: {x: 0, y: 0}
  m_SizeDelta: {x: 0, y: 0}
  m_Pivot: {x: 0.5, y: 0.5}
--- !u!222 &8310537614934648775
CanvasRenderer:
  m_ObjectHideFlags: 0
  m_CorrespondingSourceObject: {fileID: 0}
  m_PrefabInstance: {fileID: 0}
  m_PrefabAsset: {fileID: 0}
  m_GameObject: {fileID: 3081503903420352118}
  m_CullTransparentMesh: 1
--- !u!114 &1723804116817209917
MonoBehaviour:
  m_ObjectHideFlags: 0
  m_CorrespondingSourceObject: {fileID: 0}
  m_PrefabInstance: {fileID: 0}
  m_PrefabAsset: {fileID: 0}
  m_GameObject: {fileID: 3081503903420352118}
  m_Enabled: 1
  m_EditorHideFlags: 0
  m_Script: {fileID: 11500000, guid: fe87c0e1cc204ed48ad3b37840f39efc, type: 3}
  m_Name: 
  m_EditorClassIdentifier: 
  m_Material: {fileID: 2100000, guid: d9d455dff4d6b4d2aa7858ca3c6c81cd, type: 2}
  m_Color: {r: 1, g: 1, b: 1, a: 1}
  m_RaycastTarget: 1
  m_RaycastPadding: {x: 0, y: 0, z: 0, w: 0}
  m_Maskable: 1
  m_OnCullStateChanged:
    m_PersistentCalls:
      m_Calls: []
  m_Sprite: {fileID: 0}
  m_Type: 1
  m_PreserveAspect: 0
  m_FillCenter: 1
  m_FillMethod: 4
  m_FillAmount: 1
  m_FillClockwise: 1
  m_FillOrigin: 0
  m_UseSpriteMesh: 0
  m_PixelsPerUnitMultiplier: 1
--- !u!1 &3164278394718877874
GameObject:
  m_ObjectHideFlags: 0
  m_CorrespondingSourceObject: {fileID: 0}
  m_PrefabInstance: {fileID: 0}
  m_PrefabAsset: {fileID: 0}
  serializedVersion: 6
  m_Component:
  - component: {fileID: 6137195457168877823}
  - component: {fileID: 7357344933927853751}
  - component: {fileID: 958989599405142599}
  - component: {fileID: 2560307254849952773}
  - component: {fileID: 9107085847092983355}
  m_Layer: 5
  m_Name: CommunitiesBrowser
  m_TagString: Untagged
  m_Icon: {fileID: 0}
  m_NavMeshLayer: 0
  m_StaticEditorFlags: 0
  m_IsActive: 1
--- !u!224 &6137195457168877823
RectTransform:
  m_ObjectHideFlags: 0
  m_CorrespondingSourceObject: {fileID: 0}
  m_PrefabInstance: {fileID: 0}
  m_PrefabAsset: {fileID: 0}
  m_GameObject: {fileID: 3164278394718877874}
  m_LocalRotation: {x: 0, y: 0, z: 0, w: 1}
  m_LocalPosition: {x: 0, y: 0, z: 0}
  m_LocalScale: {x: 1, y: 1, z: 1}
  m_ConstrainProportionsScale: 0
  m_Children:
  - {fileID: 8751083997334589048}
  - {fileID: 5481044467282993242}
  - {fileID: 6897895321514880729}
  - {fileID: 2228491778368749046}
  m_Father: {fileID: 0}
  m_LocalEulerAnglesHint: {x: 0, y: 0, z: 0}
  m_AnchorMin: {x: 0, y: 0}
  m_AnchorMax: {x: 1, y: 1}
  m_AnchoredPosition: {x: 0, y: 0}
  m_SizeDelta: {x: 0, y: 0}
  m_Pivot: {x: 0.5, y: 0.5}
--- !u!225 &7357344933927853751
CanvasGroup:
  m_ObjectHideFlags: 0
  m_CorrespondingSourceObject: {fileID: 0}
  m_PrefabInstance: {fileID: 0}
  m_PrefabAsset: {fileID: 0}
  m_GameObject: {fileID: 3164278394718877874}
  m_Enabled: 1
  m_Alpha: 1
  m_Interactable: 1
  m_BlocksRaycasts: 1
  m_IgnoreParentGroups: 0
--- !u!95 &958989599405142599
Animator:
  serializedVersion: 7
  m_ObjectHideFlags: 0
  m_CorrespondingSourceObject: {fileID: 0}
  m_PrefabInstance: {fileID: 0}
  m_PrefabAsset: {fileID: 0}
  m_GameObject: {fileID: 3164278394718877874}
  m_Enabled: 1
  m_Avatar: {fileID: 0}
  m_Controller: {fileID: 9100000, guid: a86574daa5beb214eb1380dff2a65b00, type: 2}
  m_CullingMode: 0
  m_UpdateMode: 0
  m_ApplyRootMotion: 0
  m_LinearVelocityBlending: 0
  m_StabilizeFeet: 0
  m_AnimatePhysics: 0
  m_WarningMessage: 
  m_HasTransformHierarchy: 1
  m_AllowConstantClipSamplingOptimization: 1
  m_KeepAnimatorStateOnDisable: 0
  m_WriteDefaultValuesOnDisable: 0
--- !u!114 &2560307254849952773
MonoBehaviour:
  m_ObjectHideFlags: 0
  m_CorrespondingSourceObject: {fileID: 0}
  m_PrefabInstance: {fileID: 0}
  m_PrefabAsset: {fileID: 0}
  m_GameObject: {fileID: 3164278394718877874}
  m_Enabled: 1
  m_EditorHideFlags: 0
  m_Script: {fileID: 11500000, guid: 2105bf6b3b64444599f9883ff9285e8e, type: 3}
  m_Name: 
  m_EditorClassIdentifier: 
  panelAnimator: {fileID: 958989599405142599}
  headerAnimator: {fileID: 6156547431616775082}
  searchBar: {fileID: 2651875280876070496}
  createCommunityButton: {fileID: 1424388568853016806}
<<<<<<< HEAD
  myCommunitiesView: {fileID: 1019618500609651026}
  rightSectionView: {fileID: 6545883052923249255}
=======
  myCommunitiesSection: {fileID: 5462420290943239597}
  myCommunitiesMainContainer: {fileID: 4146935334989304273}
  myCommunitiesEmptyContainer: {fileID: 103737796013032991}
  myCommunitiesLoadingSpinner: {fileID: 3677684725366062886}
  myCommunitiesLoopList: {fileID: 8673914969252130814}
  myCommunitiesViewAllButton: {fileID: 2355491983493601957}
  defaultThumbnailSprite: {fileID: 21300000, guid: 3b627b525f70e419bb278c5d44830db2, type: 3}
  resultsBackButton: {fileID: 4786048208792907895}
  resultsTitleText: {fileID: 6833303783689177860}
  resultsCountText: {fileID: 4856304596177266866}
  resultsSection: {fileID: 1092232677022061387}
  resultLoopGrid: {fileID: 8437749328273987364}
  resultsEmptyContainer: {fileID: 1393419606773334421}
  resultsLoadingSpinner: {fileID: 5613984759088702108}
  resultsLoadingMoreSpinner: {fileID: 1892764526884276851}
  invitesAndRequestsView: {fileID: 9107085847092983355}
--- !u!114 &9107085847092983355
MonoBehaviour:
  m_ObjectHideFlags: 0
  m_CorrespondingSourceObject: {fileID: 0}
  m_PrefabInstance: {fileID: 0}
  m_PrefabAsset: {fileID: 0}
  m_GameObject: {fileID: 3164278394718877874}
  m_Enabled: 1
  m_EditorHideFlags: 0
  m_Script: {fileID: 11500000, guid: 384363de101441f45a35a8d36948d994, type: 3}
  m_Name: 
  m_EditorClassIdentifier: 
  invitesAndRequestsButton: {fileID: 5574473784374123763}
  invitesCounterContainer: {fileID: 5433540403769715245}
  invitesCounterText: {fileID: 3362008312245024661}
  invitesAndRequestsSection: {fileID: 1339976185903282629}
  invitesAndRequestsDataContainer: {fileID: 8523782071297289703}
  invitesAndRequestsEmptyContainer: {fileID: 38479743561911304}
  invitesAndRequestsLoadingSpinner: {fileID: 4960476354784381275}
  communityCardPrefab: {fileID: 3029749034696696981, guid: 7ed908ab51fa48948bfa61f87229bfbf, type: 3}
  defaultThumbnailSprite: {fileID: 21300000, guid: 3b627b525f70e419bb278c5d44830db2, type: 3}
  invitesGridContainer: {fileID: 7206591658017702998}
  invitesEmptyContainer: {fileID: 6447134269332471940}
  invitesTitleText: {fileID: 3237596296284011330}
  requestsGridContainer: {fileID: 4740268607108573288}
  requestsEmptyContainer: {fileID: 5081065994305565372}
  requestsTitleText: {fileID: 5028914248588117342}
>>>>>>> 9bf1ca8b
--- !u!1001 &213486784167413645
PrefabInstance:
  m_ObjectHideFlags: 0
  serializedVersion: 2
  m_Modification:
    serializedVersion: 3
    m_TransformParent: {fileID: 6137195457168877823}
    m_Modifications:
    - target: {fileID: 49102168002694824, guid: 54b92d24b95063946930ed10047df8ef, type: 3}
      propertyPath: m_SizeDelta.x
      value: 0
      objectReference: {fileID: 0}
    - target: {fileID: 85798365756575049, guid: 54b92d24b95063946930ed10047df8ef, type: 3}
      propertyPath: m_AnchorMax.x
      value: 0
      objectReference: {fileID: 0}
    - target: {fileID: 85798365756575049, guid: 54b92d24b95063946930ed10047df8ef, type: 3}
      propertyPath: m_AnchorMax.y
      value: 0
      objectReference: {fileID: 0}
    - target: {fileID: 210195055190381734, guid: 54b92d24b95063946930ed10047df8ef, type: 3}
      propertyPath: m_AnchorMax.y
      value: 0
      objectReference: {fileID: 0}
    - target: {fileID: 210195055190381734, guid: 54b92d24b95063946930ed10047df8ef, type: 3}
      propertyPath: m_AnchorMin.y
      value: 0
      objectReference: {fileID: 0}
    - target: {fileID: 210195055190381734, guid: 54b92d24b95063946930ed10047df8ef, type: 3}
      propertyPath: m_SizeDelta.x
      value: 0
      objectReference: {fileID: 0}
    - target: {fileID: 1830108301537901125, guid: 54b92d24b95063946930ed10047df8ef, type: 3}
      propertyPath: m_AnchorMax.y
      value: 0
      objectReference: {fileID: 0}
    - target: {fileID: 1830108301537901125, guid: 54b92d24b95063946930ed10047df8ef, type: 3}
      propertyPath: m_AnchorMin.y
      value: 0
      objectReference: {fileID: 0}
    - target: {fileID: 1830108301537901125, guid: 54b92d24b95063946930ed10047df8ef, type: 3}
      propertyPath: m_SizeDelta.x
      value: 0
      objectReference: {fileID: 0}
    - target: {fileID: 1830108301537901125, guid: 54b92d24b95063946930ed10047df8ef, type: 3}
      propertyPath: m_AnchoredPosition.x
      value: 0
      objectReference: {fileID: 0}
    - target: {fileID: 1830108301537901125, guid: 54b92d24b95063946930ed10047df8ef, type: 3}
      propertyPath: m_AnchoredPosition.y
      value: 0
      objectReference: {fileID: 0}
    - target: {fileID: 2747591853750358772, guid: 54b92d24b95063946930ed10047df8ef, type: 3}
      propertyPath: m_AnchorMax.y
      value: 0
      objectReference: {fileID: 0}
    - target: {fileID: 2747591853750358772, guid: 54b92d24b95063946930ed10047df8ef, type: 3}
      propertyPath: m_AnchorMin.y
      value: 0
      objectReference: {fileID: 0}
    - target: {fileID: 2747591853750358772, guid: 54b92d24b95063946930ed10047df8ef, type: 3}
      propertyPath: m_SizeDelta.x
      value: 0
      objectReference: {fileID: 0}
    - target: {fileID: 2747591853750358772, guid: 54b92d24b95063946930ed10047df8ef, type: 3}
      propertyPath: m_AnchoredPosition.x
      value: 0
      objectReference: {fileID: 0}
    - target: {fileID: 2747591853750358772, guid: 54b92d24b95063946930ed10047df8ef, type: 3}
      propertyPath: m_AnchoredPosition.y
      value: 0
      objectReference: {fileID: 0}
    - target: {fileID: 4382985165017541908, guid: 54b92d24b95063946930ed10047df8ef, type: 3}
      propertyPath: m_AnchorMax.y
      value: 0
      objectReference: {fileID: 0}
    - target: {fileID: 4382985165017541908, guid: 54b92d24b95063946930ed10047df8ef, type: 3}
      propertyPath: m_AnchorMin.y
      value: 0
      objectReference: {fileID: 0}
    - target: {fileID: 4382985165017541908, guid: 54b92d24b95063946930ed10047df8ef, type: 3}
      propertyPath: m_SizeDelta.x
      value: 0
      objectReference: {fileID: 0}
    - target: {fileID: 4382985165017541908, guid: 54b92d24b95063946930ed10047df8ef, type: 3}
      propertyPath: m_AnchoredPosition.x
      value: 0
      objectReference: {fileID: 0}
    - target: {fileID: 4382985165017541908, guid: 54b92d24b95063946930ed10047df8ef, type: 3}
      propertyPath: m_AnchoredPosition.y
      value: 0
      objectReference: {fileID: 0}
    - target: {fileID: 5815622148110261901, guid: 54b92d24b95063946930ed10047df8ef, type: 3}
      propertyPath: m_AnchorMax.y
      value: 0
      objectReference: {fileID: 0}
    - target: {fileID: 5815622148110261901, guid: 54b92d24b95063946930ed10047df8ef, type: 3}
      propertyPath: m_AnchorMin.y
      value: 0
      objectReference: {fileID: 0}
    - target: {fileID: 5815622148110261901, guid: 54b92d24b95063946930ed10047df8ef, type: 3}
      propertyPath: m_SizeDelta.x
      value: 0
      objectReference: {fileID: 0}
    - target: {fileID: 5898131792183240962, guid: 54b92d24b95063946930ed10047df8ef, type: 3}
      propertyPath: m_AnchorMax.x
      value: 0
      objectReference: {fileID: 0}
    - target: {fileID: 5898131792183240962, guid: 54b92d24b95063946930ed10047df8ef, type: 3}
      propertyPath: m_AnchorMax.y
      value: 0
      objectReference: {fileID: 0}
    - target: {fileID: 6722829874285979988, guid: 54b92d24b95063946930ed10047df8ef, type: 3}
      propertyPath: m_Pivot.x
      value: 0
      objectReference: {fileID: 0}
    - target: {fileID: 6722829874285979988, guid: 54b92d24b95063946930ed10047df8ef, type: 3}
      propertyPath: m_Pivot.y
      value: 0.5
      objectReference: {fileID: 0}
    - target: {fileID: 6722829874285979988, guid: 54b92d24b95063946930ed10047df8ef, type: 3}
      propertyPath: m_AnchorMax.x
      value: 0
      objectReference: {fileID: 0}
    - target: {fileID: 6722829874285979988, guid: 54b92d24b95063946930ed10047df8ef, type: 3}
      propertyPath: m_AnchorMax.y
      value: 1
      objectReference: {fileID: 0}
    - target: {fileID: 6722829874285979988, guid: 54b92d24b95063946930ed10047df8ef, type: 3}
      propertyPath: m_AnchorMin.x
      value: 0
      objectReference: {fileID: 0}
    - target: {fileID: 6722829874285979988, guid: 54b92d24b95063946930ed10047df8ef, type: 3}
      propertyPath: m_AnchorMin.y
      value: 0
      objectReference: {fileID: 0}
    - target: {fileID: 6722829874285979988, guid: 54b92d24b95063946930ed10047df8ef, type: 3}
      propertyPath: m_SizeDelta.x
      value: 400
      objectReference: {fileID: 0}
    - target: {fileID: 6722829874285979988, guid: 54b92d24b95063946930ed10047df8ef, type: 3}
      propertyPath: m_SizeDelta.y
      value: -68
      objectReference: {fileID: 0}
    - target: {fileID: 6722829874285979988, guid: 54b92d24b95063946930ed10047df8ef, type: 3}
      propertyPath: m_LocalPosition.x
      value: 0
      objectReference: {fileID: 0}
    - target: {fileID: 6722829874285979988, guid: 54b92d24b95063946930ed10047df8ef, type: 3}
      propertyPath: m_LocalPosition.y
      value: 0
      objectReference: {fileID: 0}
    - target: {fileID: 6722829874285979988, guid: 54b92d24b95063946930ed10047df8ef, type: 3}
      propertyPath: m_LocalPosition.z
      value: 0
      objectReference: {fileID: 0}
    - target: {fileID: 6722829874285979988, guid: 54b92d24b95063946930ed10047df8ef, type: 3}
      propertyPath: m_LocalRotation.w
      value: 1
      objectReference: {fileID: 0}
    - target: {fileID: 6722829874285979988, guid: 54b92d24b95063946930ed10047df8ef, type: 3}
      propertyPath: m_LocalRotation.x
      value: -0
      objectReference: {fileID: 0}
    - target: {fileID: 6722829874285979988, guid: 54b92d24b95063946930ed10047df8ef, type: 3}
      propertyPath: m_LocalRotation.y
      value: -0
      objectReference: {fileID: 0}
    - target: {fileID: 6722829874285979988, guid: 54b92d24b95063946930ed10047df8ef, type: 3}
      propertyPath: m_LocalRotation.z
      value: -0
      objectReference: {fileID: 0}
    - target: {fileID: 6722829874285979988, guid: 54b92d24b95063946930ed10047df8ef, type: 3}
      propertyPath: m_AnchoredPosition.x
      value: 0
      objectReference: {fileID: 0}
    - target: {fileID: 6722829874285979988, guid: 54b92d24b95063946930ed10047df8ef, type: 3}
      propertyPath: m_AnchoredPosition.y
      value: -34
      objectReference: {fileID: 0}
    - target: {fileID: 6722829874285979988, guid: 54b92d24b95063946930ed10047df8ef, type: 3}
      propertyPath: m_LocalEulerAnglesHint.x
      value: 0
      objectReference: {fileID: 0}
    - target: {fileID: 6722829874285979988, guid: 54b92d24b95063946930ed10047df8ef, type: 3}
      propertyPath: m_LocalEulerAnglesHint.y
      value: 0
      objectReference: {fileID: 0}
    - target: {fileID: 6722829874285979988, guid: 54b92d24b95063946930ed10047df8ef, type: 3}
      propertyPath: m_LocalEulerAnglesHint.z
      value: 0
      objectReference: {fileID: 0}
<<<<<<< HEAD
=======
    - target: {fileID: 8001753815701380082, guid: 54b92d24b95063946930ed10047df8ef, type: 3}
      propertyPath: m_SizeDelta.x
      value: 0
      objectReference: {fileID: 0}
    - target: {fileID: 8465593168946184998, guid: 54b92d24b95063946930ed10047df8ef, type: 3}
      propertyPath: m_Color.a
      value: 0.03137255
      objectReference: {fileID: 0}
>>>>>>> 9bf1ca8b
    - target: {fileID: 8924656918684534986, guid: 54b92d24b95063946930ed10047df8ef, type: 3}
      propertyPath: m_Name
      value: LeftSection
      objectReference: {fileID: 0}
    m_RemovedComponents: []
    m_RemovedGameObjects: []
    m_AddedGameObjects: []
    m_AddedComponents: []
  m_SourcePrefab: {fileID: 100100000, guid: 54b92d24b95063946930ed10047df8ef, type: 3}
--- !u!114 &1019618500609651026 stripped
MonoBehaviour:
  m_CorrespondingSourceObject: {fileID: 923269288042378975, guid: 54b92d24b95063946930ed10047df8ef, type: 3}
  m_PrefabInstance: {fileID: 213486784167413645}
  m_PrefabAsset: {fileID: 0}
  m_GameObject: {fileID: 0}
  m_Enabled: 1
  m_EditorHideFlags: 0
  m_Script: {fileID: 11500000, guid: 9e20d11f0210f2148a3c13c1fb2a4806, type: 3}
  m_Name: 
  m_EditorClassIdentifier: 
--- !u!114 &1424388568853016806 stripped
MonoBehaviour:
  m_CorrespondingSourceObject: {fileID: 1239058079053936491, guid: 54b92d24b95063946930ed10047df8ef, type: 3}
  m_PrefabInstance: {fileID: 213486784167413645}
  m_PrefabAsset: {fileID: 0}
  m_GameObject: {fileID: 0}
  m_Enabled: 1
  m_EditorHideFlags: 0
  m_Script: {fileID: 11500000, guid: 4e29b1a8efbd4b44bb3f3716e73f07ff, type: 3}
  m_Name: 
  m_EditorClassIdentifier: 
<<<<<<< HEAD
=======
--- !u!114 &3362008312245024661 stripped
MonoBehaviour:
  m_CorrespondingSourceObject: {fileID: 3197051772859084824, guid: 54b92d24b95063946930ed10047df8ef, type: 3}
  m_PrefabInstance: {fileID: 213486784167413645}
  m_PrefabAsset: {fileID: 0}
  m_GameObject: {fileID: 0}
  m_Enabled: 1
  m_EditorHideFlags: 0
  m_Script: {fileID: 11500000, guid: f4688fdb7df04437aeb418b961361dc5, type: 3}
  m_Name: 
  m_EditorClassIdentifier: 
--- !u!114 &3677684725366062886 stripped
MonoBehaviour:
  m_CorrespondingSourceObject: {fileID: 3602800385088616619, guid: 54b92d24b95063946930ed10047df8ef, type: 3}
  m_PrefabInstance: {fileID: 213486784167413645}
  m_PrefabAsset: {fileID: 0}
  m_GameObject: {fileID: 5462420290943239597}
  m_Enabled: 1
  m_EditorHideFlags: 0
  m_Script: {fileID: 11500000, guid: d0d4738770ed4c8593def980de78d738, type: 3}
  m_Name: 
  m_EditorClassIdentifier: 
--- !u!1 &4146935334989304273 stripped
GameObject:
  m_CorrespondingSourceObject: {fileID: 4285925661342144092, guid: 54b92d24b95063946930ed10047df8ef, type: 3}
  m_PrefabInstance: {fileID: 213486784167413645}
  m_PrefabAsset: {fileID: 0}
--- !u!1 &5433540403769715245 stripped
GameObject:
  m_CorrespondingSourceObject: {fileID: 5301199848444734880, guid: 54b92d24b95063946930ed10047df8ef, type: 3}
  m_PrefabInstance: {fileID: 213486784167413645}
  m_PrefabAsset: {fileID: 0}
--- !u!1 &5462420290943239597 stripped
GameObject:
  m_CorrespondingSourceObject: {fileID: 5276001363485311520, guid: 54b92d24b95063946930ed10047df8ef, type: 3}
  m_PrefabInstance: {fileID: 213486784167413645}
  m_PrefabAsset: {fileID: 0}
--- !u!114 &5574473784374123763 stripped
MonoBehaviour:
  m_CorrespondingSourceObject: {fileID: 5740672556698098558, guid: 54b92d24b95063946930ed10047df8ef, type: 3}
  m_PrefabInstance: {fileID: 213486784167413645}
  m_PrefabAsset: {fileID: 0}
  m_GameObject: {fileID: 0}
  m_Enabled: 1
  m_EditorHideFlags: 0
  m_Script: {fileID: 11500000, guid: 4e29b1a8efbd4b44bb3f3716e73f07ff, type: 3}
  m_Name: 
  m_EditorClassIdentifier: 
>>>>>>> 9bf1ca8b
--- !u!224 &6897895321514880729 stripped
RectTransform:
  m_CorrespondingSourceObject: {fileID: 6722829874285979988, guid: 54b92d24b95063946930ed10047df8ef, type: 3}
  m_PrefabInstance: {fileID: 213486784167413645}
  m_PrefabAsset: {fileID: 0}
--- !u!1001 &2032349405806952611
PrefabInstance:
  m_ObjectHideFlags: 0
  serializedVersion: 2
  m_Modification:
    serializedVersion: 3
    m_TransformParent: {fileID: 6137195457168877823}
    m_Modifications:
    - target: {fileID: 4982624884512654387, guid: daf914a38aab9c840a936dfc0f42d2a1, type: 3}
      propertyPath: m_Name
      value: Header
      objectReference: {fileID: 0}
    - target: {fileID: 5774969198176133369, guid: daf914a38aab9c840a936dfc0f42d2a1, type: 3}
      propertyPath: m_Pivot.x
      value: 1
      objectReference: {fileID: 0}
    - target: {fileID: 5774969198176133369, guid: daf914a38aab9c840a936dfc0f42d2a1, type: 3}
      propertyPath: m_Pivot.y
      value: 1
      objectReference: {fileID: 0}
    - target: {fileID: 5774969198176133369, guid: daf914a38aab9c840a936dfc0f42d2a1, type: 3}
      propertyPath: m_AnchorMax.x
      value: 1
      objectReference: {fileID: 0}
    - target: {fileID: 5774969198176133369, guid: daf914a38aab9c840a936dfc0f42d2a1, type: 3}
      propertyPath: m_AnchorMax.y
      value: 1
      objectReference: {fileID: 0}
    - target: {fileID: 5774969198176133369, guid: daf914a38aab9c840a936dfc0f42d2a1, type: 3}
      propertyPath: m_AnchorMin.x
      value: 0
      objectReference: {fileID: 0}
    - target: {fileID: 5774969198176133369, guid: daf914a38aab9c840a936dfc0f42d2a1, type: 3}
      propertyPath: m_AnchorMin.y
      value: 1
      objectReference: {fileID: 0}
    - target: {fileID: 5774969198176133369, guid: daf914a38aab9c840a936dfc0f42d2a1, type: 3}
      propertyPath: m_SizeDelta.x
      value: 0
      objectReference: {fileID: 0}
    - target: {fileID: 5774969198176133369, guid: daf914a38aab9c840a936dfc0f42d2a1, type: 3}
      propertyPath: m_SizeDelta.y
      value: 68
      objectReference: {fileID: 0}
    - target: {fileID: 5774969198176133369, guid: daf914a38aab9c840a936dfc0f42d2a1, type: 3}
      propertyPath: m_LocalPosition.x
      value: 0
      objectReference: {fileID: 0}
    - target: {fileID: 5774969198176133369, guid: daf914a38aab9c840a936dfc0f42d2a1, type: 3}
      propertyPath: m_LocalPosition.y
      value: 0
      objectReference: {fileID: 0}
    - target: {fileID: 5774969198176133369, guid: daf914a38aab9c840a936dfc0f42d2a1, type: 3}
      propertyPath: m_LocalPosition.z
      value: 0
      objectReference: {fileID: 0}
    - target: {fileID: 5774969198176133369, guid: daf914a38aab9c840a936dfc0f42d2a1, type: 3}
      propertyPath: m_LocalRotation.w
      value: 1
      objectReference: {fileID: 0}
    - target: {fileID: 5774969198176133369, guid: daf914a38aab9c840a936dfc0f42d2a1, type: 3}
      propertyPath: m_LocalRotation.x
      value: -0
      objectReference: {fileID: 0}
    - target: {fileID: 5774969198176133369, guid: daf914a38aab9c840a936dfc0f42d2a1, type: 3}
      propertyPath: m_LocalRotation.y
      value: -0
      objectReference: {fileID: 0}
    - target: {fileID: 5774969198176133369, guid: daf914a38aab9c840a936dfc0f42d2a1, type: 3}
      propertyPath: m_LocalRotation.z
      value: -0
      objectReference: {fileID: 0}
    - target: {fileID: 5774969198176133369, guid: daf914a38aab9c840a936dfc0f42d2a1, type: 3}
      propertyPath: m_AnchoredPosition.x
      value: 0
      objectReference: {fileID: 0}
    - target: {fileID: 5774969198176133369, guid: daf914a38aab9c840a936dfc0f42d2a1, type: 3}
      propertyPath: m_AnchoredPosition.y
      value: 0
      objectReference: {fileID: 0}
    - target: {fileID: 5774969198176133369, guid: daf914a38aab9c840a936dfc0f42d2a1, type: 3}
      propertyPath: m_LocalEulerAnglesHint.x
      value: 0
      objectReference: {fileID: 0}
    - target: {fileID: 5774969198176133369, guid: daf914a38aab9c840a936dfc0f42d2a1, type: 3}
      propertyPath: m_LocalEulerAnglesHint.y
      value: 0
      objectReference: {fileID: 0}
    - target: {fileID: 5774969198176133369, guid: daf914a38aab9c840a936dfc0f42d2a1, type: 3}
      propertyPath: m_LocalEulerAnglesHint.z
      value: 0
      objectReference: {fileID: 0}
    m_RemovedComponents: []
    m_RemovedGameObjects: []
    m_AddedGameObjects: []
    m_AddedComponents: []
  m_SourcePrefab: {fileID: 100100000, guid: daf914a38aab9c840a936dfc0f42d2a1, type: 3}
--- !u!114 &2651875280876070496 stripped
MonoBehaviour:
  m_CorrespondingSourceObject: {fileID: 4105314187844544195, guid: daf914a38aab9c840a936dfc0f42d2a1, type: 3}
  m_PrefabInstance: {fileID: 2032349405806952611}
  m_PrefabAsset: {fileID: 0}
  m_GameObject: {fileID: 0}
  m_Enabled: 1
  m_EditorHideFlags: 0
  m_Script: {fileID: 11500000, guid: 22a8baac599fe4236850ead80a895fd8, type: 3}
  m_Name: 
  m_EditorClassIdentifier: 
--- !u!224 &5481044467282993242 stripped
RectTransform:
  m_CorrespondingSourceObject: {fileID: 5774969198176133369, guid: daf914a38aab9c840a936dfc0f42d2a1, type: 3}
  m_PrefabInstance: {fileID: 2032349405806952611}
  m_PrefabAsset: {fileID: 0}
--- !u!95 &6156547431616775082 stripped
Animator:
  m_CorrespondingSourceObject: {fileID: 5279388924849226505, guid: daf914a38aab9c840a936dfc0f42d2a1, type: 3}
  m_PrefabInstance: {fileID: 2032349405806952611}
  m_PrefabAsset: {fileID: 0}
--- !u!1001 &6978498198927082243
PrefabInstance:
  m_ObjectHideFlags: 0
  serializedVersion: 2
  m_Modification:
    serializedVersion: 3
    m_TransformParent: {fileID: 6137195457168877823}
    m_Modifications:
    - target: {fileID: 369960250272991996, guid: 74d886253a3fd874f9f02f1c057f1580, type: 3}
      propertyPath: m_SizeDelta.x
      value: 0
      objectReference: {fileID: 0}
<<<<<<< HEAD
    - target: {fileID: 1154584893527687775, guid: 74d886253a3fd874f9f02f1c057f1580, type: 3}
=======
    - target: {fileID: 349714848100173653, guid: 74d886253a3fd874f9f02f1c057f1580, type: 3}
      propertyPath: m_AnchorMax.y
      value: 0
      objectReference: {fileID: 0}
    - target: {fileID: 349714848100173653, guid: 74d886253a3fd874f9f02f1c057f1580, type: 3}
      propertyPath: m_AnchorMin.y
      value: 0
      objectReference: {fileID: 0}
    - target: {fileID: 349714848100173653, guid: 74d886253a3fd874f9f02f1c057f1580, type: 3}
      propertyPath: m_SizeDelta.y
      value: 0
      objectReference: {fileID: 0}
    - target: {fileID: 349714848100173653, guid: 74d886253a3fd874f9f02f1c057f1580, type: 3}
      propertyPath: m_AnchoredPosition.y
      value: 0
      objectReference: {fileID: 0}
    - target: {fileID: 649457762396463706, guid: 74d886253a3fd874f9f02f1c057f1580, type: 3}
>>>>>>> 9bf1ca8b
      propertyPath: m_AnchorMax.y
      value: 0
      objectReference: {fileID: 0}
    - target: {fileID: 1154584893527687775, guid: 74d886253a3fd874f9f02f1c057f1580, type: 3}
      propertyPath: m_AnchorMin.y
      value: 0
      objectReference: {fileID: 0}
    - target: {fileID: 1154584893527687775, guid: 74d886253a3fd874f9f02f1c057f1580, type: 3}
      propertyPath: m_AnchoredPosition.x
      value: 0
      objectReference: {fileID: 0}
    - target: {fileID: 1273189864656344813, guid: 74d886253a3fd874f9f02f1c057f1580, type: 3}
      propertyPath: m_AnchorMax.y
      value: 0
      objectReference: {fileID: 0}
    - target: {fileID: 1273189864656344813, guid: 74d886253a3fd874f9f02f1c057f1580, type: 3}
      propertyPath: m_AnchorMin.y
      value: 0
      objectReference: {fileID: 0}
    - target: {fileID: 1273189864656344813, guid: 74d886253a3fd874f9f02f1c057f1580, type: 3}
      propertyPath: m_SizeDelta.x
      value: 0
      objectReference: {fileID: 0}
    - target: {fileID: 1273189864656344813, guid: 74d886253a3fd874f9f02f1c057f1580, type: 3}
      propertyPath: m_AnchoredPosition.x
      value: 0
      objectReference: {fileID: 0}
    - target: {fileID: 1273189864656344813, guid: 74d886253a3fd874f9f02f1c057f1580, type: 3}
      propertyPath: m_AnchoredPosition.y
      value: 0
      objectReference: {fileID: 0}
<<<<<<< HEAD
    - target: {fileID: 2062548525171334098, guid: 74d886253a3fd874f9f02f1c057f1580, type: 3}
      propertyPath: m_Name
      value: RightSectionView
=======
    - target: {fileID: 1775602282192242869, guid: 74d886253a3fd874f9f02f1c057f1580, type: 3}
      propertyPath: m_AnchorMax.x
      value: 0
      objectReference: {fileID: 0}
    - target: {fileID: 1775602282192242869, guid: 74d886253a3fd874f9f02f1c057f1580, type: 3}
      propertyPath: m_AnchorMax.y
      value: 0
      objectReference: {fileID: 0}
    - target: {fileID: 1775602282192242869, guid: 74d886253a3fd874f9f02f1c057f1580, type: 3}
      propertyPath: m_SizeDelta.y
      value: 0
      objectReference: {fileID: 0}
    - target: {fileID: 1950895730203565073, guid: 74d886253a3fd874f9f02f1c057f1580, type: 3}
      propertyPath: m_AnchorMax.x
      value: 0
>>>>>>> 9bf1ca8b
      objectReference: {fileID: 0}
    - target: {fileID: 2508176595717864340, guid: 74d886253a3fd874f9f02f1c057f1580, type: 3}
      propertyPath: m_SizeDelta.x
      value: 0
      objectReference: {fileID: 0}
    - target: {fileID: 2508176595717864340, guid: 74d886253a3fd874f9f02f1c057f1580, type: 3}
      propertyPath: m_SizeDelta.y
      value: 0
      objectReference: {fileID: 0}
<<<<<<< HEAD
    - target: {fileID: 4191598278611095125, guid: 74d886253a3fd874f9f02f1c057f1580, type: 3}
=======
    - target: {fileID: 1953970996589263801, guid: 74d886253a3fd874f9f02f1c057f1580, type: 3}
      propertyPath: m_AnchorMax.x
      value: 0
      objectReference: {fileID: 0}
    - target: {fileID: 1953970996589263801, guid: 74d886253a3fd874f9f02f1c057f1580, type: 3}
      propertyPath: m_AnchorMax.y
      value: 0
      objectReference: {fileID: 0}
    - target: {fileID: 2045175118761883383, guid: 74d886253a3fd874f9f02f1c057f1580, type: 3}
>>>>>>> 9bf1ca8b
      propertyPath: m_AnchorMax.y
      value: 0
      objectReference: {fileID: 0}
    - target: {fileID: 4191598278611095125, guid: 74d886253a3fd874f9f02f1c057f1580, type: 3}
      propertyPath: m_AnchorMin.y
      value: 0
      objectReference: {fileID: 0}
    - target: {fileID: 4191598278611095125, guid: 74d886253a3fd874f9f02f1c057f1580, type: 3}
      propertyPath: m_SizeDelta.x
      value: 0
      objectReference: {fileID: 0}
    - target: {fileID: 4191598278611095125, guid: 74d886253a3fd874f9f02f1c057f1580, type: 3}
      propertyPath: m_AnchoredPosition.x
      value: 0
      objectReference: {fileID: 0}
    - target: {fileID: 4191598278611095125, guid: 74d886253a3fd874f9f02f1c057f1580, type: 3}
      propertyPath: m_AnchoredPosition.y
      value: 0
      objectReference: {fileID: 0}
<<<<<<< HEAD
    - target: {fileID: 4725784387910213955, guid: 74d886253a3fd874f9f02f1c057f1580, type: 3}
=======
    - target: {fileID: 2062548525171334098, guid: 74d886253a3fd874f9f02f1c057f1580, type: 3}
      propertyPath: m_Name
      value: RightSection
      objectReference: {fileID: 0}
    - target: {fileID: 2382485624828783467, guid: 74d886253a3fd874f9f02f1c057f1580, type: 3}
      propertyPath: m_AnchorMax.y
      value: 0
      objectReference: {fileID: 0}
    - target: {fileID: 2382485624828783467, guid: 74d886253a3fd874f9f02f1c057f1580, type: 3}
      propertyPath: m_AnchorMin.y
      value: 0
      objectReference: {fileID: 0}
    - target: {fileID: 2382485624828783467, guid: 74d886253a3fd874f9f02f1c057f1580, type: 3}
      propertyPath: m_SizeDelta.y
      value: 0
      objectReference: {fileID: 0}
    - target: {fileID: 2382485624828783467, guid: 74d886253a3fd874f9f02f1c057f1580, type: 3}
      propertyPath: m_AnchoredPosition.y
      value: 0
      objectReference: {fileID: 0}
    - target: {fileID: 2529095243813323339, guid: 74d886253a3fd874f9f02f1c057f1580, type: 3}
>>>>>>> 9bf1ca8b
      propertyPath: m_AnchorMax.y
      value: 0
      objectReference: {fileID: 0}
    - target: {fileID: 4725784387910213955, guid: 74d886253a3fd874f9f02f1c057f1580, type: 3}
      propertyPath: m_AnchorMin.y
      value: 0
      objectReference: {fileID: 0}
    - target: {fileID: 4725784387910213955, guid: 74d886253a3fd874f9f02f1c057f1580, type: 3}
      propertyPath: m_SizeDelta.x
      value: 0
      objectReference: {fileID: 0}
    - target: {fileID: 4725784387910213955, guid: 74d886253a3fd874f9f02f1c057f1580, type: 3}
      propertyPath: m_AnchoredPosition.x
      value: 0
      objectReference: {fileID: 0}
    - target: {fileID: 4725784387910213955, guid: 74d886253a3fd874f9f02f1c057f1580, type: 3}
      propertyPath: m_AnchoredPosition.y
      value: 0
      objectReference: {fileID: 0}
    - target: {fileID: 4971657418512147305, guid: 74d886253a3fd874f9f02f1c057f1580, type: 3}
      propertyPath: m_AnchorMax.y
      value: 0
      objectReference: {fileID: 0}
    - target: {fileID: 4971657418512147305, guid: 74d886253a3fd874f9f02f1c057f1580, type: 3}
      propertyPath: m_AnchorMin.y
      value: 0
      objectReference: {fileID: 0}
    - target: {fileID: 4971657418512147305, guid: 74d886253a3fd874f9f02f1c057f1580, type: 3}
      propertyPath: m_SizeDelta.x
      value: 0
      objectReference: {fileID: 0}
    - target: {fileID: 4971657418512147305, guid: 74d886253a3fd874f9f02f1c057f1580, type: 3}
      propertyPath: m_AnchoredPosition.x
      value: 0
      objectReference: {fileID: 0}
    - target: {fileID: 4971657418512147305, guid: 74d886253a3fd874f9f02f1c057f1580, type: 3}
      propertyPath: m_AnchoredPosition.y
      value: 0
      objectReference: {fileID: 0}
    - target: {fileID: 4994638143338340097, guid: 74d886253a3fd874f9f02f1c057f1580, type: 3}
      propertyPath: m_AnchorMax.x
      value: 0
      objectReference: {fileID: 0}
    - target: {fileID: 4994638143338340097, guid: 74d886253a3fd874f9f02f1c057f1580, type: 3}
      propertyPath: m_AnchorMax.y
      value: 0
      objectReference: {fileID: 0}
    - target: {fileID: 5108851534425312165, guid: 74d886253a3fd874f9f02f1c057f1580, type: 3}
      propertyPath: m_AnchorMax.x
      value: 0
      objectReference: {fileID: 0}
<<<<<<< HEAD
    - target: {fileID: 5108851534425312165, guid: 74d886253a3fd874f9f02f1c057f1580, type: 3}
=======
    - target: {fileID: 3344372329554010335, guid: 74d886253a3fd874f9f02f1c057f1580, type: 3}
      propertyPath: m_AnchorMax.x
      value: 0
      objectReference: {fileID: 0}
    - target: {fileID: 3344372329554010335, guid: 74d886253a3fd874f9f02f1c057f1580, type: 3}
      propertyPath: m_AnchorMax.y
      value: 0
      objectReference: {fileID: 0}
    - target: {fileID: 3344372329554010335, guid: 74d886253a3fd874f9f02f1c057f1580, type: 3}
      propertyPath: m_SizeDelta.y
      value: 0
      objectReference: {fileID: 0}
    - target: {fileID: 3743452070147133339, guid: 74d886253a3fd874f9f02f1c057f1580, type: 3}
>>>>>>> 9bf1ca8b
      propertyPath: m_AnchorMax.y
      value: 0
      objectReference: {fileID: 0}
    - target: {fileID: 5108851534425312165, guid: 74d886253a3fd874f9f02f1c057f1580, type: 3}
      propertyPath: m_SizeDelta.y
      value: 0
      objectReference: {fileID: 0}
    - target: {fileID: 6445666248264202885, guid: 74d886253a3fd874f9f02f1c057f1580, type: 3}
      propertyPath: m_SizeDelta.x
      value: 0
      objectReference: {fileID: 0}
<<<<<<< HEAD
    - target: {fileID: 7694899928183171316, guid: 74d886253a3fd874f9f02f1c057f1580, type: 3}
=======
    - target: {fileID: 3743452070147133339, guid: 74d886253a3fd874f9f02f1c057f1580, type: 3}
      propertyPath: m_AnchoredPosition.x
      value: 0
      objectReference: {fileID: 0}
    - target: {fileID: 3743452070147133339, guid: 74d886253a3fd874f9f02f1c057f1580, type: 3}
      propertyPath: m_AnchoredPosition.y
      value: 0
      objectReference: {fileID: 0}
    - target: {fileID: 3980467957769977664, guid: 74d886253a3fd874f9f02f1c057f1580, type: 3}
      propertyPath: m_AnchorMax.x
      value: 0
      objectReference: {fileID: 0}
    - target: {fileID: 3980467957769977664, guid: 74d886253a3fd874f9f02f1c057f1580, type: 3}
      propertyPath: m_AnchorMax.y
      value: 0
      objectReference: {fileID: 0}
    - target: {fileID: 3980467957769977664, guid: 74d886253a3fd874f9f02f1c057f1580, type: 3}
      propertyPath: m_SizeDelta.y
      value: 0
      objectReference: {fileID: 0}
    - target: {fileID: 4523211166556389787, guid: 74d886253a3fd874f9f02f1c057f1580, type: 3}
      propertyPath: m_SizeDelta.y
      value: 0
      objectReference: {fileID: 0}
    - target: {fileID: 5189487269015377743, guid: 74d886253a3fd874f9f02f1c057f1580, type: 3}
>>>>>>> 9bf1ca8b
      propertyPath: m_AnchorMax.x
      value: 0
      objectReference: {fileID: 0}
    - target: {fileID: 7694899928183171316, guid: 74d886253a3fd874f9f02f1c057f1580, type: 3}
      propertyPath: m_AnchorMax.y
      value: 0
      objectReference: {fileID: 0}
    - target: {fileID: 7724073280465360266, guid: 74d886253a3fd874f9f02f1c057f1580, type: 3}
      propertyPath: m_AnchorMax.y
      value: 0
      objectReference: {fileID: 0}
    - target: {fileID: 7724073280465360266, guid: 74d886253a3fd874f9f02f1c057f1580, type: 3}
      propertyPath: m_AnchorMin.y
      value: 0
      objectReference: {fileID: 0}
    - target: {fileID: 7724073280465360266, guid: 74d886253a3fd874f9f02f1c057f1580, type: 3}
      propertyPath: m_SizeDelta.x
      value: 0
      objectReference: {fileID: 0}
    - target: {fileID: 7724073280465360266, guid: 74d886253a3fd874f9f02f1c057f1580, type: 3}
      propertyPath: m_AnchoredPosition.x
      value: 0
      objectReference: {fileID: 0}
    - target: {fileID: 7724073280465360266, guid: 74d886253a3fd874f9f02f1c057f1580, type: 3}
      propertyPath: m_AnchoredPosition.y
      value: 0
      objectReference: {fileID: 0}
    - target: {fileID: 7928545231512754223, guid: 74d886253a3fd874f9f02f1c057f1580, type: 3}
      propertyPath: m_AnchorMax.y
      value: 0
      objectReference: {fileID: 0}
    - target: {fileID: 7928545231512754223, guid: 74d886253a3fd874f9f02f1c057f1580, type: 3}
      propertyPath: m_AnchorMin.y
      value: 0
      objectReference: {fileID: 0}
    - target: {fileID: 7928545231512754223, guid: 74d886253a3fd874f9f02f1c057f1580, type: 3}
      propertyPath: m_SizeDelta.x
      value: 0
      objectReference: {fileID: 0}
    - target: {fileID: 7928545231512754223, guid: 74d886253a3fd874f9f02f1c057f1580, type: 3}
      propertyPath: m_AnchoredPosition.x
      value: 0
      objectReference: {fileID: 0}
    - target: {fileID: 7928545231512754223, guid: 74d886253a3fd874f9f02f1c057f1580, type: 3}
      propertyPath: m_AnchoredPosition.y
      value: 0
      objectReference: {fileID: 0}
    - target: {fileID: 8330859800804669291, guid: 74d886253a3fd874f9f02f1c057f1580, type: 3}
      propertyPath: m_AnchorMax.x
      value: 0
      objectReference: {fileID: 0}
    - target: {fileID: 8330859800804669291, guid: 74d886253a3fd874f9f02f1c057f1580, type: 3}
      propertyPath: m_AnchorMax.y
      value: 0
      objectReference: {fileID: 0}
    - target: {fileID: 8420778426727134369, guid: 74d886253a3fd874f9f02f1c057f1580, type: 3}
      propertyPath: m_AnchorMax.y
      value: 0
      objectReference: {fileID: 0}
    - target: {fileID: 8420778426727134369, guid: 74d886253a3fd874f9f02f1c057f1580, type: 3}
      propertyPath: m_AnchorMin.y
      value: 0
      objectReference: {fileID: 0}
    - target: {fileID: 8420778426727134369, guid: 74d886253a3fd874f9f02f1c057f1580, type: 3}
      propertyPath: m_SizeDelta.x
      value: 0
      objectReference: {fileID: 0}
    - target: {fileID: 8420778426727134369, guid: 74d886253a3fd874f9f02f1c057f1580, type: 3}
      propertyPath: m_AnchoredPosition.x
      value: 0
      objectReference: {fileID: 0}
    - target: {fileID: 8420778426727134369, guid: 74d886253a3fd874f9f02f1c057f1580, type: 3}
      propertyPath: m_AnchoredPosition.y
      value: 0
      objectReference: {fileID: 0}
    - target: {fileID: 8430391390658327402, guid: 74d886253a3fd874f9f02f1c057f1580, type: 3}
      propertyPath: m_AnchorMax.y
      value: 0
      objectReference: {fileID: 0}
    - target: {fileID: 8430391390658327402, guid: 74d886253a3fd874f9f02f1c057f1580, type: 3}
      propertyPath: m_AnchorMin.y
      value: 0
      objectReference: {fileID: 0}
    - target: {fileID: 8430391390658327402, guid: 74d886253a3fd874f9f02f1c057f1580, type: 3}
      propertyPath: m_SizeDelta.x
      value: 0
      objectReference: {fileID: 0}
    - target: {fileID: 8430391390658327402, guid: 74d886253a3fd874f9f02f1c057f1580, type: 3}
      propertyPath: m_AnchoredPosition.x
      value: 0
      objectReference: {fileID: 0}
    - target: {fileID: 8430391390658327402, guid: 74d886253a3fd874f9f02f1c057f1580, type: 3}
      propertyPath: m_AnchoredPosition.y
      value: 0
      objectReference: {fileID: 0}
    - target: {fileID: 9094362301477994229, guid: 74d886253a3fd874f9f02f1c057f1580, type: 3}
      propertyPath: m_Pivot.x
      value: 0.5
      objectReference: {fileID: 0}
    - target: {fileID: 9094362301477994229, guid: 74d886253a3fd874f9f02f1c057f1580, type: 3}
      propertyPath: m_Pivot.y
      value: 0.5
      objectReference: {fileID: 0}
    - target: {fileID: 9094362301477994229, guid: 74d886253a3fd874f9f02f1c057f1580, type: 3}
      propertyPath: m_AnchorMax.x
      value: 1
      objectReference: {fileID: 0}
    - target: {fileID: 9094362301477994229, guid: 74d886253a3fd874f9f02f1c057f1580, type: 3}
      propertyPath: m_AnchorMax.y
      value: 1
      objectReference: {fileID: 0}
    - target: {fileID: 9094362301477994229, guid: 74d886253a3fd874f9f02f1c057f1580, type: 3}
      propertyPath: m_AnchorMin.x
      value: 0
      objectReference: {fileID: 0}
    - target: {fileID: 9094362301477994229, guid: 74d886253a3fd874f9f02f1c057f1580, type: 3}
      propertyPath: m_AnchorMin.y
      value: 0
      objectReference: {fileID: 0}
    - target: {fileID: 9094362301477994229, guid: 74d886253a3fd874f9f02f1c057f1580, type: 3}
      propertyPath: m_SizeDelta.x
      value: -400
      objectReference: {fileID: 0}
    - target: {fileID: 9094362301477994229, guid: 74d886253a3fd874f9f02f1c057f1580, type: 3}
      propertyPath: m_SizeDelta.y
      value: -68
      objectReference: {fileID: 0}
    - target: {fileID: 9094362301477994229, guid: 74d886253a3fd874f9f02f1c057f1580, type: 3}
      propertyPath: m_LocalPosition.x
      value: 0
      objectReference: {fileID: 0}
    - target: {fileID: 9094362301477994229, guid: 74d886253a3fd874f9f02f1c057f1580, type: 3}
      propertyPath: m_LocalPosition.y
      value: 0
      objectReference: {fileID: 0}
    - target: {fileID: 9094362301477994229, guid: 74d886253a3fd874f9f02f1c057f1580, type: 3}
      propertyPath: m_LocalPosition.z
      value: 0
      objectReference: {fileID: 0}
    - target: {fileID: 9094362301477994229, guid: 74d886253a3fd874f9f02f1c057f1580, type: 3}
      propertyPath: m_LocalRotation.w
      value: 1
      objectReference: {fileID: 0}
    - target: {fileID: 9094362301477994229, guid: 74d886253a3fd874f9f02f1c057f1580, type: 3}
      propertyPath: m_LocalRotation.x
      value: 0
      objectReference: {fileID: 0}
    - target: {fileID: 9094362301477994229, guid: 74d886253a3fd874f9f02f1c057f1580, type: 3}
      propertyPath: m_LocalRotation.y
      value: 0
      objectReference: {fileID: 0}
    - target: {fileID: 9094362301477994229, guid: 74d886253a3fd874f9f02f1c057f1580, type: 3}
      propertyPath: m_LocalRotation.z
      value: 0
      objectReference: {fileID: 0}
    - target: {fileID: 9094362301477994229, guid: 74d886253a3fd874f9f02f1c057f1580, type: 3}
      propertyPath: m_AnchoredPosition.x
      value: 200
      objectReference: {fileID: 0}
    - target: {fileID: 9094362301477994229, guid: 74d886253a3fd874f9f02f1c057f1580, type: 3}
      propertyPath: m_AnchoredPosition.y
      value: -34
      objectReference: {fileID: 0}
    - target: {fileID: 9094362301477994229, guid: 74d886253a3fd874f9f02f1c057f1580, type: 3}
      propertyPath: m_LocalEulerAnglesHint.x
      value: 0
      objectReference: {fileID: 0}
    - target: {fileID: 9094362301477994229, guid: 74d886253a3fd874f9f02f1c057f1580, type: 3}
      propertyPath: m_LocalEulerAnglesHint.y
      value: 0
      objectReference: {fileID: 0}
    - target: {fileID: 9094362301477994229, guid: 74d886253a3fd874f9f02f1c057f1580, type: 3}
      propertyPath: m_LocalEulerAnglesHint.z
      value: 0
      objectReference: {fileID: 0}
    - target: {fileID: 9146131941964305919, guid: 74d886253a3fd874f9f02f1c057f1580, type: 3}
      propertyPath: m_AnchorMax.y
      value: 0
      objectReference: {fileID: 0}
    - target: {fileID: 9146131941964305919, guid: 74d886253a3fd874f9f02f1c057f1580, type: 3}
      propertyPath: m_AnchorMin.y
      value: 0
      objectReference: {fileID: 0}
    - target: {fileID: 9146131941964305919, guid: 74d886253a3fd874f9f02f1c057f1580, type: 3}
      propertyPath: m_SizeDelta.x
      value: 0
      objectReference: {fileID: 0}
    - target: {fileID: 9146131941964305919, guid: 74d886253a3fd874f9f02f1c057f1580, type: 3}
      propertyPath: m_AnchoredPosition.x
      value: 0
      objectReference: {fileID: 0}
    - target: {fileID: 9146131941964305919, guid: 74d886253a3fd874f9f02f1c057f1580, type: 3}
      propertyPath: m_AnchoredPosition.y
      value: 0
      objectReference: {fileID: 0}
    m_RemovedComponents: []
    m_RemovedGameObjects: []
    m_AddedGameObjects: []
    m_AddedComponents: []
  m_SourcePrefab: {fileID: 100100000, guid: 74d886253a3fd874f9f02f1c057f1580, type: 3}
<<<<<<< HEAD
=======
--- !u!1 &38479743561911304 stripped
GameObject:
  m_CorrespondingSourceObject: {fileID: 6940097861326393099, guid: 74d886253a3fd874f9f02f1c057f1580, type: 3}
  m_PrefabInstance: {fileID: 6978498198927082243}
  m_PrefabAsset: {fileID: 0}
--- !u!1 &1092232677022061387 stripped
GameObject:
  m_CorrespondingSourceObject: {fileID: 8066220669428944968, guid: 74d886253a3fd874f9f02f1c057f1580, type: 3}
  m_PrefabInstance: {fileID: 6978498198927082243}
  m_PrefabAsset: {fileID: 0}
--- !u!1 &1339976185903282629 stripped
GameObject:
  m_CorrespondingSourceObject: {fileID: 8232604440108989126, guid: 74d886253a3fd874f9f02f1c057f1580, type: 3}
  m_PrefabInstance: {fileID: 6978498198927082243}
  m_PrefabAsset: {fileID: 0}
--- !u!1 &1393419606773334421 stripped
GameObject:
  m_CorrespondingSourceObject: {fileID: 8326857316142580374, guid: 74d886253a3fd874f9f02f1c057f1580, type: 3}
  m_PrefabInstance: {fileID: 6978498198927082243}
  m_PrefabAsset: {fileID: 0}
--- !u!1 &1892764526884276851 stripped
GameObject:
  m_CorrespondingSourceObject: {fileID: 8835192121438062960, guid: 74d886253a3fd874f9f02f1c057f1580, type: 3}
  m_PrefabInstance: {fileID: 6978498198927082243}
  m_PrefabAsset: {fileID: 0}
>>>>>>> 9bf1ca8b
--- !u!224 &2228491778368749046 stripped
RectTransform:
  m_CorrespondingSourceObject: {fileID: 9094362301477994229, guid: 74d886253a3fd874f9f02f1c057f1580, type: 3}
  m_PrefabInstance: {fileID: 6978498198927082243}
  m_PrefabAsset: {fileID: 0}
<<<<<<< HEAD
--- !u!114 &6545883052923249255 stripped
=======
--- !u!114 &3237596296284011330 stripped
MonoBehaviour:
  m_CorrespondingSourceObject: {fileID: 5491818202497316929, guid: 74d886253a3fd874f9f02f1c057f1580, type: 3}
  m_PrefabInstance: {fileID: 6978498198927082243}
  m_PrefabAsset: {fileID: 0}
  m_GameObject: {fileID: 0}
  m_Enabled: 1
  m_EditorHideFlags: 0
  m_Script: {fileID: 11500000, guid: f4688fdb7df04437aeb418b961361dc5, type: 3}
  m_Name: 
  m_EditorClassIdentifier: 
--- !u!224 &4740268607108573288 stripped
RectTransform:
  m_CorrespondingSourceObject: {fileID: 2382485624828783467, guid: 74d886253a3fd874f9f02f1c057f1580, type: 3}
  m_PrefabInstance: {fileID: 6978498198927082243}
  m_PrefabAsset: {fileID: 0}
--- !u!114 &4786048208792907895 stripped
MonoBehaviour:
  m_CorrespondingSourceObject: {fileID: 2500604307330462580, guid: 74d886253a3fd874f9f02f1c057f1580, type: 3}
  m_PrefabInstance: {fileID: 6978498198927082243}
  m_PrefabAsset: {fileID: 0}
  m_GameObject: {fileID: 0}
  m_Enabled: 1
  m_EditorHideFlags: 0
  m_Script: {fileID: 11500000, guid: 4e29b1a8efbd4b44bb3f3716e73f07ff, type: 3}
  m_Name: 
  m_EditorClassIdentifier: 
--- !u!114 &4856304596177266866 stripped
MonoBehaviour:
  m_CorrespondingSourceObject: {fileID: 2575377768753572785, guid: 74d886253a3fd874f9f02f1c057f1580, type: 3}
  m_PrefabInstance: {fileID: 6978498198927082243}
  m_PrefabAsset: {fileID: 0}
  m_GameObject: {fileID: 0}
  m_Enabled: 1
  m_EditorHideFlags: 0
  m_Script: {fileID: 11500000, guid: f4688fdb7df04437aeb418b961361dc5, type: 3}
  m_Name: 
  m_EditorClassIdentifier: 
--- !u!114 &4960476354784381275 stripped
MonoBehaviour:
  m_CorrespondingSourceObject: {fileID: 2598504236423924312, guid: 74d886253a3fd874f9f02f1c057f1580, type: 3}
  m_PrefabInstance: {fileID: 6978498198927082243}
  m_PrefabAsset: {fileID: 0}
  m_GameObject: {fileID: 1339976185903282629}
  m_Enabled: 1
  m_EditorHideFlags: 0
  m_Script: {fileID: 11500000, guid: d0d4738770ed4c8593def980de78d738, type: 3}
  m_Name: 
  m_EditorClassIdentifier: 
--- !u!114 &5028914248588117342 stripped
MonoBehaviour:
  m_CorrespondingSourceObject: {fileID: 2671428417907213917, guid: 74d886253a3fd874f9f02f1c057f1580, type: 3}
  m_PrefabInstance: {fileID: 6978498198927082243}
  m_PrefabAsset: {fileID: 0}
  m_GameObject: {fileID: 0}
  m_Enabled: 1
  m_EditorHideFlags: 0
  m_Script: {fileID: 11500000, guid: f4688fdb7df04437aeb418b961361dc5, type: 3}
  m_Name: 
  m_EditorClassIdentifier: 
--- !u!1 &5081065994305565372 stripped
GameObject:
  m_CorrespondingSourceObject: {fileID: 2763813492974088639, guid: 74d886253a3fd874f9f02f1c057f1580, type: 3}
  m_PrefabInstance: {fileID: 6978498198927082243}
  m_PrefabAsset: {fileID: 0}
--- !u!114 &5613984759088702108 stripped
MonoBehaviour:
  m_CorrespondingSourceObject: {fileID: 3256236978352480671, guid: 74d886253a3fd874f9f02f1c057f1580, type: 3}
  m_PrefabInstance: {fileID: 6978498198927082243}
  m_PrefabAsset: {fileID: 0}
  m_GameObject: {fileID: 1092232677022061387}
  m_Enabled: 1
  m_EditorHideFlags: 0
  m_Script: {fileID: 11500000, guid: d0d4738770ed4c8593def980de78d738, type: 3}
  m_Name: 
  m_EditorClassIdentifier: 
--- !u!1 &6447134269332471940 stripped
GameObject:
  m_CorrespondingSourceObject: {fileID: 4152399493407425415, guid: 74d886253a3fd874f9f02f1c057f1580, type: 3}
  m_PrefabInstance: {fileID: 6978498198927082243}
  m_PrefabAsset: {fileID: 0}
--- !u!114 &6833303783689177860 stripped
MonoBehaviour:
  m_CorrespondingSourceObject: {fileID: 4471052663062054919, guid: 74d886253a3fd874f9f02f1c057f1580, type: 3}
  m_PrefabInstance: {fileID: 6978498198927082243}
  m_PrefabAsset: {fileID: 0}
  m_GameObject: {fileID: 0}
  m_Enabled: 1
  m_EditorHideFlags: 0
  m_Script: {fileID: 11500000, guid: f4688fdb7df04437aeb418b961361dc5, type: 3}
  m_Name: 
  m_EditorClassIdentifier: 
--- !u!224 &7206591658017702998 stripped
RectTransform:
  m_CorrespondingSourceObject: {fileID: 349714848100173653, guid: 74d886253a3fd874f9f02f1c057f1580, type: 3}
  m_PrefabInstance: {fileID: 6978498198927082243}
  m_PrefabAsset: {fileID: 0}
--- !u!114 &8437749328273987364 stripped
>>>>>>> 9bf1ca8b
MonoBehaviour:
  m_CorrespondingSourceObject: {fileID: 4183631672433828196, guid: 74d886253a3fd874f9f02f1c057f1580, type: 3}
  m_PrefabInstance: {fileID: 6978498198927082243}
  m_PrefabAsset: {fileID: 0}
  m_GameObject: {fileID: 0}
  m_Enabled: 1
  m_EditorHideFlags: 0
  m_Script: {fileID: 11500000, guid: c2e2522a889349cfb67b59c647df554a, type: 3}
  m_Name: 
  m_EditorClassIdentifier: 
--- !u!1 &8523782071297289703 stripped
GameObject:
  m_CorrespondingSourceObject: {fileID: 1626386060877770468, guid: 74d886253a3fd874f9f02f1c057f1580, type: 3}
  m_PrefabInstance: {fileID: 6978498198927082243}
  m_PrefabAsset: {fileID: 0}<|MERGE_RESOLUTION|>--- conflicted
+++ resolved
@@ -168,10 +168,6 @@
   headerAnimator: {fileID: 6156547431616775082}
   searchBar: {fileID: 2651875280876070496}
   createCommunityButton: {fileID: 1424388568853016806}
-<<<<<<< HEAD
-  myCommunitiesView: {fileID: 1019618500609651026}
-  rightSectionView: {fileID: 6545883052923249255}
-=======
   myCommunitiesSection: {fileID: 5462420290943239597}
   myCommunitiesMainContainer: {fileID: 4146935334989304273}
   myCommunitiesEmptyContainer: {fileID: 103737796013032991}
@@ -215,7 +211,6 @@
   requestsGridContainer: {fileID: 4740268607108573288}
   requestsEmptyContainer: {fileID: 5081065994305565372}
   requestsTitleText: {fileID: 5028914248588117342}
->>>>>>> 9bf1ca8b
 --- !u!1001 &213486784167413645
 PrefabInstance:
   m_ObjectHideFlags: 0
@@ -408,8 +403,6 @@
       propertyPath: m_LocalEulerAnglesHint.z
       value: 0
       objectReference: {fileID: 0}
-<<<<<<< HEAD
-=======
     - target: {fileID: 8001753815701380082, guid: 54b92d24b95063946930ed10047df8ef, type: 3}
       propertyPath: m_SizeDelta.x
       value: 0
@@ -418,7 +411,6 @@
       propertyPath: m_Color.a
       value: 0.03137255
       objectReference: {fileID: 0}
->>>>>>> 9bf1ca8b
     - target: {fileID: 8924656918684534986, guid: 54b92d24b95063946930ed10047df8ef, type: 3}
       propertyPath: m_Name
       value: LeftSection
@@ -428,17 +420,11 @@
     m_AddedGameObjects: []
     m_AddedComponents: []
   m_SourcePrefab: {fileID: 100100000, guid: 54b92d24b95063946930ed10047df8ef, type: 3}
---- !u!114 &1019618500609651026 stripped
-MonoBehaviour:
-  m_CorrespondingSourceObject: {fileID: 923269288042378975, guid: 54b92d24b95063946930ed10047df8ef, type: 3}
+--- !u!1 &103737796013032991 stripped
+GameObject:
+  m_CorrespondingSourceObject: {fileID: 254165171871252882, guid: 54b92d24b95063946930ed10047df8ef, type: 3}
   m_PrefabInstance: {fileID: 213486784167413645}
   m_PrefabAsset: {fileID: 0}
-  m_GameObject: {fileID: 0}
-  m_Enabled: 1
-  m_EditorHideFlags: 0
-  m_Script: {fileID: 11500000, guid: 9e20d11f0210f2148a3c13c1fb2a4806, type: 3}
-  m_Name: 
-  m_EditorClassIdentifier: 
 --- !u!114 &1424388568853016806 stripped
 MonoBehaviour:
   m_CorrespondingSourceObject: {fileID: 1239058079053936491, guid: 54b92d24b95063946930ed10047df8ef, type: 3}
@@ -450,8 +436,17 @@
   m_Script: {fileID: 11500000, guid: 4e29b1a8efbd4b44bb3f3716e73f07ff, type: 3}
   m_Name: 
   m_EditorClassIdentifier: 
-<<<<<<< HEAD
-=======
+--- !u!114 &2355491983493601957 stripped
+MonoBehaviour:
+  m_CorrespondingSourceObject: {fileID: 2469686064376225064, guid: 54b92d24b95063946930ed10047df8ef, type: 3}
+  m_PrefabInstance: {fileID: 213486784167413645}
+  m_PrefabAsset: {fileID: 0}
+  m_GameObject: {fileID: 0}
+  m_Enabled: 1
+  m_EditorHideFlags: 0
+  m_Script: {fileID: 11500000, guid: 4e29b1a8efbd4b44bb3f3716e73f07ff, type: 3}
+  m_Name: 
+  m_EditorClassIdentifier: 
 --- !u!114 &3362008312245024661 stripped
 MonoBehaviour:
   m_CorrespondingSourceObject: {fileID: 3197051772859084824, guid: 54b92d24b95063946930ed10047df8ef, type: 3}
@@ -500,12 +495,22 @@
   m_Script: {fileID: 11500000, guid: 4e29b1a8efbd4b44bb3f3716e73f07ff, type: 3}
   m_Name: 
   m_EditorClassIdentifier: 
->>>>>>> 9bf1ca8b
 --- !u!224 &6897895321514880729 stripped
 RectTransform:
   m_CorrespondingSourceObject: {fileID: 6722829874285979988, guid: 54b92d24b95063946930ed10047df8ef, type: 3}
   m_PrefabInstance: {fileID: 213486784167413645}
   m_PrefabAsset: {fileID: 0}
+--- !u!114 &8673914969252130814 stripped
+MonoBehaviour:
+  m_CorrespondingSourceObject: {fileID: 8838765807564318835, guid: 54b92d24b95063946930ed10047df8ef, type: 3}
+  m_PrefabInstance: {fileID: 213486784167413645}
+  m_PrefabAsset: {fileID: 0}
+  m_GameObject: {fileID: 0}
+  m_Enabled: 1
+  m_EditorHideFlags: 0
+  m_Script: {fileID: 11500000, guid: e190d043ef387ee4fad4acea6146931e, type: 3}
+  m_Name: 
+  m_EditorClassIdentifier: 
 --- !u!1001 &2032349405806952611
 PrefabInstance:
   m_ObjectHideFlags: 0
@@ -632,13 +637,10 @@
     serializedVersion: 3
     m_TransformParent: {fileID: 6137195457168877823}
     m_Modifications:
-    - target: {fileID: 369960250272991996, guid: 74d886253a3fd874f9f02f1c057f1580, type: 3}
-      propertyPath: m_SizeDelta.x
-      value: 0
-      objectReference: {fileID: 0}
-<<<<<<< HEAD
-    - target: {fileID: 1154584893527687775, guid: 74d886253a3fd874f9f02f1c057f1580, type: 3}
-=======
+    - target: {fileID: 326277321860214065, guid: 74d886253a3fd874f9f02f1c057f1580, type: 3}
+      propertyPath: m_SizeDelta.x
+      value: 0
+      objectReference: {fileID: 0}
     - target: {fileID: 349714848100173653, guid: 74d886253a3fd874f9f02f1c057f1580, type: 3}
       propertyPath: m_AnchorMax.y
       value: 0
@@ -656,43 +658,41 @@
       value: 0
       objectReference: {fileID: 0}
     - target: {fileID: 649457762396463706, guid: 74d886253a3fd874f9f02f1c057f1580, type: 3}
->>>>>>> 9bf1ca8b
-      propertyPath: m_AnchorMax.y
-      value: 0
-      objectReference: {fileID: 0}
-    - target: {fileID: 1154584893527687775, guid: 74d886253a3fd874f9f02f1c057f1580, type: 3}
-      propertyPath: m_AnchorMin.y
-      value: 0
-      objectReference: {fileID: 0}
-    - target: {fileID: 1154584893527687775, guid: 74d886253a3fd874f9f02f1c057f1580, type: 3}
-      propertyPath: m_AnchoredPosition.x
-      value: 0
-      objectReference: {fileID: 0}
-    - target: {fileID: 1273189864656344813, guid: 74d886253a3fd874f9f02f1c057f1580, type: 3}
-      propertyPath: m_AnchorMax.y
-      value: 0
-      objectReference: {fileID: 0}
-    - target: {fileID: 1273189864656344813, guid: 74d886253a3fd874f9f02f1c057f1580, type: 3}
-      propertyPath: m_AnchorMin.y
-      value: 0
-      objectReference: {fileID: 0}
-    - target: {fileID: 1273189864656344813, guid: 74d886253a3fd874f9f02f1c057f1580, type: 3}
-      propertyPath: m_SizeDelta.x
-      value: 0
-      objectReference: {fileID: 0}
-    - target: {fileID: 1273189864656344813, guid: 74d886253a3fd874f9f02f1c057f1580, type: 3}
-      propertyPath: m_AnchoredPosition.x
-      value: 0
-      objectReference: {fileID: 0}
-    - target: {fileID: 1273189864656344813, guid: 74d886253a3fd874f9f02f1c057f1580, type: 3}
-      propertyPath: m_AnchoredPosition.y
-      value: 0
-      objectReference: {fileID: 0}
-<<<<<<< HEAD
-    - target: {fileID: 2062548525171334098, guid: 74d886253a3fd874f9f02f1c057f1580, type: 3}
-      propertyPath: m_Name
-      value: RightSectionView
-=======
+      propertyPath: m_AnchorMax.y
+      value: 0
+      objectReference: {fileID: 0}
+    - target: {fileID: 649457762396463706, guid: 74d886253a3fd874f9f02f1c057f1580, type: 3}
+      propertyPath: m_AnchorMin.y
+      value: 0
+      objectReference: {fileID: 0}
+    - target: {fileID: 649457762396463706, guid: 74d886253a3fd874f9f02f1c057f1580, type: 3}
+      propertyPath: m_SizeDelta.x
+      value: 0
+      objectReference: {fileID: 0}
+    - target: {fileID: 649457762396463706, guid: 74d886253a3fd874f9f02f1c057f1580, type: 3}
+      propertyPath: m_AnchoredPosition.x
+      value: 0
+      objectReference: {fileID: 0}
+    - target: {fileID: 649457762396463706, guid: 74d886253a3fd874f9f02f1c057f1580, type: 3}
+      propertyPath: m_AnchoredPosition.y
+      value: 0
+      objectReference: {fileID: 0}
+    - target: {fileID: 1506435165165624722, guid: 74d886253a3fd874f9f02f1c057f1580, type: 3}
+      propertyPath: m_AnchorMax.y
+      value: 0
+      objectReference: {fileID: 0}
+    - target: {fileID: 1506435165165624722, guid: 74d886253a3fd874f9f02f1c057f1580, type: 3}
+      propertyPath: m_AnchorMin.y
+      value: 0
+      objectReference: {fileID: 0}
+    - target: {fileID: 1506435165165624722, guid: 74d886253a3fd874f9f02f1c057f1580, type: 3}
+      propertyPath: m_AnchoredPosition.x
+      value: 0
+      objectReference: {fileID: 0}
+    - target: {fileID: 1506435165165624722, guid: 74d886253a3fd874f9f02f1c057f1580, type: 3}
+      propertyPath: m_AnchoredPosition.y
+      value: 0
+      objectReference: {fileID: 0}
     - target: {fileID: 1775602282192242869, guid: 74d886253a3fd874f9f02f1c057f1580, type: 3}
       propertyPath: m_AnchorMax.x
       value: 0
@@ -708,19 +708,15 @@
     - target: {fileID: 1950895730203565073, guid: 74d886253a3fd874f9f02f1c057f1580, type: 3}
       propertyPath: m_AnchorMax.x
       value: 0
->>>>>>> 9bf1ca8b
-      objectReference: {fileID: 0}
-    - target: {fileID: 2508176595717864340, guid: 74d886253a3fd874f9f02f1c057f1580, type: 3}
-      propertyPath: m_SizeDelta.x
-      value: 0
-      objectReference: {fileID: 0}
-    - target: {fileID: 2508176595717864340, guid: 74d886253a3fd874f9f02f1c057f1580, type: 3}
+      objectReference: {fileID: 0}
+    - target: {fileID: 1950895730203565073, guid: 74d886253a3fd874f9f02f1c057f1580, type: 3}
+      propertyPath: m_AnchorMax.y
+      value: 0
+      objectReference: {fileID: 0}
+    - target: {fileID: 1950895730203565073, guid: 74d886253a3fd874f9f02f1c057f1580, type: 3}
       propertyPath: m_SizeDelta.y
       value: 0
       objectReference: {fileID: 0}
-<<<<<<< HEAD
-    - target: {fileID: 4191598278611095125, guid: 74d886253a3fd874f9f02f1c057f1580, type: 3}
-=======
     - target: {fileID: 1953970996589263801, guid: 74d886253a3fd874f9f02f1c057f1580, type: 3}
       propertyPath: m_AnchorMax.x
       value: 0
@@ -730,29 +726,25 @@
       value: 0
       objectReference: {fileID: 0}
     - target: {fileID: 2045175118761883383, guid: 74d886253a3fd874f9f02f1c057f1580, type: 3}
->>>>>>> 9bf1ca8b
-      propertyPath: m_AnchorMax.y
-      value: 0
-      objectReference: {fileID: 0}
-    - target: {fileID: 4191598278611095125, guid: 74d886253a3fd874f9f02f1c057f1580, type: 3}
-      propertyPath: m_AnchorMin.y
-      value: 0
-      objectReference: {fileID: 0}
-    - target: {fileID: 4191598278611095125, guid: 74d886253a3fd874f9f02f1c057f1580, type: 3}
-      propertyPath: m_SizeDelta.x
-      value: 0
-      objectReference: {fileID: 0}
-    - target: {fileID: 4191598278611095125, guid: 74d886253a3fd874f9f02f1c057f1580, type: 3}
-      propertyPath: m_AnchoredPosition.x
-      value: 0
-      objectReference: {fileID: 0}
-    - target: {fileID: 4191598278611095125, guid: 74d886253a3fd874f9f02f1c057f1580, type: 3}
-      propertyPath: m_AnchoredPosition.y
-      value: 0
-      objectReference: {fileID: 0}
-<<<<<<< HEAD
-    - target: {fileID: 4725784387910213955, guid: 74d886253a3fd874f9f02f1c057f1580, type: 3}
-=======
+      propertyPath: m_AnchorMax.y
+      value: 0
+      objectReference: {fileID: 0}
+    - target: {fileID: 2045175118761883383, guid: 74d886253a3fd874f9f02f1c057f1580, type: 3}
+      propertyPath: m_AnchorMin.y
+      value: 0
+      objectReference: {fileID: 0}
+    - target: {fileID: 2045175118761883383, guid: 74d886253a3fd874f9f02f1c057f1580, type: 3}
+      propertyPath: m_SizeDelta.x
+      value: 0
+      objectReference: {fileID: 0}
+    - target: {fileID: 2045175118761883383, guid: 74d886253a3fd874f9f02f1c057f1580, type: 3}
+      propertyPath: m_AnchoredPosition.x
+      value: 0
+      objectReference: {fileID: 0}
+    - target: {fileID: 2045175118761883383, guid: 74d886253a3fd874f9f02f1c057f1580, type: 3}
+      propertyPath: m_AnchoredPosition.y
+      value: 0
+      objectReference: {fileID: 0}
     - target: {fileID: 2062548525171334098, guid: 74d886253a3fd874f9f02f1c057f1580, type: 3}
       propertyPath: m_Name
       value: RightSection
@@ -774,61 +766,65 @@
       value: 0
       objectReference: {fileID: 0}
     - target: {fileID: 2529095243813323339, guid: 74d886253a3fd874f9f02f1c057f1580, type: 3}
->>>>>>> 9bf1ca8b
-      propertyPath: m_AnchorMax.y
-      value: 0
-      objectReference: {fileID: 0}
-    - target: {fileID: 4725784387910213955, guid: 74d886253a3fd874f9f02f1c057f1580, type: 3}
-      propertyPath: m_AnchorMin.y
-      value: 0
-      objectReference: {fileID: 0}
-    - target: {fileID: 4725784387910213955, guid: 74d886253a3fd874f9f02f1c057f1580, type: 3}
-      propertyPath: m_SizeDelta.x
-      value: 0
-      objectReference: {fileID: 0}
-    - target: {fileID: 4725784387910213955, guid: 74d886253a3fd874f9f02f1c057f1580, type: 3}
-      propertyPath: m_AnchoredPosition.x
-      value: 0
-      objectReference: {fileID: 0}
-    - target: {fileID: 4725784387910213955, guid: 74d886253a3fd874f9f02f1c057f1580, type: 3}
-      propertyPath: m_AnchoredPosition.y
-      value: 0
-      objectReference: {fileID: 0}
-    - target: {fileID: 4971657418512147305, guid: 74d886253a3fd874f9f02f1c057f1580, type: 3}
-      propertyPath: m_AnchorMax.y
-      value: 0
-      objectReference: {fileID: 0}
-    - target: {fileID: 4971657418512147305, guid: 74d886253a3fd874f9f02f1c057f1580, type: 3}
-      propertyPath: m_AnchorMin.y
-      value: 0
-      objectReference: {fileID: 0}
-    - target: {fileID: 4971657418512147305, guid: 74d886253a3fd874f9f02f1c057f1580, type: 3}
-      propertyPath: m_SizeDelta.x
-      value: 0
-      objectReference: {fileID: 0}
-    - target: {fileID: 4971657418512147305, guid: 74d886253a3fd874f9f02f1c057f1580, type: 3}
-      propertyPath: m_AnchoredPosition.x
-      value: 0
-      objectReference: {fileID: 0}
-    - target: {fileID: 4971657418512147305, guid: 74d886253a3fd874f9f02f1c057f1580, type: 3}
-      propertyPath: m_AnchoredPosition.y
-      value: 0
-      objectReference: {fileID: 0}
-    - target: {fileID: 4994638143338340097, guid: 74d886253a3fd874f9f02f1c057f1580, type: 3}
-      propertyPath: m_AnchorMax.x
-      value: 0
-      objectReference: {fileID: 0}
-    - target: {fileID: 4994638143338340097, guid: 74d886253a3fd874f9f02f1c057f1580, type: 3}
-      propertyPath: m_AnchorMax.y
-      value: 0
-      objectReference: {fileID: 0}
-    - target: {fileID: 5108851534425312165, guid: 74d886253a3fd874f9f02f1c057f1580, type: 3}
-      propertyPath: m_AnchorMax.x
-      value: 0
-      objectReference: {fileID: 0}
-<<<<<<< HEAD
-    - target: {fileID: 5108851534425312165, guid: 74d886253a3fd874f9f02f1c057f1580, type: 3}
-=======
+      propertyPath: m_AnchorMax.y
+      value: 0
+      objectReference: {fileID: 0}
+    - target: {fileID: 2529095243813323339, guid: 74d886253a3fd874f9f02f1c057f1580, type: 3}
+      propertyPath: m_AnchorMin.y
+      value: 0
+      objectReference: {fileID: 0}
+    - target: {fileID: 2529095243813323339, guid: 74d886253a3fd874f9f02f1c057f1580, type: 3}
+      propertyPath: m_SizeDelta.x
+      value: 0
+      objectReference: {fileID: 0}
+    - target: {fileID: 2529095243813323339, guid: 74d886253a3fd874f9f02f1c057f1580, type: 3}
+      propertyPath: m_AnchoredPosition.x
+      value: 0
+      objectReference: {fileID: 0}
+    - target: {fileID: 2529095243813323339, guid: 74d886253a3fd874f9f02f1c057f1580, type: 3}
+      propertyPath: m_AnchoredPosition.y
+      value: 0
+      objectReference: {fileID: 0}
+    - target: {fileID: 2957304190819247326, guid: 74d886253a3fd874f9f02f1c057f1580, type: 3}
+      propertyPath: m_AnchorMax.y
+      value: 0
+      objectReference: {fileID: 0}
+    - target: {fileID: 2957304190819247326, guid: 74d886253a3fd874f9f02f1c057f1580, type: 3}
+      propertyPath: m_AnchorMin.y
+      value: 0
+      objectReference: {fileID: 0}
+    - target: {fileID: 2957304190819247326, guid: 74d886253a3fd874f9f02f1c057f1580, type: 3}
+      propertyPath: m_SizeDelta.x
+      value: 0
+      objectReference: {fileID: 0}
+    - target: {fileID: 2957304190819247326, guid: 74d886253a3fd874f9f02f1c057f1580, type: 3}
+      propertyPath: m_AnchoredPosition.x
+      value: 0
+      objectReference: {fileID: 0}
+    - target: {fileID: 2957304190819247326, guid: 74d886253a3fd874f9f02f1c057f1580, type: 3}
+      propertyPath: m_AnchoredPosition.y
+      value: 0
+      objectReference: {fileID: 0}
+    - target: {fileID: 2965670308019348245, guid: 74d886253a3fd874f9f02f1c057f1580, type: 3}
+      propertyPath: m_AnchorMax.y
+      value: 0
+      objectReference: {fileID: 0}
+    - target: {fileID: 2965670308019348245, guid: 74d886253a3fd874f9f02f1c057f1580, type: 3}
+      propertyPath: m_AnchorMin.y
+      value: 0
+      objectReference: {fileID: 0}
+    - target: {fileID: 2965670308019348245, guid: 74d886253a3fd874f9f02f1c057f1580, type: 3}
+      propertyPath: m_SizeDelta.x
+      value: 0
+      objectReference: {fileID: 0}
+    - target: {fileID: 2965670308019348245, guid: 74d886253a3fd874f9f02f1c057f1580, type: 3}
+      propertyPath: m_AnchoredPosition.x
+      value: 0
+      objectReference: {fileID: 0}
+    - target: {fileID: 2965670308019348245, guid: 74d886253a3fd874f9f02f1c057f1580, type: 3}
+      propertyPath: m_AnchoredPosition.y
+      value: 0
+      objectReference: {fileID: 0}
     - target: {fileID: 3344372329554010335, guid: 74d886253a3fd874f9f02f1c057f1580, type: 3}
       propertyPath: m_AnchorMax.x
       value: 0
@@ -842,21 +838,17 @@
       value: 0
       objectReference: {fileID: 0}
     - target: {fileID: 3743452070147133339, guid: 74d886253a3fd874f9f02f1c057f1580, type: 3}
->>>>>>> 9bf1ca8b
-      propertyPath: m_AnchorMax.y
-      value: 0
-      objectReference: {fileID: 0}
-    - target: {fileID: 5108851534425312165, guid: 74d886253a3fd874f9f02f1c057f1580, type: 3}
-      propertyPath: m_SizeDelta.y
-      value: 0
-      objectReference: {fileID: 0}
-    - target: {fileID: 6445666248264202885, guid: 74d886253a3fd874f9f02f1c057f1580, type: 3}
-      propertyPath: m_SizeDelta.x
-      value: 0
-      objectReference: {fileID: 0}
-<<<<<<< HEAD
-    - target: {fileID: 7694899928183171316, guid: 74d886253a3fd874f9f02f1c057f1580, type: 3}
-=======
+      propertyPath: m_AnchorMax.y
+      value: 0
+      objectReference: {fileID: 0}
+    - target: {fileID: 3743452070147133339, guid: 74d886253a3fd874f9f02f1c057f1580, type: 3}
+      propertyPath: m_AnchorMin.y
+      value: 0
+      objectReference: {fileID: 0}
+    - target: {fileID: 3743452070147133339, guid: 74d886253a3fd874f9f02f1c057f1580, type: 3}
+      propertyPath: m_SizeDelta.x
+      value: 0
+      objectReference: {fileID: 0}
     - target: {fileID: 3743452070147133339, guid: 74d886253a3fd874f9f02f1c057f1580, type: 3}
       propertyPath: m_AnchoredPosition.x
       value: 0
@@ -882,99 +874,82 @@
       value: 0
       objectReference: {fileID: 0}
     - target: {fileID: 5189487269015377743, guid: 74d886253a3fd874f9f02f1c057f1580, type: 3}
->>>>>>> 9bf1ca8b
       propertyPath: m_AnchorMax.x
       value: 0
       objectReference: {fileID: 0}
-    - target: {fileID: 7694899928183171316, guid: 74d886253a3fd874f9f02f1c057f1580, type: 3}
-      propertyPath: m_AnchorMax.y
-      value: 0
-      objectReference: {fileID: 0}
-    - target: {fileID: 7724073280465360266, guid: 74d886253a3fd874f9f02f1c057f1580, type: 3}
-      propertyPath: m_AnchorMax.y
-      value: 0
-      objectReference: {fileID: 0}
-    - target: {fileID: 7724073280465360266, guid: 74d886253a3fd874f9f02f1c057f1580, type: 3}
-      propertyPath: m_AnchorMin.y
-      value: 0
-      objectReference: {fileID: 0}
-    - target: {fileID: 7724073280465360266, guid: 74d886253a3fd874f9f02f1c057f1580, type: 3}
-      propertyPath: m_SizeDelta.x
-      value: 0
-      objectReference: {fileID: 0}
-    - target: {fileID: 7724073280465360266, guid: 74d886253a3fd874f9f02f1c057f1580, type: 3}
-      propertyPath: m_AnchoredPosition.x
-      value: 0
-      objectReference: {fileID: 0}
-    - target: {fileID: 7724073280465360266, guid: 74d886253a3fd874f9f02f1c057f1580, type: 3}
-      propertyPath: m_AnchoredPosition.y
-      value: 0
-      objectReference: {fileID: 0}
-    - target: {fileID: 7928545231512754223, guid: 74d886253a3fd874f9f02f1c057f1580, type: 3}
-      propertyPath: m_AnchorMax.y
-      value: 0
-      objectReference: {fileID: 0}
-    - target: {fileID: 7928545231512754223, guid: 74d886253a3fd874f9f02f1c057f1580, type: 3}
-      propertyPath: m_AnchorMin.y
-      value: 0
-      objectReference: {fileID: 0}
-    - target: {fileID: 7928545231512754223, guid: 74d886253a3fd874f9f02f1c057f1580, type: 3}
-      propertyPath: m_SizeDelta.x
-      value: 0
-      objectReference: {fileID: 0}
-    - target: {fileID: 7928545231512754223, guid: 74d886253a3fd874f9f02f1c057f1580, type: 3}
-      propertyPath: m_AnchoredPosition.x
-      value: 0
-      objectReference: {fileID: 0}
-    - target: {fileID: 7928545231512754223, guid: 74d886253a3fd874f9f02f1c057f1580, type: 3}
-      propertyPath: m_AnchoredPosition.y
-      value: 0
-      objectReference: {fileID: 0}
-    - target: {fileID: 8330859800804669291, guid: 74d886253a3fd874f9f02f1c057f1580, type: 3}
-      propertyPath: m_AnchorMax.x
-      value: 0
-      objectReference: {fileID: 0}
-    - target: {fileID: 8330859800804669291, guid: 74d886253a3fd874f9f02f1c057f1580, type: 3}
-      propertyPath: m_AnchorMax.y
-      value: 0
-      objectReference: {fileID: 0}
-    - target: {fileID: 8420778426727134369, guid: 74d886253a3fd874f9f02f1c057f1580, type: 3}
-      propertyPath: m_AnchorMax.y
-      value: 0
-      objectReference: {fileID: 0}
-    - target: {fileID: 8420778426727134369, guid: 74d886253a3fd874f9f02f1c057f1580, type: 3}
-      propertyPath: m_AnchorMin.y
-      value: 0
-      objectReference: {fileID: 0}
-    - target: {fileID: 8420778426727134369, guid: 74d886253a3fd874f9f02f1c057f1580, type: 3}
-      propertyPath: m_SizeDelta.x
-      value: 0
-      objectReference: {fileID: 0}
-    - target: {fileID: 8420778426727134369, guid: 74d886253a3fd874f9f02f1c057f1580, type: 3}
-      propertyPath: m_AnchoredPosition.x
-      value: 0
-      objectReference: {fileID: 0}
-    - target: {fileID: 8420778426727134369, guid: 74d886253a3fd874f9f02f1c057f1580, type: 3}
-      propertyPath: m_AnchoredPosition.y
-      value: 0
-      objectReference: {fileID: 0}
-    - target: {fileID: 8430391390658327402, guid: 74d886253a3fd874f9f02f1c057f1580, type: 3}
-      propertyPath: m_AnchorMax.y
-      value: 0
-      objectReference: {fileID: 0}
-    - target: {fileID: 8430391390658327402, guid: 74d886253a3fd874f9f02f1c057f1580, type: 3}
-      propertyPath: m_AnchorMin.y
-      value: 0
-      objectReference: {fileID: 0}
-    - target: {fileID: 8430391390658327402, guid: 74d886253a3fd874f9f02f1c057f1580, type: 3}
-      propertyPath: m_SizeDelta.x
-      value: 0
-      objectReference: {fileID: 0}
-    - target: {fileID: 8430391390658327402, guid: 74d886253a3fd874f9f02f1c057f1580, type: 3}
-      propertyPath: m_AnchoredPosition.x
-      value: 0
-      objectReference: {fileID: 0}
-    - target: {fileID: 8430391390658327402, guid: 74d886253a3fd874f9f02f1c057f1580, type: 3}
+    - target: {fileID: 5189487269015377743, guid: 74d886253a3fd874f9f02f1c057f1580, type: 3}
+      propertyPath: m_AnchorMax.y
+      value: 0
+      objectReference: {fileID: 0}
+    - target: {fileID: 5503389244871491929, guid: 74d886253a3fd874f9f02f1c057f1580, type: 3}
+      propertyPath: m_AnchorMax.y
+      value: 0
+      objectReference: {fileID: 0}
+    - target: {fileID: 5503389244871491929, guid: 74d886253a3fd874f9f02f1c057f1580, type: 3}
+      propertyPath: m_AnchorMin.y
+      value: 0
+      objectReference: {fileID: 0}
+    - target: {fileID: 5503389244871491929, guid: 74d886253a3fd874f9f02f1c057f1580, type: 3}
+      propertyPath: m_SizeDelta.x
+      value: 0
+      objectReference: {fileID: 0}
+    - target: {fileID: 5503389244871491929, guid: 74d886253a3fd874f9f02f1c057f1580, type: 3}
+      propertyPath: m_AnchoredPosition.x
+      value: 0
+      objectReference: {fileID: 0}
+    - target: {fileID: 5503389244871491929, guid: 74d886253a3fd874f9f02f1c057f1580, type: 3}
+      propertyPath: m_AnchoredPosition.y
+      value: 0
+      objectReference: {fileID: 0}
+    - target: {fileID: 5616367948445603307, guid: 74d886253a3fd874f9f02f1c057f1580, type: 3}
+      propertyPath: m_AnchorMax.y
+      value: 0
+      objectReference: {fileID: 0}
+    - target: {fileID: 5616367948445603307, guid: 74d886253a3fd874f9f02f1c057f1580, type: 3}
+      propertyPath: m_AnchorMin.y
+      value: 0
+      objectReference: {fileID: 0}
+    - target: {fileID: 5616367948445603307, guid: 74d886253a3fd874f9f02f1c057f1580, type: 3}
+      propertyPath: m_AnchoredPosition.x
+      value: 0
+      objectReference: {fileID: 0}
+    - target: {fileID: 6401564301499571528, guid: 74d886253a3fd874f9f02f1c057f1580, type: 3}
+      propertyPath: m_SizeDelta.x
+      value: 0
+      objectReference: {fileID: 0}
+    - target: {fileID: 6594931471096197083, guid: 74d886253a3fd874f9f02f1c057f1580, type: 3}
+      propertyPath: m_SizeDelta.x
+      value: 0
+      objectReference: {fileID: 0}
+    - target: {fileID: 6916288140138508167, guid: 74d886253a3fd874f9f02f1c057f1580, type: 3}
+      propertyPath: m_AnchorMax.y
+      value: 0
+      objectReference: {fileID: 0}
+    - target: {fileID: 6916288140138508167, guid: 74d886253a3fd874f9f02f1c057f1580, type: 3}
+      propertyPath: m_AnchorMin.y
+      value: 0
+      objectReference: {fileID: 0}
+    - target: {fileID: 6916288140138508167, guid: 74d886253a3fd874f9f02f1c057f1580, type: 3}
+      propertyPath: m_AnchoredPosition.x
+      value: 0
+      objectReference: {fileID: 0}
+    - target: {fileID: 6916288140138508167, guid: 74d886253a3fd874f9f02f1c057f1580, type: 3}
+      propertyPath: m_AnchoredPosition.y
+      value: 0
+      objectReference: {fileID: 0}
+    - target: {fileID: 7187275508266421014, guid: 74d886253a3fd874f9f02f1c057f1580, type: 3}
+      propertyPath: m_AnchorMax.y
+      value: 0
+      objectReference: {fileID: 0}
+    - target: {fileID: 7187275508266421014, guid: 74d886253a3fd874f9f02f1c057f1580, type: 3}
+      propertyPath: m_AnchorMin.y
+      value: 0
+      objectReference: {fileID: 0}
+    - target: {fileID: 7187275508266421014, guid: 74d886253a3fd874f9f02f1c057f1580, type: 3}
+      propertyPath: m_AnchoredPosition.x
+      value: 0
+      objectReference: {fileID: 0}
+    - target: {fileID: 7187275508266421014, guid: 74d886253a3fd874f9f02f1c057f1580, type: 3}
       propertyPath: m_AnchoredPosition.y
       value: 0
       objectReference: {fileID: 0}
@@ -1056,26 +1031,6 @@
       objectReference: {fileID: 0}
     - target: {fileID: 9094362301477994229, guid: 74d886253a3fd874f9f02f1c057f1580, type: 3}
       propertyPath: m_LocalEulerAnglesHint.z
-      value: 0
-      objectReference: {fileID: 0}
-    - target: {fileID: 9146131941964305919, guid: 74d886253a3fd874f9f02f1c057f1580, type: 3}
-      propertyPath: m_AnchorMax.y
-      value: 0
-      objectReference: {fileID: 0}
-    - target: {fileID: 9146131941964305919, guid: 74d886253a3fd874f9f02f1c057f1580, type: 3}
-      propertyPath: m_AnchorMin.y
-      value: 0
-      objectReference: {fileID: 0}
-    - target: {fileID: 9146131941964305919, guid: 74d886253a3fd874f9f02f1c057f1580, type: 3}
-      propertyPath: m_SizeDelta.x
-      value: 0
-      objectReference: {fileID: 0}
-    - target: {fileID: 9146131941964305919, guid: 74d886253a3fd874f9f02f1c057f1580, type: 3}
-      propertyPath: m_AnchoredPosition.x
-      value: 0
-      objectReference: {fileID: 0}
-    - target: {fileID: 9146131941964305919, guid: 74d886253a3fd874f9f02f1c057f1580, type: 3}
-      propertyPath: m_AnchoredPosition.y
       value: 0
       objectReference: {fileID: 0}
     m_RemovedComponents: []
@@ -1083,8 +1038,6 @@
     m_AddedGameObjects: []
     m_AddedComponents: []
   m_SourcePrefab: {fileID: 100100000, guid: 74d886253a3fd874f9f02f1c057f1580, type: 3}
-<<<<<<< HEAD
-=======
 --- !u!1 &38479743561911304 stripped
 GameObject:
   m_CorrespondingSourceObject: {fileID: 6940097861326393099, guid: 74d886253a3fd874f9f02f1c057f1580, type: 3}
@@ -1110,15 +1063,11 @@
   m_CorrespondingSourceObject: {fileID: 8835192121438062960, guid: 74d886253a3fd874f9f02f1c057f1580, type: 3}
   m_PrefabInstance: {fileID: 6978498198927082243}
   m_PrefabAsset: {fileID: 0}
->>>>>>> 9bf1ca8b
 --- !u!224 &2228491778368749046 stripped
 RectTransform:
   m_CorrespondingSourceObject: {fileID: 9094362301477994229, guid: 74d886253a3fd874f9f02f1c057f1580, type: 3}
   m_PrefabInstance: {fileID: 6978498198927082243}
   m_PrefabAsset: {fileID: 0}
-<<<<<<< HEAD
---- !u!114 &6545883052923249255 stripped
-=======
 --- !u!114 &3237596296284011330 stripped
 MonoBehaviour:
   m_CorrespondingSourceObject: {fileID: 5491818202497316929, guid: 74d886253a3fd874f9f02f1c057f1580, type: 3}
@@ -1217,15 +1166,14 @@
   m_PrefabInstance: {fileID: 6978498198927082243}
   m_PrefabAsset: {fileID: 0}
 --- !u!114 &8437749328273987364 stripped
->>>>>>> 9bf1ca8b
-MonoBehaviour:
-  m_CorrespondingSourceObject: {fileID: 4183631672433828196, guid: 74d886253a3fd874f9f02f1c057f1580, type: 3}
+MonoBehaviour:
+  m_CorrespondingSourceObject: {fileID: 1567379579953173543, guid: 74d886253a3fd874f9f02f1c057f1580, type: 3}
   m_PrefabInstance: {fileID: 6978498198927082243}
   m_PrefabAsset: {fileID: 0}
   m_GameObject: {fileID: 0}
   m_Enabled: 1
   m_EditorHideFlags: 0
-  m_Script: {fileID: 11500000, guid: c2e2522a889349cfb67b59c647df554a, type: 3}
+  m_Script: {fileID: 11500000, guid: 17e9881a7bce8124a8f855b96a8ca11a, type: 3}
   m_Name: 
   m_EditorClassIdentifier: 
 --- !u!1 &8523782071297289703 stripped
