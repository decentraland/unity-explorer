using Cysharp.Threading.Tasks;
<<<<<<< HEAD
using DCL.Communities.CommunitiesCard;
=======
using DCL.Diagnostics;
>>>>>>> 1d188b6e
using DCL.Input;
using DCL.Input.Component;
using DCL.UI;
using DCL.Utilities.Extensions;
using DCL.WebRequests;
using MVC;
using System;
using System.Threading;
using UnityEngine;
using Utility;

namespace DCL.Communities.CommunitiesBrowser
{
    public class CommunitiesBrowserController : ISection, IDisposable
    {
        private const int COMMUNITIES_PER_PAGE = 20;
        private const string MY_COMMUNITIES_RESULTS_TITLE = "My Communities";
        private const string MY_GENERAL_RESULTS_TITLE = "Decentraland Communities";
        private const int SEARCH_AWAIT_TIME = 1000;
        private const string SEARCH_RESULTS_TITLE_FORMAT = "Results for '{0}'";
        private const string MY_COMMUNITIES_LOADING_ERROR_MESSAGE = "There was an error loading My Communities. Please try again.";
        private const string ALL_COMMUNITIES_LOADING_ERROR_MESSAGE = "There was an error loading Communities. Please try again.";
        private const string JOIN_COMMUNITY_ERROR_MESSAGE = "There was an error joining community. Please try again.";
        private const int WARNING_MESSAGE_DELAY_MS = 3000;

        private readonly CommunitiesBrowserView view;
        private readonly RectTransform rectTransform;
        private readonly ICursor cursor;
        private readonly ICommunitiesDataProvider dataProvider;
        private readonly IWebRequestController webRequestController;
        private readonly IInputBlock inputBlock;
        private readonly ViewDependencies viewDependencies;
<<<<<<< HEAD
        private readonly IMVCManager mvcManager;
        private readonly List<CommunityMemberRole> currentMemberRolesIncluded = new ();
        private readonly CommunityMemberRole[] rolesIncludedForMyCommunities = { CommunityMemberRole.owner, CommunityMemberRole.moderator, CommunityMemberRole.member };
        private readonly CommunityMemberRole[] rolesIncludedForGenericSearch = { CommunityMemberRole.owner, CommunityMemberRole.moderator, CommunityMemberRole.member, CommunityMemberRole.none };
=======
        private readonly WarningNotificationView warningNotificationView;
>>>>>>> 1d188b6e

        private CancellationTokenSource loadMyCommunitiesCts;
        private CancellationTokenSource loadResultsCts;
        private CancellationTokenSource searchCancellationCts;
        private CancellationTokenSource showErrorCts;

        private string currentNameFilter;
        private bool currentIsOwnerFilter;
        private bool currentIsMemberFilter;
        private int currentPageNumberFilter = 1;
        private int currentResultsTotalAmount;
        private string currentSearchText = string.Empty;
        private bool currentOnlyMemberOf;
        private bool isGridResultsLoadingItems;

        public CommunitiesBrowserController(
            CommunitiesBrowserView view,
            ICursor cursor,
            ICommunitiesDataProvider dataProvider,
            IWebRequestController webRequestController,
            IInputBlock inputBlock,
            ViewDependencies viewDependencies,
<<<<<<< HEAD
            IMVCManager mvcManager)
=======
            WarningNotificationView warningNotificationView)
>>>>>>> 1d188b6e
        {
            this.view = view;
            rectTransform = view.transform.parent.GetComponent<RectTransform>();
            this.cursor = cursor;
            this.dataProvider = dataProvider;
            this.webRequestController = webRequestController;
            this.inputBlock = inputBlock;
            this.viewDependencies = viewDependencies;
<<<<<<< HEAD
            this.mvcManager = mvcManager;
=======
            this.warningNotificationView = warningNotificationView;
>>>>>>> 1d188b6e

            ConfigureMyCommunitiesList();
            ConfigureResultsGrid();

            view.ViewAllMyCommunitiesButtonClicked += ViewAllMyCommunitiesResults;
            view.ResultsBackButtonClicked += LoadAllCommunitiesResults;
            view.SearchBarSelected += DisableShortcutsInput;
            view.SearchBarDeselected += RestoreInput;
            view.SearchBarValueChanged += SearchBarValueChanged;
            view.SearchBarSubmit += SearchBarSubmit;
            view.SearchBarClearButtonClicked += SearchBarCleared;
            view.CommunityProfileOpened += OpenCommunityProfile;
            view.CommunityJoined += JoinCommunity;
        }

        public void Activate()
        {
            view.SetViewActive(true);
            cursor.Unlock();

            // Each time we open the Communities section, we load both my communities and Decentraland communities
            loadMyCommunitiesCts = loadMyCommunitiesCts.SafeRestart();
            LoadMyCommunitiesAsync(loadMyCommunitiesCts.Token).Forget();
            LoadAllCommunitiesResults();
        }

        public void Deactivate()
        {
            view.SetViewActive(false);
            loadMyCommunitiesCts?.SafeCancelAndDispose();
            loadResultsCts?.SafeCancelAndDispose();
            searchCancellationCts?.SafeCancelAndDispose();
            showErrorCts?.SafeCancelAndDispose();
        }

        public void Animate(int triggerId) =>
            view.PlayAnimator(triggerId);

        public void ResetAnimator() =>
            view.ResetAnimator();

        public RectTransform GetRectTransform() =>
            rectTransform;

        public void Dispose()
        {
            view.ResultsLoopGridScrollChanged -= LoadMoreResults;
            view.ViewAllMyCommunitiesButtonClicked -= ViewAllMyCommunitiesResults;
            view.ResultsBackButtonClicked -= LoadAllCommunitiesResults;
            view.SearchBarSelected -= DisableShortcutsInput;
            view.SearchBarDeselected -= RestoreInput;
            view.SearchBarValueChanged -= SearchBarValueChanged;
            view.SearchBarSubmit -= SearchBarSubmit;
            view.SearchBarClearButtonClicked -= SearchBarCleared;
            view.CommunityProfileOpened -= OpenCommunityProfile;
            view.CommunityJoined -= JoinCommunity;
            loadMyCommunitiesCts?.SafeCancelAndDispose();
            loadResultsCts?.SafeCancelAndDispose();
            searchCancellationCts?.SafeCancelAndDispose();
            showErrorCts?.SafeCancelAndDispose();
        }

        private void ConfigureMyCommunitiesList() =>
            view.InitializeMyCommunitiesList(0, webRequestController);

        private void ConfigureResultsGrid()
        {
            view.InitializeResultsGrid(0, webRequestController, viewDependencies);
            view.ResultsLoopGridScrollChanged += LoadMoreResults;
        }

        private async UniTaskVoid LoadMyCommunitiesAsync(CancellationToken ct)
        {
            view.ClearMyCommunitiesItems();
            view.SetMyCommunitiesAsLoading(true);

            var result = await dataProvider.GetUserCommunitiesAsync(
                                                name: string.Empty,
                                                onlyMemberOf: true,
                                                pageNumber: 1,
                                                elementsPerPage: 1000,
                                                ct: ct).SuppressToResultAsync(ReportCategory.COMMUNITIES);

            if (!result.Success)
            {
                showErrorCts = showErrorCts.SafeRestart();
                ShowErrorNotificationAsync(MY_COMMUNITIES_LOADING_ERROR_MESSAGE, showErrorCts.Token).Forget();
                return;
            }

            view.AddMyCommunitiesItems(result.Value.data.results, true);
            view.SetMyCommunitiesAsLoading(false);
        }

        private void ViewAllMyCommunitiesResults()
        {
            ClearSearchBar();
            view.SetResultsBackButtonVisible(true);
            view.SetResultsTitleText(MY_COMMUNITIES_RESULTS_TITLE);

            loadResultsCts = loadResultsCts.SafeRestart();
            LoadResultsAsync(
                name: string.Empty,
                onlyMemberOf: true,
                pageNumber: 1,
                elementsPerPage: COMMUNITIES_PER_PAGE,
                ct: loadResultsCts.Token).Forget();

        }

        private void LoadAllCommunitiesResults()
        {
            ClearSearchBar();
            loadResultsCts = loadResultsCts.SafeRestart();
            LoadResultsAsync(
                name: string.Empty,
                onlyMemberOf: false,
                pageNumber: 1,
                elementsPerPage: COMMUNITIES_PER_PAGE,
                ct: loadResultsCts.Token).Forget();

            view.SetResultsBackButtonVisible(false);
            view.SetResultsTitleText(MY_GENERAL_RESULTS_TITLE);
        }

        private void LoadMoreResults(Vector2 _)
        {
            if (isGridResultsLoadingItems ||
                view.CurrentResultsCount >= currentResultsTotalAmount ||
                !view.IsResultsScrollPositionAtBottom)
                return;

            loadResultsCts = loadResultsCts.SafeRestart();
            LoadResultsAsync(
                name: currentNameFilter,
                currentOnlyMemberOf,
                pageNumber: currentPageNumberFilter + 1,
                elementsPerPage: COMMUNITIES_PER_PAGE,
                ct: loadResultsCts.Token).Forget();
        }

        private async UniTaskVoid LoadResultsAsync(string name, bool onlyMemberOf, int pageNumber, int elementsPerPage, CancellationToken ct)
        {
            isGridResultsLoadingItems = true;

            if (pageNumber == 1)
            {
                view.ClearResultsItems();
                view.SetResultsAsLoading(true);
            }
            else
                view.SetResultsLoadingMoreActive(true);

            var result = await dataProvider.GetUserCommunitiesAsync(
                name,
                onlyMemberOf,
                pageNumber,
                elementsPerPage,
                ct).SuppressToResultAsync(ReportCategory.COMMUNITIES);

            if (!result.Success)
            {
                showErrorCts = showErrorCts.SafeRestart();
                ShowErrorNotificationAsync(ALL_COMMUNITIES_LOADING_ERROR_MESSAGE, showErrorCts.Token).Forget();
                return;
            }

            if (result.Value.data.results.Length > 0)
            {
                currentPageNumberFilter = pageNumber;
                view.AddResultsItems(result.Value.data.results, pageNumber == 1);
            }

            currentResultsTotalAmount = result.Value.data.total;

            if (pageNumber == 1)
                view.SetResultsAsLoading(false);

            view.SetResultsLoadingMoreActive(false);
            view.SetResultsCountText(currentResultsTotalAmount);

            currentNameFilter = name;
            currentOnlyMemberOf = onlyMemberOf;
            isGridResultsLoadingItems = false;
        }

        private void DisableShortcutsInput(string text) =>
            inputBlock.Disable(InputMapComponent.Kind.SHORTCUTS, InputMapComponent.Kind.IN_WORLD_CAMERA);

        private void RestoreInput(string text) =>
            inputBlock.Enable(InputMapComponent.Kind.SHORTCUTS, InputMapComponent.Kind.IN_WORLD_CAMERA);

        private void SearchBarValueChanged(string searchText)
        {
            searchCancellationCts = searchCancellationCts.SafeRestart();
            AwaitAndSendSearchAsync(searchText, searchCancellationCts.Token).Forget();
        }

        private void SearchBarSubmit(string searchText)
        {
            searchCancellationCts = searchCancellationCts.SafeRestart();
            AwaitAndSendSearchAsync(searchText, searchCancellationCts.Token, skipAwait: true).Forget();
        }

        private async UniTaskVoid AwaitAndSendSearchAsync(string searchText, CancellationToken ct, bool skipAwait = false)
        {
            if (!skipAwait)
                await UniTask.Delay(SEARCH_AWAIT_TIME, cancellationToken: ct);

            if (currentSearchText == searchText)
                return;

            if (string.IsNullOrEmpty(searchText))
                LoadAllCommunitiesResults();
            else
            {
                view.SetResultsBackButtonVisible(true);
                view.SetResultsTitleText(string.Format(SEARCH_RESULTS_TITLE_FORMAT, searchText));

                loadResultsCts = loadResultsCts.SafeRestart();
                LoadResultsAsync(
                    name: searchText,
                    onlyMemberOf: false,
                    pageNumber: 1,
                    elementsPerPage: COMMUNITIES_PER_PAGE,
                    ct: loadResultsCts.Token).Forget();
            }

            currentSearchText = searchText;
        }

        private void SearchBarCleared()
        {
            ClearSearchBar();
            LoadAllCommunitiesResults();
        }

        private void ClearSearchBar()
        {
            currentSearchText = string.Empty;
            view.CleanSearchBar(raiseOnChangeEvent: false);
        }

        private void JoinCommunity(int index, string communityId) =>
            JoinCommunityAsync(index, communityId, CancellationToken.None).Forget();

        private async UniTaskVoid JoinCommunityAsync(int index, string communityId, CancellationToken ct)
        {
            var result = await dataProvider.JoinCommunityAsync(communityId, ct).SuppressToResultAsync(ReportCategory.COMMUNITIES);

            if (!result.Success || !result.Value)
            {
                showErrorCts = showErrorCts.SafeRestart();
                ShowErrorNotificationAsync(JOIN_COMMUNITY_ERROR_MESSAGE, showErrorCts.Token).Forget();
            }

            view.UpdateJoinedCommunity(index, result.Value);
        }

<<<<<<< HEAD
        private void OpenCommunityProfile(string communityId) =>
            mvcManager.ShowAsync(CommunityCardController.IssueCommand(new CommunityCardParameter(communityId))).Forget();
=======
        private void OpenCommunityProfile(string communityId)
        {
            // TODO: Open community profile (currently implemented by Lorenzo)
        }

        private async UniTask ShowErrorNotificationAsync(string errorMessage, CancellationToken ct)
        {
            warningNotificationView.SetText(errorMessage);
            warningNotificationView.Show(ct);

            await UniTask.Delay(WARNING_MESSAGE_DELAY_MS, cancellationToken: ct);

            warningNotificationView.Hide(ct: ct);
        }
>>>>>>> 1d188b6e
    }
}<|MERGE_RESOLUTION|>--- conflicted
+++ resolved
@@ -1,9 +1,6 @@
 using Cysharp.Threading.Tasks;
-<<<<<<< HEAD
 using DCL.Communities.CommunitiesCard;
-=======
 using DCL.Diagnostics;
->>>>>>> 1d188b6e
 using DCL.Input;
 using DCL.Input.Component;
 using DCL.UI;
@@ -36,14 +33,8 @@
         private readonly IWebRequestController webRequestController;
         private readonly IInputBlock inputBlock;
         private readonly ViewDependencies viewDependencies;
-<<<<<<< HEAD
+        private readonly WarningNotificationView warningNotificationView;
         private readonly IMVCManager mvcManager;
-        private readonly List<CommunityMemberRole> currentMemberRolesIncluded = new ();
-        private readonly CommunityMemberRole[] rolesIncludedForMyCommunities = { CommunityMemberRole.owner, CommunityMemberRole.moderator, CommunityMemberRole.member };
-        private readonly CommunityMemberRole[] rolesIncludedForGenericSearch = { CommunityMemberRole.owner, CommunityMemberRole.moderator, CommunityMemberRole.member, CommunityMemberRole.none };
-=======
-        private readonly WarningNotificationView warningNotificationView;
->>>>>>> 1d188b6e
 
         private CancellationTokenSource loadMyCommunitiesCts;
         private CancellationTokenSource loadResultsCts;
@@ -66,11 +57,8 @@
             IWebRequestController webRequestController,
             IInputBlock inputBlock,
             ViewDependencies viewDependencies,
-<<<<<<< HEAD
+            WarningNotificationView warningNotificationView,
             IMVCManager mvcManager)
-=======
-            WarningNotificationView warningNotificationView)
->>>>>>> 1d188b6e
         {
             this.view = view;
             rectTransform = view.transform.parent.GetComponent<RectTransform>();
@@ -79,11 +67,8 @@
             this.webRequestController = webRequestController;
             this.inputBlock = inputBlock;
             this.viewDependencies = viewDependencies;
-<<<<<<< HEAD
+            this.warningNotificationView = warningNotificationView;
             this.mvcManager = mvcManager;
-=======
-            this.warningNotificationView = warningNotificationView;
->>>>>>> 1d188b6e
 
             ConfigureMyCommunitiesList();
             ConfigureResultsGrid();
@@ -343,14 +328,8 @@
             view.UpdateJoinedCommunity(index, result.Value);
         }
 
-<<<<<<< HEAD
         private void OpenCommunityProfile(string communityId) =>
             mvcManager.ShowAsync(CommunityCardController.IssueCommand(new CommunityCardParameter(communityId))).Forget();
-=======
-        private void OpenCommunityProfile(string communityId)
-        {
-            // TODO: Open community profile (currently implemented by Lorenzo)
-        }
 
         private async UniTask ShowErrorNotificationAsync(string errorMessage, CancellationToken ct)
         {
@@ -361,6 +340,5 @@
 
             warningNotificationView.Hide(ct: ct);
         }
->>>>>>> 1d188b6e
     }
 }