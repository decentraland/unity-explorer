using DCL.Input;
using DCL.UI;
using System;
using TMPro;
using UnityEngine;

namespace DCL.Communities.CommunitiesBrowser
{
    public class CommunitiesBrowserController : ISection, IDisposable
    {
        private readonly CommunitiesBrowserView view;
        private readonly RectTransform rectTransform;
<<<<<<< HEAD
        private readonly ICursor cursor;

        public CommunitiesBrowserController(
            CommunitiesBrowserView view,
            ICursor cursor)
=======
        private readonly ICommunitiesDataProvider dataProvider;

        public CommunitiesBrowserController(CommunitiesBrowserView view, ICommunitiesDataProvider dataProvider)
>>>>>>> 94b5dcd0
        {
            this.view = view;
            this.dataProvider = dataProvider;
            rectTransform = view.transform.parent.GetComponent<RectTransform>();
            this.cursor = cursor;

            ConfigureSortBySelector();
        }

        public void Activate()
        {
            view.gameObject.SetActive(true);
            cursor.Unlock();
        }

        public void Deactivate()
        {
            view.gameObject.SetActive(false);
        }

        public void Animate(int triggerId)
        {
            view.panelAnimator.SetTrigger(triggerId);
            view.headerAnimator.SetTrigger(triggerId);
        }

        public void ResetAnimator()
        {
            view.panelAnimator.Rebind();
            view.headerAnimator.Rebind();
            view.panelAnimator.Update(0);
            view.headerAnimator.Update(0);
        }

        public RectTransform GetRectTransform() =>
            rectTransform;

        public void Dispose()
        {
            view.sortByDropdown.Dropdown.onValueChanged.RemoveListener(OnSortByChanged);
        }

        private void ConfigureSortBySelector()
        {
            view.sortByDropdown.Dropdown.interactable = true;
            view.sortByDropdown.Dropdown.MultiSelect = false;
            view.sortByDropdown.Dropdown.options.Clear();
            view.sortByDropdown.Dropdown.options.AddRange(new[]
            {
                new TMP_Dropdown.OptionData { text = "Alphabetically" },
                new TMP_Dropdown.OptionData { text = "Popularity" },
            });
            view.sortByDropdown.Dropdown.value = 0;

            view.sortByDropdown.Dropdown.onValueChanged.AddListener(OnSortByChanged);
        }

        private static void OnSortByChanged(int arg0)
        {

        }
    }
}<|MERGE_RESOLUTION|>--- conflicted
+++ resolved
@@ -10,22 +10,18 @@
     {
         private readonly CommunitiesBrowserView view;
         private readonly RectTransform rectTransform;
-<<<<<<< HEAD
         private readonly ICursor cursor;
+        private readonly ICommunitiesDataProvider dataProvider;
 
         public CommunitiesBrowserController(
             CommunitiesBrowserView view,
-            ICursor cursor)
-=======
-        private readonly ICommunitiesDataProvider dataProvider;
-
-        public CommunitiesBrowserController(CommunitiesBrowserView view, ICommunitiesDataProvider dataProvider)
->>>>>>> 94b5dcd0
+            ICursor cursor,
+            ICommunitiesDataProvider dataProvider)
         {
             this.view = view;
-            this.dataProvider = dataProvider;
             rectTransform = view.transform.parent.GetComponent<RectTransform>();
             this.cursor = cursor;
+            this.dataProvider = dataProvider;
 
             ConfigureSortBySelector();
         }
