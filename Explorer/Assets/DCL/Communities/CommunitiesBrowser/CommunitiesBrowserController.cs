using Cysharp.Threading.Tasks;
using DCL.Communities.CommunityCreation;
using DCL.Communities.CommunitiesCard;
using DCL.Diagnostics;
using DCL.Input;
using DCL.Input.Component;
using DCL.Profiles;
using DCL.Profiles.Self;
using DCL.UI;
using DCL.UI.Profiles.Helpers;
using DCL.Utilities;
using DCL.Utilities.Extensions;
using DCL.Web3;
using DCL.WebRequests;
using MVC;
using System;
using System.Threading;
using UnityEngine;
using Utility;

namespace DCL.Communities.CommunitiesBrowser
{
    public class CommunitiesBrowserController : ISection, IDisposable
    {
        private const int COMMUNITIES_PER_PAGE = 20;
        private const string MY_COMMUNITIES_RESULTS_TITLE = "My Communities";
        private const string MY_GENERAL_RESULTS_TITLE = "Browse Communities";
        private const int SEARCH_AWAIT_TIME = 1000;
        private const string SEARCH_RESULTS_TITLE_FORMAT = "Results for '{0}'";
        private const string MY_COMMUNITIES_LOADING_ERROR_MESSAGE = "There was an error loading My Communities. Please try again.";
        private const string ALL_COMMUNITIES_LOADING_ERROR_MESSAGE = "There was an error loading Communities. Please try again.";
        private const string JOIN_COMMUNITY_ERROR_MESSAGE = "There was an error joining community. Please try again.";
        private const int WARNING_MESSAGE_DELAY_MS = 3000;

        private readonly CommunitiesBrowserView view;
        private readonly RectTransform rectTransform;
        private readonly ICursor cursor;
        private readonly ICommunitiesDataProvider dataProvider;
        private readonly IInputBlock inputBlock;
        private readonly WarningNotificationView warningNotificationView;
        private readonly IMVCManager mvcManager;
        private readonly ProfileRepositoryWrapper profileRepositoryWrapper;
        private readonly ISelfProfile selfProfile;
        private readonly INftNamesProvider nftNamesProvider;
<<<<<<< HEAD
        private readonly CommunityCreationEditionEventBus communityCreationEditionEventBus;
        private readonly ObjectProxy<ISpriteCache> spriteCache = new ObjectProxy<ISpriteCache>();
=======
>>>>>>> 8639e430

        private CancellationTokenSource loadMyCommunitiesCts;
        private CancellationTokenSource loadResultsCts;
        private CancellationTokenSource searchCancellationCts;
        private CancellationTokenSource showErrorCts;
        private CancellationTokenSource openCommunityCreationCts;

        private bool isSectionActivated;
        private string currentNameFilter;
        private bool currentIsOwnerFilter;
        private bool currentIsMemberFilter;
        private int currentPageNumberFilter = 1;
        private int currentResultsTotalAmount;
        private string currentSearchText = string.Empty;
        private bool currentOnlyMemberOf;
        private bool isGridResultsLoadingItems;

        public CommunitiesBrowserController(
            CommunitiesBrowserView view,
            ICursor cursor,
            ICommunitiesDataProvider dataProvider,
            IWebRequestController webRequestController,
            IInputBlock inputBlock,
            WarningNotificationView warningNotificationView,
            IMVCManager mvcManager,
            ProfileRepositoryWrapper profileDataProvider,
            ISelfProfile selfProfile,
            INftNamesProvider nftNamesProvider)
        {
            this.view = view;
            rectTransform = view.transform.parent.GetComponent<RectTransform>();
            this.cursor = cursor;
            this.dataProvider = dataProvider;
            this.inputBlock = inputBlock;
            this.profileRepositoryWrapper = profileDataProvider;
            this.warningNotificationView = warningNotificationView;
            this.mvcManager = mvcManager;
            this.selfProfile = selfProfile;
            this.nftNamesProvider = nftNamesProvider;

            spriteCache.SetObject(new SpriteCache(webRequestController));

            ConfigureMyCommunitiesList();
            ConfigureResultsGrid();

            view.ViewAllMyCommunitiesButtonClicked += ViewAllMyCommunitiesResults;
            view.ResultsBackButtonClicked += LoadAllCommunitiesResults;
            view.SearchBarSelected += DisableShortcutsInput;
            view.SearchBarDeselected += RestoreInput;
            view.SearchBarValueChanged += SearchBarValueChanged;
            view.SearchBarSubmit += SearchBarSubmit;
            view.SearchBarClearButtonClicked += SearchBarCleared;
            view.CommunityProfileOpened += OpenCommunityProfile;
            view.CommunityJoined += JoinCommunity;
            view.CreateCommunityButtonClicked += CreateCommunity;
            dataProvider.CommunityCreated += ReloadBrowser;
            dataProvider.CommunityDeleted += ReloadBrowser;
        }

        public void Activate()
        {
            if (isSectionActivated)
                return;

            isSectionActivated = true;
            view.SetViewActive(true);
            cursor.Unlock();
            ReloadBrowser();
        }

        public void Deactivate()
        {
            isSectionActivated = false;
            view.SetViewActive(false);
            loadMyCommunitiesCts?.SafeCancelAndDispose();
            loadResultsCts?.SafeCancelAndDispose();
            searchCancellationCts?.SafeCancelAndDispose();
            showErrorCts?.SafeCancelAndDispose();
            openCommunityCreationCts?.SafeCancelAndDispose();
            spriteCache.StrictObject.Clear();
        }

        public void Animate(int triggerId) =>
            view.PlayAnimator(triggerId);

        public void ResetAnimator() =>
            view.ResetAnimator();

        public RectTransform GetRectTransform() =>
            rectTransform;

        public void Dispose()
        {
            view.ResultsLoopGridScrollChanged -= LoadMoreResults;
            view.ViewAllMyCommunitiesButtonClicked -= ViewAllMyCommunitiesResults;
            view.ResultsBackButtonClicked -= LoadAllCommunitiesResults;
            view.SearchBarSelected -= DisableShortcutsInput;
            view.SearchBarDeselected -= RestoreInput;
            view.SearchBarValueChanged -= SearchBarValueChanged;
            view.SearchBarSubmit -= SearchBarSubmit;
            view.SearchBarClearButtonClicked -= SearchBarCleared;
            view.CommunityProfileOpened -= OpenCommunityProfile;
            view.CommunityJoined -= JoinCommunity;
            view.CreateCommunityButtonClicked -= CreateCommunity;
            dataProvider.CommunityCreated -= ReloadBrowser;
            dataProvider.CommunityDeleted -= ReloadBrowser;

            loadMyCommunitiesCts?.SafeCancelAndDispose();
            loadResultsCts?.SafeCancelAndDispose();
            searchCancellationCts?.SafeCancelAndDispose();
            showErrorCts?.SafeCancelAndDispose();
            openCommunityCreationCts?.SafeCancelAndDispose();
            spriteCache.StrictObject.Clear();
        }

        private void ReloadBrowser()
        {
            // Each time we open the Communities section, we load both my communities and Decentraland communities
            loadMyCommunitiesCts = loadMyCommunitiesCts.SafeRestart();
            LoadMyCommunitiesAsync(loadMyCommunitiesCts.Token).Forget();
            LoadAllCommunitiesResults();
        }

        private void ConfigureMyCommunitiesList() =>
            view.InitializeMyCommunitiesList(0, spriteCache);

        private void ConfigureResultsGrid()
        {
            view.InitializeResultsGrid(0, profileRepositoryWrapper, spriteCache);
            view.ResultsLoopGridScrollChanged += LoadMoreResults;
        }

        private async UniTaskVoid LoadMyCommunitiesAsync(CancellationToken ct)
        {
            view.ClearMyCommunitiesItems();
            view.SetMyCommunitiesAsLoading(true);

            var result = await dataProvider.GetUserCommunitiesAsync(
                                                name: string.Empty,
                                                onlyMemberOf: true,
                                                pageNumber: 1,
                                                elementsPerPage: 1000,
                                                ct: ct).SuppressToResultAsync(ReportCategory.COMMUNITIES);

            if (!result.Success)
            {
                showErrorCts = showErrorCts.SafeRestart();
                await warningNotificationView.AnimatedShowAsync(MY_COMMUNITIES_LOADING_ERROR_MESSAGE, WARNING_MESSAGE_DELAY_MS, showErrorCts.Token);
                return;
            }

            view.AddMyCommunitiesItems(result.Value.data.results, true);
            view.SetMyCommunitiesAsLoading(false);
        }

        private void ViewAllMyCommunitiesResults()
        {
            ClearSearchBar();
            view.SetResultsBackButtonVisible(true);
            view.SetResultsTitleText(MY_COMMUNITIES_RESULTS_TITLE);

            loadResultsCts = loadResultsCts.SafeRestart();
            LoadResultsAsync(
                name: string.Empty,
                onlyMemberOf: true,
                pageNumber: 1,
                elementsPerPage: COMMUNITIES_PER_PAGE,
                ct: loadResultsCts.Token).Forget();

        }

        private void LoadAllCommunitiesResults()
        {
            ClearSearchBar();
            loadResultsCts = loadResultsCts.SafeRestart();
            LoadResultsAsync(
                name: string.Empty,
                onlyMemberOf: false,
                pageNumber: 1,
                elementsPerPage: COMMUNITIES_PER_PAGE,
                ct: loadResultsCts.Token).Forget();

            view.SetResultsBackButtonVisible(false);
            view.SetResultsTitleText(MY_GENERAL_RESULTS_TITLE);
        }

        private void LoadMoreResults(Vector2 _)
        {
            if (isGridResultsLoadingItems ||
                view.CurrentResultsCount >= currentResultsTotalAmount ||
                !view.IsResultsScrollPositionAtBottom)
                return;

            loadResultsCts = loadResultsCts.SafeRestart();
            LoadResultsAsync(
                name: currentNameFilter,
                currentOnlyMemberOf,
                pageNumber: currentPageNumberFilter + 1,
                elementsPerPage: COMMUNITIES_PER_PAGE,
                ct: loadResultsCts.Token).Forget();
        }

        private async UniTaskVoid LoadResultsAsync(string name, bool onlyMemberOf, int pageNumber, int elementsPerPage, CancellationToken ct)
        {
            isGridResultsLoadingItems = true;

            if (pageNumber == 1)
            {
                view.ClearResultsItems();
                view.SetResultsAsLoading(true);
            }
            else
                view.SetResultsLoadingMoreActive(true);

            var result = await dataProvider.GetUserCommunitiesAsync(
                name,
                onlyMemberOf,
                pageNumber,
                elementsPerPage,
                ct).SuppressToResultAsync(ReportCategory.COMMUNITIES);

            if (!result.Success)
            {
                showErrorCts = showErrorCts.SafeRestart();
                await warningNotificationView.AnimatedShowAsync(ALL_COMMUNITIES_LOADING_ERROR_MESSAGE, WARNING_MESSAGE_DELAY_MS, showErrorCts.Token);
                return;
            }

            if (result.Value.data.results.Length > 0)
            {
                currentPageNumberFilter = pageNumber;
                view.AddResultsItems(result.Value.data.results, pageNumber == 1);
            }

            currentResultsTotalAmount = result.Value.data.total;

            if (pageNumber == 1)
                view.SetResultsAsLoading(false);

            view.SetResultsLoadingMoreActive(false);
            view.SetResultsCountText(currentResultsTotalAmount);

            currentNameFilter = name;
            currentOnlyMemberOf = onlyMemberOf;
            isGridResultsLoadingItems = false;
        }

        private void DisableShortcutsInput(string text) =>
            inputBlock.Disable(InputMapComponent.Kind.SHORTCUTS, InputMapComponent.Kind.IN_WORLD_CAMERA);

        private void RestoreInput(string text) =>
            inputBlock.Enable(InputMapComponent.Kind.SHORTCUTS, InputMapComponent.Kind.IN_WORLD_CAMERA);

        private void SearchBarValueChanged(string searchText)
        {
            searchCancellationCts = searchCancellationCts.SafeRestart();
            AwaitAndSendSearchAsync(searchText, searchCancellationCts.Token).Forget();
        }

        private void SearchBarSubmit(string searchText)
        {
            searchCancellationCts = searchCancellationCts.SafeRestart();
            AwaitAndSendSearchAsync(searchText, searchCancellationCts.Token, skipAwait: true).Forget();
        }

        private async UniTaskVoid AwaitAndSendSearchAsync(string searchText, CancellationToken ct, bool skipAwait = false)
        {
            if (!skipAwait)
                await UniTask.Delay(SEARCH_AWAIT_TIME, cancellationToken: ct);

            if (currentSearchText == searchText)
                return;

            if (string.IsNullOrEmpty(searchText))
                LoadAllCommunitiesResults();
            else
            {
                view.SetResultsBackButtonVisible(true);
                view.SetResultsTitleText(string.Format(SEARCH_RESULTS_TITLE_FORMAT, searchText));

                loadResultsCts = loadResultsCts.SafeRestart();
                LoadResultsAsync(
                    name: searchText,
                    onlyMemberOf: false,
                    pageNumber: 1,
                    elementsPerPage: COMMUNITIES_PER_PAGE,
                    ct: loadResultsCts.Token).Forget();
            }

            currentSearchText = searchText;
        }

        private void SearchBarCleared()
        {
            ClearSearchBar();
            LoadAllCommunitiesResults();
        }

        private void ClearSearchBar()
        {
            currentSearchText = string.Empty;
            view.CleanSearchBar(raiseOnChangeEvent: false);
        }

        private void JoinCommunity(int index, string communityId) =>
            JoinCommunityAsync(index, communityId, CancellationToken.None).Forget();

        private async UniTaskVoid JoinCommunityAsync(int index, string communityId, CancellationToken ct)
        {
            var result = await dataProvider.JoinCommunityAsync(communityId, ct).SuppressToResultAsync(ReportCategory.COMMUNITIES);

            if (!result.Success || !result.Value)
            {
                showErrorCts = showErrorCts.SafeRestart();
                await warningNotificationView.AnimatedShowAsync(JOIN_COMMUNITY_ERROR_MESSAGE, WARNING_MESSAGE_DELAY_MS, showErrorCts.Token);
            }

            view.UpdateJoinedCommunity(index, result.Value);
        }

        private void OpenCommunityProfile(string communityId) =>
            mvcManager.ShowAsync(CommunityCardController.IssueCommand(new CommunityCardParameter(communityId, spriteCache.StrictObject))).Forget();

        private void CreateCommunity()
        {
            openCommunityCreationCts = openCommunityCreationCts.SafeRestart();
            CreateCommunityAsync(openCommunityCreationCts.Token).Forget();
        }

        private async UniTaskVoid CreateCommunityAsync(CancellationToken ct)
        {
            var canCreate = false;
            var ownProfile = await selfProfile.ProfileAsync(ct);

            if (ownProfile != null)
            {
                INftNamesProvider.PaginatedNamesResponse names = await nftNamesProvider.GetAsync(new Web3Address(ownProfile.UserId), 1, 1, ct);
                canCreate = names.TotalAmount > 0;
            }

            mvcManager.ShowAsync(
                CommunityCreationEditionController.IssueCommand(new CommunityCreationEditionParameter(
                    canCreateCommunities: canCreate,
                    communityId: string.Empty)), ct).Forget();
        }
    }
}<|MERGE_RESOLUTION|>--- conflicted
+++ resolved
@@ -42,11 +42,7 @@
         private readonly ProfileRepositoryWrapper profileRepositoryWrapper;
         private readonly ISelfProfile selfProfile;
         private readonly INftNamesProvider nftNamesProvider;
-<<<<<<< HEAD
-        private readonly CommunityCreationEditionEventBus communityCreationEditionEventBus;
         private readonly ObjectProxy<ISpriteCache> spriteCache = new ObjectProxy<ISpriteCache>();
-=======
->>>>>>> 8639e430
 
         private CancellationTokenSource loadMyCommunitiesCts;
         private CancellationTokenSource loadResultsCts;
