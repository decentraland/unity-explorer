--- conflicted
+++ resolved
@@ -42,11 +42,7 @@
         private readonly ProfileRepositoryWrapper profileRepositoryWrapper;
         private readonly ISelfProfile selfProfile;
         private readonly INftNamesProvider nftNamesProvider;
-<<<<<<< HEAD
         private readonly ISpriteCache spriteCache;
-=======
-        private readonly ObjectProxy<ISpriteCache> spriteCache = new ();
->>>>>>> 73e34c6e
 
         private CancellationTokenSource? loadMyCommunitiesCts;
         private CancellationTokenSource? loadResultsCts;
