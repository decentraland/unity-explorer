--- conflicted
+++ resolved
@@ -122,12 +122,8 @@
             searchCancellationCts?.SafeCancelAndDispose();
             showErrorCts?.SafeCancelAndDispose();
             openCommunityCreationCts?.SafeCancelAndDispose();
-<<<<<<< HEAD
-=======
-            spriteCache.StrictObject.Clear();
 
             UnsubscribeDataProviderEvents();
->>>>>>> 9cdbc0f7
         }
 
         public void Animate(int triggerId) =>
