using Cysharp.Threading.Tasks;
using DCL.Communities.CommunityCreation;
using DCL.Communities.CommunitiesCard;
using DCL.Communities.CommunitiesDataProvider.DTOs;
using DCL.Diagnostics;
using DCL.Input;
using DCL.Input.Component;
using DCL.NotificationsBusController.NotificationTypes;
using DCL.Profiles;
using DCL.Profiles.Self;
using DCL.UI;
using DCL.UI.Profiles.Helpers;
<<<<<<< HEAD
using DCL.UI.SharedSpaceManager;
=======
>>>>>>> 9bf1ca8b
using DCL.Utilities.Extensions;
using DCL.VoiceChat;
using DCL.Web3;
using DCL.WebRequests;
using MVC;
using System;
using System.Collections.Generic;
using System.Threading;
using UnityEngine;
using Utility;
<<<<<<< HEAD
using Utility.Types;
=======
using Notifications = DCL.NotificationsBusController.NotificationsBus;
>>>>>>> 9bf1ca8b

namespace DCL.Communities.CommunitiesBrowser
{
    public class CommunitiesBrowserController : ISection, IDisposable
    {
<<<<<<< HEAD
        private const int SEARCH_AWAIT_TIME = 1000;
        private const string JOIN_COMMUNITY_ERROR_MESSAGE = "There was an error joining community. Please try again.";
=======
        private const int COMMUNITIES_PER_PAGE = 20;
        private const string MY_COMMUNITIES_RESULTS_TITLE = "My Communities";
        private const string MY_GENERAL_RESULTS_TITLE = "Browse Communities";
        private const string INVITES_RESULTS_TITLE = "Invites";
        private const string REQUESTS_RESULTS_TITLE = "Requests";
        private const string INVITES_AND_REQUESTS_RESULTS_TITLE = "Invites & Requests";
        private const int SEARCH_AWAIT_TIME = 1000;
        private const string SEARCH_RESULTS_TITLE_FORMAT = "Results for '{0}'";
        private const string MY_COMMUNITIES_LOADING_ERROR_MESSAGE = "There was an error loading My Communities. Please try again.";
        private const string ALL_COMMUNITIES_LOADING_ERROR_MESSAGE = "There was an error loading Communities. Please try again.";
        private const string INVITATIONS_COMMUNITIES_LOADING_ERROR_MESSAGE = "There was an error loading invites. Please try again.";
        private const string REQUESTS_COMMUNITIES_LOADING_ERROR_MESSAGE = "There was an error loading requests. Please try again.";
        private const string JOIN_COMMUNITY_ERROR_MESSAGE = "There was an error joining community. Please try again.";
        private const string REQUEST_TO_JOIN_COMMUNITY_ERROR_MESSAGE = "There was an error requesting to join community. Please try again.";
        private const string CANCEL_REQUEST_TO_JOIN_COMMUNITY_ERROR_MESSAGE = "There was an error cancelling join request. Please try again.";
        private const string ACCEPT_COMMUNITY_INVITATION_ERROR_MESSAGE = "There was an error accepting community invitation. Please try again.";
        private const string REJECT_COMMUNITY_INVITATION_ERROR_MESSAGE = "There was an error rejecting community invitation. Please try again.";
>>>>>>> 9bf1ca8b

        private readonly CommunitiesBrowserView view;
        private readonly RectTransform rectTransform;
        private readonly ICursor cursor;
        private readonly CommunitiesDataProvider.CommunitiesDataProvider dataProvider;
        private readonly IInputBlock inputBlock;
        private readonly IMVCManager mvcManager;
        private readonly ISelfProfile selfProfile;
        private readonly INftNamesProvider nftNamesProvider;
        private readonly ISpriteCache spriteCache;
        private readonly CommunitiesBrowserErrorNotificationService errorNotificationService;

        private readonly CommunitiesBrowserMyCommunitiesPresenter myCommunitiesPresenter;
        private readonly CommunitiesBrowserStateService browserStateService;
        private readonly CommunitiesBrowserRightSectionPresenter rightSectionPresenter;

        private CancellationTokenSource? searchCancellationCts;
        private CancellationTokenSource? openCommunityCreationCts;
        private CancellationTokenSource? updateInvitesCounterCts;
        private CancellationTokenSource? joinCommunityCts;
        private CancellationTokenSource? requestToJoinCommunityCts;
        private CancellationTokenSource? cancelRequestToJoinCommunityCts;
        private CancellationTokenSource? acceptCommunityInvitationCts;
        private CancellationTokenSource? rejectCommunityInvitationCts;

        private bool isSectionActivated;
<<<<<<< HEAD
        private string currentSearchText = string.Empty;
=======
        private bool isInvitesAndRequestsSectionActive;
        private string currentNameFilter;
        private bool currentIsOwnerFilter;
        private bool currentIsMemberFilter;
        private int currentPageNumberFilter = 1;
        private int currentResultsTotalAmount;
        private string currentSearchText = string.Empty;
        private bool currentOnlyMemberOf;
        private bool isGridResultsLoadingItems;
        private readonly List<GetUserInviteRequestData.UserInviteRequestData> currentInvitations = new ();
        private readonly List<GetUserInviteRequestData.UserInviteRequestData> currentJoinRequests = new ();
>>>>>>> 9bf1ca8b

        public CommunitiesBrowserController(
            CommunitiesBrowserView view,
            ICursor cursor,
            CommunitiesDataProvider.CommunitiesDataProvider dataProvider,
            IWebRequestController webRequestController,
            IInputBlock inputBlock,
            IMVCManager mvcManager,
            ProfileRepositoryWrapper profileDataProvider,
            ISelfProfile selfProfile,
            INftNamesProvider nftNamesProvider,
            ICommunityCallOrchestrator orchestrator,
            ISharedSpaceManager sharedSpaceManager)
        {
            this.view = view;
            rectTransform = view.transform.parent.GetComponent<RectTransform>();
            this.cursor = cursor;
            this.dataProvider = dataProvider;
            this.inputBlock = inputBlock;
<<<<<<< HEAD
=======
            this.profileRepositoryWrapper = profileDataProvider;
>>>>>>> 9bf1ca8b
            this.mvcManager = mvcManager;
            this.selfProfile = selfProfile;
            this.nftNamesProvider = nftNamesProvider;

            spriteCache = new SpriteCache(webRequestController);
            browserStateService = new CommunitiesBrowserStateService();
            errorNotificationService = new CommunitiesBrowserErrorNotificationService(warningNotificationView);

            var thumbnailLoader = new ThumbnailLoader(spriteCache);

            myCommunitiesPresenter = new CommunitiesBrowserMyCommunitiesPresenter(view.MyCommunitiesView, dataProvider, browserStateService, thumbnailLoader, errorNotificationService);
            myCommunitiesPresenter.ViewAllMyCommunitiesButtonClicked += ViewAllMyCommunitiesResults;

            rightSectionPresenter = new CommunitiesBrowserRightSectionPresenter(view.RightSectionView, dataProvider,
                sharedSpaceManager, browserStateService, thumbnailLoader, profileDataProvider, orchestrator, errorNotificationService);

<<<<<<< HEAD
            rightSectionPresenter.ClearSearchBar += ClearSearchBar;
            rightSectionPresenter.CommunityProfileOpened += OpenCommunityProfile;
            rightSectionPresenter.CommunityJoined += JoinCommunity;

=======
            ConfigureMyCommunitiesList();
            ConfigureResultsGrid();
            view.InvitesAndRequestsView.Initialize(profileRepositoryWrapper);
            view.SetThumbnailLoader(new ThumbnailLoader(spriteCache));

            view.ViewAllMyCommunitiesButtonClicked += ViewAllMyCommunitiesResults;
            view.ResultsBackButtonClicked += OnResultsBackButtonClicked;
            view.InvitesAndRequestsView.InvitesAndRequestsButtonClicked += LoadInvitesAndRequestsResults;
>>>>>>> 9bf1ca8b
            view.SearchBarSelected += DisableShortcutsInput;
            view.SearchBarDeselected += RestoreInput;
            view.SearchBarValueChanged += SearchBarValueChanged;
            view.SearchBarSubmit += SearchBarSubmit;
            view.SearchBarClearButtonClicked += SearchBarCleared;
            view.CommunityProfileOpened += OpenCommunityProfile;
<<<<<<< HEAD
=======
            view.CommunityJoined += JoinCommunity;
            view.CommunityRequestedToJoin += RequestToJoinCommunity;
            view.CommunityRequestToJoinCanceled += CancelRequestToJoinCommunity;
            view.CommunityInvitationAccepted += AcceptCommunityInvitation;
            view.CommunityInvitationRejected += RejectCommunityInvitation;
>>>>>>> 9bf1ca8b
            view.CreateCommunityButtonClicked += CreateCommunity;

            Notifications.NotificationsBusController.Instance.SubscribeToNotificationTypeReceived(NotificationType.COMMUNITY_REQUEST_TO_JOIN_RECEIVED, OnJoinRequestReceived);
            Notifications.NotificationsBusController.Instance.SubscribeToNotificationTypeReceived(NotificationType.COMMUNITY_INVITE_RECEIVED, OnInvitationReceived);
            Notifications.NotificationsBusController.Instance.SubscribeToNotificationTypeReceived(NotificationType.COMMUNITY_REQUEST_TO_JOIN_ACCEPTED, OnJoinRequestAccepted);
            Notifications.NotificationsBusController.Instance.SubscribeToNotificationTypeReceived(NotificationType.COMMUNITY_DELETED_CONTENT_VIOLATION, OnCommunityDeleted);
            Notifications.NotificationsBusController.Instance.SubscribeToNotificationTypeReceived(NotificationType.COMMUNITY_DELETED, OnCommunityDeleted);
        }

        public void Dispose()
        {
            view.SearchBarSelected -= DisableShortcutsInput;
            view.SearchBarDeselected -= RestoreInput;
            view.SearchBarValueChanged -= SearchBarValueChanged;
            view.SearchBarSubmit -= SearchBarSubmit;
            view.SearchBarClearButtonClicked -= SearchBarCleared;
            view.CommunityProfileOpened -= OpenCommunityProfile;
            view.CreateCommunityButtonClicked -= CreateCommunity;

            myCommunitiesPresenter.ViewAllMyCommunitiesButtonClicked -= ViewAllMyCommunitiesResults;

            UnsubscribeDataProviderEvents();

            browserStateService.Dispose();

            myCommunitiesPresenter.Dispose();
            searchCancellationCts?.SafeCancelAndDispose();
            showErrorCts?.SafeCancelAndDispose();
            openCommunityCreationCts?.SafeCancelAndDispose();
            spriteCache.Clear();
        }

        public void Activate()
        {
            if (isSectionActivated)
                return;

            isSectionActivated = true;
            view.SetViewActive(true);
            cursor.Unlock();
            ReloadBrowser();

            SubscribeDataProviderEvents();
        }

        public void Deactivate()
        {
            isSectionActivated = false;
            view.SetViewActive(false);
            searchCancellationCts?.SafeCancelAndDispose();
            openCommunityCreationCts?.SafeCancelAndDispose();
            updateInvitesCounterCts?.SafeCancelAndDispose();
            joinCommunityCts?.SafeCancelAndDispose();
            requestToJoinCommunityCts?.SafeCancelAndDispose();
            cancelRequestToJoinCommunityCts?.SafeCancelAndDispose();
            acceptCommunityInvitationCts?.SafeCancelAndDispose();
            rejectCommunityInvitationCts?.SafeCancelAndDispose();
            spriteCache.Clear();
            myCommunitiesPresenter.Deactivate();
            rightSectionPresenter.Deactivate();

            UnsubscribeDataProviderEvents();
        }

        public void Animate(int triggerId) =>
            view.PlayAnimator(triggerId);

        public void ResetAnimator() =>
            view.ResetAnimator();

        public RectTransform GetRectTransform() =>
            rectTransform;

<<<<<<< HEAD
        private void ViewAllMyCommunitiesResults()
        {
            rightSectionPresenter.ViewAllMyCommunitiesResults();
=======
        public void Dispose()
        {
            view.ResultsLoopGridScrollChanged -= LoadMoreResults;
            view.ViewAllMyCommunitiesButtonClicked -= ViewAllMyCommunitiesResults;
            view.InvitesAndRequestsView.InvitesAndRequestsButtonClicked -= LoadInvitesAndRequestsResults;
            view.ResultsBackButtonClicked -= OnResultsBackButtonClicked;
            view.SearchBarSelected -= DisableShortcutsInput;
            view.SearchBarDeselected -= RestoreInput;
            view.SearchBarValueChanged -= SearchBarValueChanged;
            view.SearchBarSubmit -= SearchBarSubmit;
            view.SearchBarClearButtonClicked -= SearchBarCleared;
            view.CommunityProfileOpened -= OpenCommunityProfile;
            view.CommunityJoined -= JoinCommunity;
            view.CommunityRequestedToJoin -= RequestToJoinCommunity;
            view.CommunityRequestToJoinCanceled -= CancelRequestToJoinCommunity;
            view.CommunityInvitationAccepted -= AcceptCommunityInvitation;
            view.CommunityInvitationRejected -= RejectCommunityInvitation;
            view.CreateCommunityButtonClicked -= CreateCommunity;

            UnsubscribeDataProviderEvents();

            loadMyCommunitiesCts?.SafeCancelAndDispose();
            loadResultsCts?.SafeCancelAndDispose();
            searchCancellationCts?.SafeCancelAndDispose();
            openCommunityCreationCts?.SafeCancelAndDispose();
            updateInvitesCounterCts?.SafeCancelAndDispose();
            joinCommunityCts?.SafeCancelAndDispose();
            requestToJoinCommunityCts?.SafeCancelAndDispose();
            cancelRequestToJoinCommunityCts?.SafeCancelAndDispose();
            acceptCommunityInvitationCts?.SafeCancelAndDispose();
            rejectCommunityInvitationCts?.SafeCancelAndDispose();
            spriteCache.Clear();
        }

        private void ReloadBrowser()
        {
            LoadMyCommunities();
            LoadAllCommunitiesResults(updateInvitations: true);
            RefreshInvitesCounter();
        }

        private void ConfigureMyCommunitiesList() =>
            view.InitializeMyCommunitiesList(0, spriteCache);

        private void ConfigureResultsGrid()
        {
            view.InitializeResultsGrid(0, profileRepositoryWrapper, spriteCache);
            view.ResultsLoopGridScrollChanged += LoadMoreResults;
        }

        private void LoadMyCommunities()
        {
            loadMyCommunitiesCts = loadMyCommunitiesCts.SafeRestart();
            LoadMyCommunitiesAsync(loadMyCommunitiesCts.Token).Forget();
        }

        private async UniTaskVoid LoadMyCommunitiesAsync(CancellationToken ct)
        {
            view.ClearMyCommunitiesItems();
            view.SetMyCommunitiesAsLoading(true);

            var result = await dataProvider.GetUserCommunitiesAsync(
                                                name: string.Empty,
                                                onlyMemberOf: true,
                                                pageNumber: 1,
                                                elementsPerPage: 1000,
                                                ct: ct,
                                                includeRequestsReceivedPerCommunity: true).SuppressToResultAsync(ReportCategory.COMMUNITIES);

            if (ct.IsCancellationRequested)
                return;

            if (!result.Success)
            {
                Notifications.NotificationsBusController.Instance.AddNotification(new ServerErrorNotification(MY_COMMUNITIES_LOADING_ERROR_MESSAGE));
                return;
            }

            view.AddMyCommunitiesItems(result.Value.data.results, true);
            view.SetMyCommunitiesAsLoading(false);
        }

        private void ViewAllMyCommunitiesResults()
        {
            ClearSearchBar();
            view.SetResultsBackButtonVisible(true);
            view.SetResultsTitleText(MY_COMMUNITIES_RESULTS_TITLE);
            view.SetResultsCountTextActive(true);
            view.SetResultsSectionActive(true);
            view.InvitesAndRequestsView.SetSectionActive(false);
            isInvitesAndRequestsSectionActive = false;

            loadResultsCts = loadResultsCts.SafeRestart();
            LoadResultsAsync(
                name: string.Empty,
                onlyMemberOf: true,
                pageNumber: 1,
                elementsPerPage: COMMUNITIES_PER_PAGE,
                updateJoinRequests: false,
                ct: loadResultsCts.Token).Forget();

        }

        private void OnResultsBackButtonClicked() =>
            LoadAllCommunitiesResults();

        private void LoadAllCommunitiesResults(bool updateInvitations = false)
        {
            ClearSearchBar();
            loadResultsCts = loadResultsCts.SafeRestart();
            LoadResultsAsync(
                name: string.Empty,
                onlyMemberOf: false,
                pageNumber: 1,
                elementsPerPage: COMMUNITIES_PER_PAGE,
                updateInvitations,
                ct: loadResultsCts.Token).Forget();

            view.SetResultsBackButtonVisible(false);
            view.SetResultsTitleText(MY_GENERAL_RESULTS_TITLE);
            view.SetResultsCountTextActive(true);
            view.SetResultsSectionActive(true);
            view.InvitesAndRequestsView.SetSectionActive(false);
            isInvitesAndRequestsSectionActive = false;
>>>>>>> 9bf1ca8b
        }

        private void ReloadBrowser()
        {
<<<<<<< HEAD
            // Each time we open the Communities section, we load both my communities and all communities
            myCommunitiesPresenter.LoadMyCommunities();
            rightSectionPresenter.LoadAllCommunities();
=======
            if (isGridResultsLoadingItems ||
                view.CurrentResultsCount >= currentResultsTotalAmount ||
                !view.IsResultsScrollPositionAtBottom)
                return;

            loadResultsCts = loadResultsCts.SafeRestart();
            LoadResultsAsync(
                name: currentNameFilter,
                currentOnlyMemberOf,
                pageNumber: currentPageNumberFilter + 1,
                elementsPerPage: COMMUNITIES_PER_PAGE,
                updateJoinRequests: false,
                ct: loadResultsCts.Token).Forget();
        }

        private async UniTaskVoid LoadResultsAsync(string name, bool onlyMemberOf, int pageNumber, int elementsPerPage, bool updateJoinRequests, CancellationToken ct)
        {
            isGridResultsLoadingItems = true;

            if (pageNumber == 1)
            {
                view.ClearResultsItems();
                view.SetResultsAsLoading(true);
            }
            else
                view.SetResultsLoadingMoreActive(true);

            if (updateJoinRequests)
                await LoadRequestsAsync(ct);

            var result = await dataProvider.GetUserCommunitiesAsync(
                name,
                onlyMemberOf,
                pageNumber,
                elementsPerPage,
                ct).SuppressToResultAsync(ReportCategory.COMMUNITIES);

            if (ct.IsCancellationRequested)
                return;

            if (!result.Success)
            {
                Notifications.NotificationsBusController.Instance.AddNotification(new ServerErrorNotification(ALL_COMMUNITIES_LOADING_ERROR_MESSAGE));
                return;
            }

            if (result.Value.data.results.Length > 0)
            {
                // Match the current join requests with the results to know what communities have been requested to join
                foreach (GetUserCommunitiesData.CommunityData communityData in result.Value.data.results)
                {
                    communityData.pendingActionType = InviteRequestAction.none;
                    foreach (GetUserInviteRequestData.UserInviteRequestData joinRequest in currentJoinRequests)
                    {
                        if (communityData.id == joinRequest.communityId)
                        {
                            communityData.pendingActionType = InviteRequestAction.request_to_join;
                            communityData.inviteOrRequestId = joinRequest.id;
                            break;
                        }
                    }
                }

                currentPageNumberFilter = pageNumber;
                view.AddResultsItems(result.Value.data.results, pageNumber == 1);
            }

            currentResultsTotalAmount = result.Value.data.total;

            if (pageNumber == 1)
                view.SetResultsAsLoading(false);

            view.SetResultsLoadingMoreActive(false);
            view.SetResultsCountText(currentResultsTotalAmount);

            currentNameFilter = name;
            currentOnlyMemberOf = onlyMemberOf;
            isGridResultsLoadingItems = false;
>>>>>>> 9bf1ca8b
        }

        private void LoadInvitesAndRequestsResults()
        {
            ClearSearchBar();
            view.SetResultsBackButtonVisible(true);
            view.SetResultsTitleText(INVITES_AND_REQUESTS_RESULTS_TITLE);
            view.SetResultsCountTextActive(false);
            view.SetResultsSectionActive(false);
            view.InvitesAndRequestsView.SetSectionActive(true);
            isInvitesAndRequestsSectionActive = true;

            loadResultsCts = loadResultsCts.SafeRestart();
            LoadInvitesAndRequestsAsync(loadResultsCts.Token).Forget();
        }

        private async UniTaskVoid LoadInvitesAndRequestsAsync(CancellationToken ct)
        {
            view.InvitesAndRequestsView.SetAsLoading(true);
            view.InvitesAndRequestsView.SetInvitesAndRequestsAsEmpty(false);
            int invitesCount = await LoadInvitesAsync(updateInvitesGrid: true, ct);
            view.InvitesAndRequestsView.SetInvitesTitle($"{INVITES_RESULTS_TITLE} ({invitesCount})");
            if (ct.IsCancellationRequested) return;
            int requestsCount = await LoadRequestsAsync(ct);
            view.InvitesAndRequestsView.SetRequestsTitle($"{REQUESTS_RESULTS_TITLE} ({requestsCount})");
            view.InvitesAndRequestsView.SetAsLoading(false);
            view.InvitesAndRequestsView.SetInvitesAndRequestsAsEmpty(invitesCount == 0 && requestsCount == 0);
        }

        private async UniTask<int> LoadInvitesAsync(bool updateInvitesGrid, CancellationToken ct)
        {
            if (updateInvitesGrid)
                view.InvitesAndRequestsView.ClearInvitesItems();

            currentInvitations.Clear();

            var invitesResult = await dataProvider.GetUserInviteRequestAsync(
                InviteRequestAction.invite,
                ct).SuppressToResultAsync(ReportCategory.COMMUNITIES);

            if (ct.IsCancellationRequested)
                return 0;

            if (!invitesResult.Success)
            {
                Notifications.NotificationsBusController.Instance.AddNotification(new ServerErrorNotification(INVITATIONS_COMMUNITIES_LOADING_ERROR_MESSAGE));
                return 0;
            }

            int invitesCount = invitesResult.Value.data.results.Length;

            if (updateInvitesGrid && invitesCount > 0)
            {
                view.InvitesAndRequestsView.SetInvitesItems(invitesResult.Value.data.results);
                currentInvitations.AddRange(invitesResult.Value.data.results);
            }

            view.InvitesAndRequestsView.SetInvitesCounter(invitesCount);

            return invitesCount;
        }

        private async UniTask<int> LoadRequestsAsync(CancellationToken ct)
        {
            view.InvitesAndRequestsView.ClearRequestsItems();
            currentJoinRequests.Clear();

            var requestsResult = await dataProvider.GetUserInviteRequestAsync(
                InviteRequestAction.request_to_join,
                ct).SuppressToResultAsync(ReportCategory.COMMUNITIES);

            if (ct.IsCancellationRequested)
                return 0;

            if (!requestsResult.Success)
            {
                Notifications.NotificationsBusController.Instance.AddNotification(new ServerErrorNotification(REQUESTS_COMMUNITIES_LOADING_ERROR_MESSAGE));
                return 0;
            }

            if (requestsResult.Value.data.results.Length > 0)
            {
                view.InvitesAndRequestsView.SetRequestsItems(requestsResult.Value.data.results);
                currentJoinRequests.AddRange(requestsResult.Value.data.results);
            }

            return requestsResult.Value.data.results.Length;
        }

        private void RefreshInvitesCounter(bool setCounterToZeroAtTheBeginning = true)
        {
            if (setCounterToZeroAtTheBeginning)
                view.InvitesAndRequestsView.SetInvitesCounter(0);

            // Get the current invites to update the invite counter on the main page
            updateInvitesCounterCts = updateInvitesCounterCts.SafeRestart();
            LoadInvitesAsync(updateInvitesGrid: false, updateInvitesCounterCts.Token).Forget();
        }

        private void DisableShortcutsInput(string text) =>
            inputBlock.Disable(InputMapComponent.Kind.SHORTCUTS, InputMapComponent.Kind.IN_WORLD_CAMERA);

        private void RestoreInput(string text) =>
            inputBlock.Enable(InputMapComponent.Kind.SHORTCUTS, InputMapComponent.Kind.IN_WORLD_CAMERA);

        private void SearchBarValueChanged(string searchText)
        {
            searchCancellationCts = searchCancellationCts.SafeRestart();
            AwaitAndSendSearchAsync(searchText, searchCancellationCts.Token).Forget();
        }

        private void SearchBarSubmit(string searchText)
        {
            searchCancellationCts = searchCancellationCts.SafeRestart();
            AwaitAndSendSearchAsync(searchText, searchCancellationCts.Token, skipAwait: true).Forget();
        }

        private async UniTaskVoid AwaitAndSendSearchAsync(string searchText, CancellationToken ct, bool skipAwait = false)
        {
            if (!skipAwait)
                await UniTask.Delay(SEARCH_AWAIT_TIME, cancellationToken: ct);

            if (currentSearchText == searchText)
                return;

            if (string.IsNullOrEmpty(searchText))
<<<<<<< HEAD
                rightSectionPresenter.LoadAllCommunities();
            else { rightSectionPresenter.LoadSearchResults(searchText); }
=======
                LoadAllCommunitiesResults();
            else
            {
                view.SetResultsBackButtonVisible(true);
                view.SetResultsTitleText(string.Format(SEARCH_RESULTS_TITLE_FORMAT, searchText));
                view.SetResultsCountTextActive(true);
                view.SetResultsSectionActive(true);
                view.InvitesAndRequestsView.SetSectionActive(false);
                isInvitesAndRequestsSectionActive = false;

                loadResultsCts = loadResultsCts.SafeRestart();
                LoadResultsAsync(
                    name: searchText,
                    onlyMemberOf: false,
                    pageNumber: 1,
                    elementsPerPage: COMMUNITIES_PER_PAGE,
                    updateJoinRequests: false,
                    ct: loadResultsCts.Token).Forget();
            }
>>>>>>> 9bf1ca8b

            currentSearchText = searchText;
        }

        private void SearchBarCleared()
        {
            rightSectionPresenter.LoadAllCommunities();
        }

        private void ClearSearchBar()
        {
            currentSearchText = string.Empty;
            view.CleanSearchBar(raiseOnChangeEvent: false);
        }

        private void JoinCommunity(string communityId)
        {
            joinCommunityCts = joinCommunityCts.SafeRestart();
            JoinCommunityAsync(communityId, joinCommunityCts.Token).Forget();
        }

        private async UniTaskVoid JoinCommunityAsync(string communityId, CancellationToken ct)
        {
            Result<bool> result = await dataProvider.JoinCommunityAsync(communityId, ct).SuppressToResultAsync(ReportCategory.COMMUNITIES);

            if (ct.IsCancellationRequested)
                return;

            if (!result.Success || !result.Value)
<<<<<<< HEAD
                errorNotificationService.ShowWarningNotification(JOIN_COMMUNITY_ERROR_MESSAGE).Forget();
=======
            {
                Notifications.NotificationsBusController.Instance.AddNotification(new ServerErrorNotification(JOIN_COMMUNITY_ERROR_MESSAGE));
            }
        }

        private void RequestToJoinCommunity(string communityId)
        {
            requestToJoinCommunityCts = requestToJoinCommunityCts.SafeRestart();
            RequestToJoinCommunityAsync(communityId, requestToJoinCommunityCts.Token).Forget();
        }

        private async UniTaskVoid RequestToJoinCommunityAsync(string communityId, CancellationToken ct)
        {
            var ownProfile = await selfProfile.ProfileAsync(ct);
            if (ownProfile == null)
                return;

            var result = await dataProvider.SendInviteOrRequestToJoinAsync(communityId, ownProfile.UserId, InviteRequestAction.request_to_join, ct)
                                           .SuppressToResultAsync(ReportCategory.COMMUNITIES);

            if (ct.IsCancellationRequested)
                return;

            if (!result.Success)
            {
                Notifications.NotificationsBusController.Instance.AddNotification(new ServerErrorNotification(REQUEST_TO_JOIN_COMMUNITY_ERROR_MESSAGE));
            }
        }

        private void CancelRequestToJoinCommunity(string communityId, string requestId)
        {
            cancelRequestToJoinCommunityCts = requestToJoinCommunityCts.SafeRestart();
            CancelRequestToJoinCommunityAsync(communityId, requestId, cancelRequestToJoinCommunityCts.Token).Forget();
        }

        private async UniTaskVoid CancelRequestToJoinCommunityAsync(string communityId, string requestId, CancellationToken ct)
        {
            var result = await dataProvider.ManageInviteRequestToJoinAsync(communityId, requestId, InviteRequestIntention.cancelled, ct)
                                           .SuppressToResultAsync(ReportCategory.COMMUNITIES);

            if (ct.IsCancellationRequested)
                return;

            if (!result.Success || !result.Value)
            {
                Notifications.NotificationsBusController.Instance.AddNotification(new ServerErrorNotification(CANCEL_REQUEST_TO_JOIN_COMMUNITY_ERROR_MESSAGE));
            }

            int? indexToRemove = null;
            for (int i = 0; i < currentJoinRequests.Count; i++)
            {
                GetUserInviteRequestData.UserInviteRequestData joinRequest = currentJoinRequests[i];
                if (joinRequest.communityId == communityId && joinRequest.id == requestId)
                {
                    indexToRemove = i;
                    break;
                }
            }

            if (indexToRemove != null)
                currentJoinRequests.RemoveAt(indexToRemove.Value);
        }

        private void AcceptCommunityInvitation(string communityId, string invitationId)
        {
            acceptCommunityInvitationCts = acceptCommunityInvitationCts.SafeRestart();
            AcceptCommunityInvitationAsync(communityId, invitationId, acceptCommunityInvitationCts.Token).Forget();
        }

        private async UniTaskVoid AcceptCommunityInvitationAsync(string communityId, string invitationId, CancellationToken ct)
        {
            var result = await dataProvider.ManageInviteRequestToJoinAsync(communityId, invitationId, InviteRequestIntention.accepted, ct)
                                           .SuppressToResultAsync(ReportCategory.COMMUNITIES);

            if (ct.IsCancellationRequested)
                return;

            if (!result.Success || !result.Value)
            {
                Notifications.NotificationsBusController.Instance.AddNotification(new ServerErrorNotification(ACCEPT_COMMUNITY_INVITATION_ERROR_MESSAGE));
            }
        }

        private void RejectCommunityInvitation(string communityId, string invitationId)
        {
            rejectCommunityInvitationCts = rejectCommunityInvitationCts.SafeRestart();
            RejectCommunityInvitationAsync(communityId, invitationId, rejectCommunityInvitationCts.Token).Forget();
        }

        private async UniTaskVoid RejectCommunityInvitationAsync(string communityId, string invitationId, CancellationToken ct)
        {
            var result = await dataProvider.ManageInviteRequestToJoinAsync(communityId, invitationId, InviteRequestIntention.rejected, ct)
                                           .SuppressToResultAsync(ReportCategory.COMMUNITIES);

            if (ct.IsCancellationRequested)
                return;

            if (!result.Success || !result.Value)
            {
                Notifications.NotificationsBusController.Instance.AddNotification(new ServerErrorNotification(REJECT_COMMUNITY_INVITATION_ERROR_MESSAGE));
            }
>>>>>>> 9bf1ca8b
        }

        private void OpenCommunityProfile(string communityId) =>
            mvcManager.ShowAsync(CommunityCardController.IssueCommand(new CommunityCardParameter(communityId, spriteCache))).Forget();

        private void CreateCommunity()
        {
            openCommunityCreationCts = openCommunityCreationCts.SafeRestart();
            CreateCommunityAsync(openCommunityCreationCts.Token).Forget();
        }

        private async UniTaskVoid CreateCommunityAsync(CancellationToken ct)
        {
<<<<<<< HEAD
            var canCreate = false;
            Profile? ownProfile = await selfProfile.ProfileAsync(ct);
=======
            bool canCreate = false;
            var ownProfile = await selfProfile.ProfileAsync(ct);
>>>>>>> 9bf1ca8b

            if (ownProfile != null)
            {
                INftNamesProvider.PaginatedNamesResponse names = await nftNamesProvider.GetAsync(new Web3Address(ownProfile.UserId), 1, 1, ct);
                canCreate = names.TotalAmount > 0;
            }

            mvcManager.ShowAsync(
                           CommunityCreationEditionController.IssueCommand(new CommunityCreationEditionParameter(
                               canCreateCommunities: canCreate,
                               communityId: string.Empty,
                               spriteCache)), ct)
                      .Forget();
        }

        private void OnCommunityUpdated(string _) =>
            ReloadBrowser();

        private void OnCommunityJoined(string communityId, bool success)
        {
<<<<<<< HEAD
            browserStateService.UpdateJoinedCommunity(communityId, true, success);
            myCommunitiesPresenter.UpdateJoinedCommunity(communityId, true, success);
            rightSectionPresenter.UpdateJoinedCommunity(communityId, success);
=======
            foreach (GetUserInviteRequestData.UserInviteRequestData invitation in currentInvitations)
            {
                if (communityId == invitation.communityId)
                {
                    RefreshInvitesCounter(setCounterToZeroAtTheBeginning: false);
                    break;
                }
            }

            view.UpdateJoinedCommunity(communityId, true, success);
        }

        private void OnCommunityRequestedToJoin(string communityId, string requestId, bool success)
        {
            bool alreadyExistsInvitation = false;
            foreach (GetUserInviteRequestData.UserInviteRequestData invitation in currentInvitations)
            {
                if (communityId == invitation.communityId)
                {
                    alreadyExistsInvitation = true;
                    RefreshInvitesCounter(setCounterToZeroAtTheBeginning: false);
                    break;
                }
            }

            if (!isInvitesAndRequestsSectionActive)
                view.UpdateRequestedToJoinCommunity(communityId, requestId, true, success, alreadyExistsInvitation);
            else
                LoadInvitesAndRequestsResults();

            if (success)
                currentJoinRequests.Add(new GetUserInviteRequestData.UserInviteRequestData { communityId = communityId, id = requestId });
        }

        private void OnCommunityInviteRequestCancelled(string communityId, bool success)
        {
            if (!isInvitesAndRequestsSectionActive)
                view.UpdateRequestedToJoinCommunity(communityId, null, false, success, false);
            else
                view.InvitesAndRequestsView.UpdateJoinRequestCancelled(communityId, success);

            if (success && !RemoveCurrentCommunityInviteRequest(communityId))
                LoadMyCommunities();
        }

        private void OnCommunityInviteRequestAccepted(string communityId, bool success)
        {
            if (isInvitesAndRequestsSectionActive)
                view.InvitesAndRequestsView.UpdateCommunityInvitation(communityId, success);

            if (success)
            {
                view.UpdateJoinedCommunity(communityId, true, success);
                RefreshInvitesCounter(setCounterToZeroAtTheBeginning: false);

                if (!RemoveCurrentCommunityInviteRequest(communityId))
                    LoadMyCommunities();
            }
        }

        private void OnCommunityInviteRequestRejected(string communityId, bool success)
        {
            if (isInvitesAndRequestsSectionActive)
                view.InvitesAndRequestsView.UpdateCommunityInvitation(communityId, success);

            if (success)
            {
                RefreshInvitesCounter(setCounterToZeroAtTheBeginning: false);
                RemoveCurrentCommunityInviteRequest(communityId);
                LoadMyCommunities();
            }
        }

        private bool RemoveCurrentCommunityInviteRequest(string communityId)
        {
            bool foundInvitation = false;
            foreach (var invitation in currentInvitations)
            {
                if (invitation.communityId == communityId)
                {
                    currentInvitations.Remove(invitation);
                    foundInvitation = true;
                    break;
                }
            }

            bool foundJoinRequest = false;
            foreach (var joinRequest in currentJoinRequests)
            {
                if (joinRequest.communityId == communityId)
                {
                    currentJoinRequests.Remove(joinRequest);
                    foundJoinRequest = true;
                    break;
                }
            }

            return foundInvitation || foundJoinRequest;
>>>>>>> 9bf1ca8b
        }

        private void OnCommunityLeft(string communityId, bool success)
        {
            myCommunitiesPresenter.UpdateJoinedCommunity(communityId, false, success);
            rightSectionPresenter.UpdateJoinedCommunity(communityId, success);
        }

        private void OnCommunityCreated(CreateOrUpdateCommunityResponse.CommunityData newCommunity) =>
            ReloadBrowser();

        private void OnCommunityDeleted(string communityId) =>
            RefreshAfterDeletion();

        private void OnUserRemovedFromCommunity(string communityId)
        {
            browserStateService.RemoveOneMemberFromCounter(communityId);
            rightSectionPresenter.OnUserRemovedFromCommunity(communityId);
        }

        private void OnUserBannedFromCommunity(string communityId, string userAddress) =>
            OnUserRemovedFromCommunity(communityId);

        private void SubscribeDataProviderEvents()
        {
            dataProvider.CommunityCreated += OnCommunityCreated;
            dataProvider.CommunityDeleted += OnCommunityDeleted;
            dataProvider.CommunityUpdated += OnCommunityUpdated;
            dataProvider.CommunityJoined += OnCommunityJoined;
            dataProvider.CommunityRequestedToJoin += OnCommunityRequestedToJoin;
            dataProvider.CommunityInviteRequestCancelled += OnCommunityInviteRequestCancelled;
            dataProvider.CommunityInviteRequestAccepted += OnCommunityInviteRequestAccepted;
            dataProvider.CommunityInviteRequestRejected += OnCommunityInviteRequestRejected;
            dataProvider.CommunityLeft += OnCommunityLeft;
            dataProvider.CommunityUserRemoved += OnUserRemovedFromCommunity;
            dataProvider.CommunityUserBanned += OnUserBannedFromCommunity;
        }

        private void UnsubscribeDataProviderEvents()
        {
            dataProvider.CommunityCreated -= OnCommunityCreated;
            dataProvider.CommunityDeleted -= OnCommunityDeleted;
            dataProvider.CommunityUpdated -= OnCommunityUpdated;
            dataProvider.CommunityJoined -= OnCommunityJoined;
            dataProvider.CommunityRequestedToJoin -= OnCommunityRequestedToJoin;
            dataProvider.CommunityInviteRequestCancelled -= OnCommunityInviteRequestCancelled;
            dataProvider.CommunityInviteRequestAccepted -= OnCommunityInviteRequestAccepted;
            dataProvider.CommunityInviteRequestRejected -= OnCommunityInviteRequestRejected;
            dataProvider.CommunityLeft -= OnCommunityLeft;
            dataProvider.CommunityUserRemoved -= OnUserRemovedFromCommunity;
            dataProvider.CommunityUserBanned -= OnUserBannedFromCommunity;
        }

        private void OnJoinRequestReceived(INotification notification)
        {
            if (!isSectionActivated)
                return;

            LoadMyCommunities();
        }

        private void OnInvitationReceived(INotification notification)
        {
            if (!isSectionActivated)
                return;

            if (isInvitesAndRequestsSectionActive)
                LoadInvitesAndRequestsResults();

            RefreshInvitesCounter();
        }

        private void OnJoinRequestAccepted(INotification notification)
        {
            if (!isSectionActivated)
                return;

            LoadMyCommunities();

            if (!isInvitesAndRequestsSectionActive)
                LoadAllCommunitiesResults(updateInvitations: true);
            else
                LoadInvitesAndRequestsResults();
        }

        private void OnCommunityDeleted(INotification notification) =>
            RefreshAfterDeletion();

        private void RefreshAfterDeletion()
        {
            if (!isSectionActivated)
                return;

            LoadMyCommunities();

            if (!isInvitesAndRequestsSectionActive)
                LoadAllCommunitiesResults(updateInvitations: true);
        }
    }

    public enum CommunitiesSections
    {
        BROWSE_ALL_COMMUNITIES,
        FILTERED_COMMUNITIES,
    }
}<|MERGE_RESOLUTION|>--- conflicted
+++ resolved
@@ -10,11 +10,9 @@
 using DCL.Profiles.Self;
 using DCL.UI;
 using DCL.UI.Profiles.Helpers;
-<<<<<<< HEAD
+using DCL.Utilities.Extensions;
+using Utility;
 using DCL.UI.SharedSpaceManager;
-=======
->>>>>>> 9bf1ca8b
-using DCL.Utilities.Extensions;
 using DCL.VoiceChat;
 using DCL.Web3;
 using DCL.WebRequests;
@@ -23,39 +21,33 @@
 using System.Collections.Generic;
 using System.Threading;
 using UnityEngine;
-using Utility;
-<<<<<<< HEAD
 using Utility.Types;
-=======
 using Notifications = DCL.NotificationsBusController.NotificationsBus;
->>>>>>> 9bf1ca8b
 
 namespace DCL.Communities.CommunitiesBrowser
 {
     public class CommunitiesBrowserController : ISection, IDisposable
     {
-<<<<<<< HEAD
         private const int SEARCH_AWAIT_TIME = 1000;
         private const string JOIN_COMMUNITY_ERROR_MESSAGE = "There was an error joining community. Please try again.";
-=======
-        private const int COMMUNITIES_PER_PAGE = 20;
-        private const string MY_COMMUNITIES_RESULTS_TITLE = "My Communities";
+
+        private const string INVITATIONS_COMMUNITIES_LOADING_ERROR_MESSAGE = "There was an error loading invites. Please try again.";
+        private const string REQUESTS_COMMUNITIES_LOADING_ERROR_MESSAGE = "There was an error loading requests. Please try again.";
+        private const string ACCEPT_COMMUNITY_INVITATION_ERROR_MESSAGE = "There was an error accepting community invitation. Please try again.";
+        private const string REJECT_COMMUNITY_INVITATION_ERROR_MESSAGE = "There was an error rejecting community invitation. Please try again.";
+        private const string REQUEST_TO_JOIN_COMMUNITY_ERROR_MESSAGE = "There was an error requesting to join community. Please try again.";
+        private const string CANCEL_REQUEST_TO_JOIN_COMMUNITY_ERROR_MESSAGE = "There was an error cancelling join request. Please try again.";
+
+// TODO FRAN -> DEV
         private const string MY_GENERAL_RESULTS_TITLE = "Browse Communities";
         private const string INVITES_RESULTS_TITLE = "Invites";
         private const string REQUESTS_RESULTS_TITLE = "Requests";
         private const string INVITES_AND_REQUESTS_RESULTS_TITLE = "Invites & Requests";
-        private const int SEARCH_AWAIT_TIME = 1000;
-        private const string SEARCH_RESULTS_TITLE_FORMAT = "Results for '{0}'";
+        private const int COMMUNITIES_PER_PAGE = 20;
+
         private const string MY_COMMUNITIES_LOADING_ERROR_MESSAGE = "There was an error loading My Communities. Please try again.";
         private const string ALL_COMMUNITIES_LOADING_ERROR_MESSAGE = "There was an error loading Communities. Please try again.";
-        private const string INVITATIONS_COMMUNITIES_LOADING_ERROR_MESSAGE = "There was an error loading invites. Please try again.";
-        private const string REQUESTS_COMMUNITIES_LOADING_ERROR_MESSAGE = "There was an error loading requests. Please try again.";
-        private const string JOIN_COMMUNITY_ERROR_MESSAGE = "There was an error joining community. Please try again.";
-        private const string REQUEST_TO_JOIN_COMMUNITY_ERROR_MESSAGE = "There was an error requesting to join community. Please try again.";
-        private const string CANCEL_REQUEST_TO_JOIN_COMMUNITY_ERROR_MESSAGE = "There was an error cancelling join request. Please try again.";
-        private const string ACCEPT_COMMUNITY_INVITATION_ERROR_MESSAGE = "There was an error accepting community invitation. Please try again.";
-        private const string REJECT_COMMUNITY_INVITATION_ERROR_MESSAGE = "There was an error rejecting community invitation. Please try again.";
->>>>>>> 9bf1ca8b
+// TODO FRAN -> UNTIL HERE
 
         private readonly CommunitiesBrowserView view;
         private readonly RectTransform rectTransform;
@@ -67,6 +59,7 @@
         private readonly INftNamesProvider nftNamesProvider;
         private readonly ISpriteCache spriteCache;
         private readonly CommunitiesBrowserErrorNotificationService errorNotificationService;
+        private readonly ProfileRepositoryWrapper profileRepositoryWrapper;
 
         private readonly CommunitiesBrowserMyCommunitiesPresenter myCommunitiesPresenter;
         private readonly CommunitiesBrowserStateService browserStateService;
@@ -80,23 +73,20 @@
         private CancellationTokenSource? cancelRequestToJoinCommunityCts;
         private CancellationTokenSource? acceptCommunityInvitationCts;
         private CancellationTokenSource? rejectCommunityInvitationCts;
+        private CancellationTokenSource? loadResultsCts;
 
         private bool isSectionActivated;
-<<<<<<< HEAD
         private string currentSearchText = string.Empty;
-=======
         private bool isInvitesAndRequestsSectionActive;
         private string currentNameFilter;
         private bool currentIsOwnerFilter;
         private bool currentIsMemberFilter;
         private int currentPageNumberFilter = 1;
         private int currentResultsTotalAmount;
-        private string currentSearchText = string.Empty;
         private bool currentOnlyMemberOf;
         private bool isGridResultsLoadingItems;
         private readonly List<GetUserInviteRequestData.UserInviteRequestData> currentInvitations = new ();
         private readonly List<GetUserInviteRequestData.UserInviteRequestData> currentJoinRequests = new ();
->>>>>>> 9bf1ca8b
 
         public CommunitiesBrowserController(
             CommunitiesBrowserView view,
@@ -116,55 +106,50 @@
             this.cursor = cursor;
             this.dataProvider = dataProvider;
             this.inputBlock = inputBlock;
-<<<<<<< HEAD
-=======
             this.profileRepositoryWrapper = profileDataProvider;
->>>>>>> 9bf1ca8b
             this.mvcManager = mvcManager;
             this.selfProfile = selfProfile;
             this.nftNamesProvider = nftNamesProvider;
 
             spriteCache = new SpriteCache(webRequestController);
             browserStateService = new CommunitiesBrowserStateService();
-            errorNotificationService = new CommunitiesBrowserErrorNotificationService(warningNotificationView);
-
+
+// TODO FRAN CHECK CHANGES -> THIS ARE MINE
             var thumbnailLoader = new ThumbnailLoader(spriteCache);
 
-            myCommunitiesPresenter = new CommunitiesBrowserMyCommunitiesPresenter(view.MyCommunitiesView, dataProvider, browserStateService, thumbnailLoader, errorNotificationService);
+            myCommunitiesPresenter = new CommunitiesBrowserMyCommunitiesPresenter(view.MyCommunitiesView, dataProvider, browserStateService, thumbnailLoader);
             myCommunitiesPresenter.ViewAllMyCommunitiesButtonClicked += ViewAllMyCommunitiesResults;
 
-            rightSectionPresenter = new CommunitiesBrowserRightSectionPresenter(view.RightSectionView, dataProvider,
-                sharedSpaceManager, browserStateService, thumbnailLoader, profileDataProvider, orchestrator, errorNotificationService);
-
-<<<<<<< HEAD
+            rightSectionPresenter = new CommunitiesBrowserRightSectionPresenter(view.RightSectionView, dataProvider, sharedSpaceManager, browserStateService, thumbnailLoader, profileDataProvider, orchestrator);
+
             rightSectionPresenter.ClearSearchBar += ClearSearchBar;
             rightSectionPresenter.CommunityProfileOpened += OpenCommunityProfile;
             rightSectionPresenter.CommunityJoined += JoinCommunity;
 
-=======
+/*
             ConfigureMyCommunitiesList();
             ConfigureResultsGrid();
             view.InvitesAndRequestsView.Initialize(profileRepositoryWrapper);
             view.SetThumbnailLoader(new ThumbnailLoader(spriteCache));
 
-            view.ViewAllMyCommunitiesButtonClicked += ViewAllMyCommunitiesResults;
-            view.ResultsBackButtonClicked += OnResultsBackButtonClicked;
+            //view.ViewAllMyCommunitiesButtonClicked += ViewAllMyCommunitiesResults;
+            //view.ResultsBackButtonClicked += OnResultsBackButtonClicked;
+
             view.InvitesAndRequestsView.InvitesAndRequestsButtonClicked += LoadInvitesAndRequestsResults;
->>>>>>> 9bf1ca8b
+*/
             view.SearchBarSelected += DisableShortcutsInput;
             view.SearchBarDeselected += RestoreInput;
             view.SearchBarValueChanged += SearchBarValueChanged;
             view.SearchBarSubmit += SearchBarSubmit;
             view.SearchBarClearButtonClicked += SearchBarCleared;
             view.CommunityProfileOpened += OpenCommunityProfile;
-<<<<<<< HEAD
-=======
+/*
             view.CommunityJoined += JoinCommunity;
             view.CommunityRequestedToJoin += RequestToJoinCommunity;
             view.CommunityRequestToJoinCanceled += CancelRequestToJoinCommunity;
             view.CommunityInvitationAccepted += AcceptCommunityInvitation;
             view.CommunityInvitationRejected += RejectCommunityInvitation;
->>>>>>> 9bf1ca8b
+*/
             view.CreateCommunityButtonClicked += CreateCommunity;
 
             Notifications.NotificationsBusController.Instance.SubscribeToNotificationTypeReceived(NotificationType.COMMUNITY_REQUEST_TO_JOIN_RECEIVED, OnJoinRequestReceived);
@@ -192,7 +177,7 @@
 
             myCommunitiesPresenter.Dispose();
             searchCancellationCts?.SafeCancelAndDispose();
-            showErrorCts?.SafeCancelAndDispose();
+           // showErrorCts?.SafeCancelAndDispose();
             openCommunityCreationCts?.SafeCancelAndDispose();
             spriteCache.Clear();
         }
@@ -238,17 +223,36 @@
         public RectTransform GetRectTransform() =>
             rectTransform;
 
-<<<<<<< HEAD
         private void ViewAllMyCommunitiesResults()
         {
             rightSectionPresenter.ViewAllMyCommunitiesResults();
-=======
-        public void Dispose()
-        {
-            view.ResultsLoopGridScrollChanged -= LoadMoreResults;
-            view.ViewAllMyCommunitiesButtonClicked -= ViewAllMyCommunitiesResults;
+            /*private void ViewAllMyCommunitiesResults()
+            {
+                ClearSearchBar();
+                view.SetResultsBackButtonVisible(true);
+                view.SetResultsTitleText(MY_COMMUNITIES_RESULTS_TITLE);
+                view.SetResultsCountTextActive(true);
+                view.SetResultsSectionActive(true);
+                view.InvitesAndRequestsView.SetSectionActive(false);
+                isInvitesAndRequestsSectionActive = false;
+
+                loadResultsCts = loadResultsCts.SafeRestart();
+                LoadResultsAsync(
+                    name: string.Empty,
+                    onlyMemberOf: true,
+                    pageNumber: 1,
+                    elementsPerPage: COMMUNITIES_PER_PAGE,
+                    updateJoinRequests: false,
+                    ct: loadResultsCts.Token).Forget();
+
+            }*/
+
+
+// TODO FRAN -> THIS IS FROM DEV ->
+           // view.ResultsLoopGridScrollChanged -= LoadMoreResults;
+            //view.ViewAllMyCommunitiesButtonClicked -= ViewAllMyCommunitiesResults;
             view.InvitesAndRequestsView.InvitesAndRequestsButtonClicked -= LoadInvitesAndRequestsResults;
-            view.ResultsBackButtonClicked -= OnResultsBackButtonClicked;
+            //view.ResultsBackButtonClicked -= OnResultsBackButtonClicked;
             view.SearchBarSelected -= DisableShortcutsInput;
             view.SearchBarDeselected -= RestoreInput;
             view.SearchBarValueChanged -= SearchBarValueChanged;
@@ -264,8 +268,8 @@
 
             UnsubscribeDataProviderEvents();
 
-            loadMyCommunitiesCts?.SafeCancelAndDispose();
-            loadResultsCts?.SafeCancelAndDispose();
+          //  loadMyCommunitiesCts?.SafeCancelAndDispose();
+//            loadResultsCts?.SafeCancelAndDispose();
             searchCancellationCts?.SafeCancelAndDispose();
             openCommunityCreationCts?.SafeCancelAndDispose();
             updateInvitesCounterCts?.SafeCancelAndDispose();
@@ -275,10 +279,14 @@
             acceptCommunityInvitationCts?.SafeCancelAndDispose();
             rejectCommunityInvitationCts?.SafeCancelAndDispose();
             spriteCache.Clear();
+//TODO FRAN -> UNTIL HERE
         }
 
         private void ReloadBrowser()
         {
+            myCommunitiesPresenter.LoadMyCommunities();
+            rightSectionPresenter.LoadAllCommunities();
+//TODO FRAN -> THIS IS FROM DEV
             LoadMyCommunities();
             LoadAllCommunitiesResults(updateInvitations: true);
             RefreshInvitesCounter();
@@ -290,13 +298,13 @@
         private void ConfigureResultsGrid()
         {
             view.InitializeResultsGrid(0, profileRepositoryWrapper, spriteCache);
-            view.ResultsLoopGridScrollChanged += LoadMoreResults;
+            //view.ResultsLoopGridScrollChanged += LoadMoreResults;
         }
 
         private void LoadMyCommunities()
         {
-            loadMyCommunitiesCts = loadMyCommunitiesCts.SafeRestart();
-            LoadMyCommunitiesAsync(loadMyCommunitiesCts.Token).Forget();
+          //  loadMyCommunitiesCts = loadMyCommunitiesCts.SafeRestart();
+           // LoadMyCommunitiesAsync(loadMyCommunitiesCts.Token).Forget();
         }
 
         private async UniTaskVoid LoadMyCommunitiesAsync(CancellationToken ct)
@@ -323,27 +331,6 @@
 
             view.AddMyCommunitiesItems(result.Value.data.results, true);
             view.SetMyCommunitiesAsLoading(false);
-        }
-
-        private void ViewAllMyCommunitiesResults()
-        {
-            ClearSearchBar();
-            view.SetResultsBackButtonVisible(true);
-            view.SetResultsTitleText(MY_COMMUNITIES_RESULTS_TITLE);
-            view.SetResultsCountTextActive(true);
-            view.SetResultsSectionActive(true);
-            view.InvitesAndRequestsView.SetSectionActive(false);
-            isInvitesAndRequestsSectionActive = false;
-
-            loadResultsCts = loadResultsCts.SafeRestart();
-            LoadResultsAsync(
-                name: string.Empty,
-                onlyMemberOf: true,
-                pageNumber: 1,
-                elementsPerPage: COMMUNITIES_PER_PAGE,
-                updateJoinRequests: false,
-                ct: loadResultsCts.Token).Forget();
-
         }
 
         private void OnResultsBackButtonClicked() =>
@@ -367,17 +354,12 @@
             view.SetResultsSectionActive(true);
             view.InvitesAndRequestsView.SetSectionActive(false);
             isInvitesAndRequestsSectionActive = false;
->>>>>>> 9bf1ca8b
-        }
-
-        private void ReloadBrowser()
-        {
-<<<<<<< HEAD
-            // Each time we open the Communities section, we load both my communities and all communities
-            myCommunitiesPresenter.LoadMyCommunities();
-            rightSectionPresenter.LoadAllCommunities();
-=======
-            if (isGridResultsLoadingItems ||
+        }
+
+
+        private void LoadMoreResults(Vector2 _)
+        {
+            /*if (isGridResultsLoadingItems ||
                 view.CurrentResultsCount >= currentResultsTotalAmount ||
                 !view.IsResultsScrollPositionAtBottom)
                 return;
@@ -389,7 +371,7 @@
                 pageNumber: currentPageNumberFilter + 1,
                 elementsPerPage: COMMUNITIES_PER_PAGE,
                 updateJoinRequests: false,
-                ct: loadResultsCts.Token).Forget();
+                ct: loadResultsCts.Token).Forget();*/
         }
 
         private async UniTaskVoid LoadResultsAsync(string name, bool onlyMemberOf, int pageNumber, int elementsPerPage, bool updateJoinRequests, CancellationToken ct)
@@ -455,7 +437,7 @@
             currentNameFilter = name;
             currentOnlyMemberOf = onlyMemberOf;
             isGridResultsLoadingItems = false;
->>>>>>> 9bf1ca8b
+//TODO FRAN -> UNTIL HERE
         }
 
         private void LoadInvitesAndRequestsResults()
@@ -582,10 +564,9 @@
                 return;
 
             if (string.IsNullOrEmpty(searchText))
-<<<<<<< HEAD
                 rightSectionPresenter.LoadAllCommunities();
             else { rightSectionPresenter.LoadSearchResults(searchText); }
-=======
+/* TODO FRAN -> FROM DEV
                 LoadAllCommunitiesResults();
             else
             {
@@ -605,7 +586,7 @@
                     updateJoinRequests: false,
                     ct: loadResultsCts.Token).Forget();
             }
->>>>>>> 9bf1ca8b
+TODO FRAN -> UNTIL HERE*/
 
             currentSearchText = searchText;
         }
@@ -635,9 +616,6 @@
                 return;
 
             if (!result.Success || !result.Value)
-<<<<<<< HEAD
-                errorNotificationService.ShowWarningNotification(JOIN_COMMUNITY_ERROR_MESSAGE).Forget();
-=======
             {
                 Notifications.NotificationsBusController.Instance.AddNotification(new ServerErrorNotification(JOIN_COMMUNITY_ERROR_MESSAGE));
             }
@@ -739,7 +717,6 @@
             {
                 Notifications.NotificationsBusController.Instance.AddNotification(new ServerErrorNotification(REJECT_COMMUNITY_INVITATION_ERROR_MESSAGE));
             }
->>>>>>> 9bf1ca8b
         }
 
         private void OpenCommunityProfile(string communityId) =>
@@ -753,13 +730,8 @@
 
         private async UniTaskVoid CreateCommunityAsync(CancellationToken ct)
         {
-<<<<<<< HEAD
-            var canCreate = false;
-            Profile? ownProfile = await selfProfile.ProfileAsync(ct);
-=======
             bool canCreate = false;
             var ownProfile = await selfProfile.ProfileAsync(ct);
->>>>>>> 9bf1ca8b
 
             if (ownProfile != null)
             {
@@ -780,11 +752,10 @@
 
         private void OnCommunityJoined(string communityId, bool success)
         {
-<<<<<<< HEAD
             browserStateService.UpdateJoinedCommunity(communityId, true, success);
             myCommunitiesPresenter.UpdateJoinedCommunity(communityId, true, success);
             rightSectionPresenter.UpdateJoinedCommunity(communityId, success);
-=======
+
             foreach (GetUserInviteRequestData.UserInviteRequestData invitation in currentInvitations)
             {
                 if (communityId == invitation.communityId)
@@ -794,7 +765,7 @@
                 }
             }
 
-            view.UpdateJoinedCommunity(communityId, true, success);
+//            view.UpdateJoinedCommunity(communityId, true, success);
         }
 
         private void OnCommunityRequestedToJoin(string communityId, string requestId, bool success)
@@ -883,7 +854,6 @@
             }
 
             return foundInvitation || foundJoinRequest;
->>>>>>> 9bf1ca8b
         }
 
         private void OnCommunityLeft(string communityId, bool success)
