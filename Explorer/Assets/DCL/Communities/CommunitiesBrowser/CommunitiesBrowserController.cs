using Cysharp.Threading.Tasks;
using DCL.Communities.CommunityCreation;
using DCL.Communities.CommunitiesCard;
using DCL.Diagnostics;
using DCL.Input;
using DCL.Input.Component;
using DCL.Profiles;
using DCL.Profiles.Self;
using DCL.UI;
using DCL.UI.Profiles.Helpers;
using DCL.Utilities.Extensions;
using DCL.Web3;
using DCL.WebRequests;
using DG.Tweening;
using MVC;
using System;
using System.Threading;
using UnityEngine;
using Utility;

namespace DCL.Communities.CommunitiesBrowser
{
    public class CommunitiesBrowserController : ISection, IDisposable
    {
        private const int COMMUNITIES_PER_PAGE = 20;
        private const string MY_COMMUNITIES_RESULTS_TITLE = "My Communities";
        private const string MY_GENERAL_RESULTS_TITLE = "Browse Communities";
        private const int SEARCH_AWAIT_TIME = 1000;
        private const string SEARCH_RESULTS_TITLE_FORMAT = "Results for '{0}'";
        private const string MY_COMMUNITIES_LOADING_ERROR_MESSAGE = "There was an error loading My Communities. Please try again.";
        private const string ALL_COMMUNITIES_LOADING_ERROR_MESSAGE = "There was an error loading Communities. Please try again.";
        private const string JOIN_COMMUNITY_ERROR_MESSAGE = "There was an error joining community. Please try again.";
        private const int WARNING_MESSAGE_DELAY_MS = 3000;

        private readonly CommunitiesBrowserView view;
        private readonly RectTransform rectTransform;
        private readonly ICursor cursor;
        private readonly ICommunitiesDataProvider dataProvider;
        private readonly IInputBlock inputBlock;
        private readonly WarningNotificationView warningNotificationView;
        private readonly IMVCManager mvcManager;
        private readonly ProfileRepositoryWrapper profileRepositoryWrapper;
        private readonly ISelfProfile selfProfile;
        private readonly INftNamesProvider nftNamesProvider;
        private readonly ISpriteCache spriteCache;

        private CancellationTokenSource loadMyCommunitiesCts;
        private CancellationTokenSource loadResultsCts;
        private CancellationTokenSource searchCancellationCts;
        private CancellationTokenSource showErrorCts;
        private CancellationTokenSource openCommunityCreationCts;

        private bool isSectionActivated;
        private string currentNameFilter;
        private bool currentIsOwnerFilter;
        private bool currentIsMemberFilter;
        private int currentPageNumberFilter = 1;
        private int currentResultsTotalAmount;
        private string currentSearchText = string.Empty;
        private bool currentOnlyMemberOf;
        private bool isGridResultsLoadingItems;

        public CommunitiesBrowserController(
            CommunitiesBrowserView view,
            ICursor cursor,
            ICommunitiesDataProvider dataProvider,
            IWebRequestController webRequestController,
            IInputBlock inputBlock,
            WarningNotificationView warningNotificationView,
            IMVCManager mvcManager,
            ProfileRepositoryWrapper profileDataProvider,
            ISelfProfile selfProfile,
            INftNamesProvider nftNamesProvider)
        {
            this.view = view;
            rectTransform = view.transform.parent.GetComponent<RectTransform>();
            this.cursor = cursor;
            this.dataProvider = dataProvider;
            this.inputBlock = inputBlock;
            this.profileRepositoryWrapper = profileDataProvider;
            this.warningNotificationView = warningNotificationView;
            this.mvcManager = mvcManager;
            this.selfProfile = selfProfile;
            this.nftNamesProvider = nftNamesProvider;

            spriteCache = new SpriteCache(webRequestController);

            ConfigureMyCommunitiesList();
            ConfigureResultsGrid();
            view.SetFillThumbnailDelegate(FillThumbnailImplementation);

            view.ViewAllMyCommunitiesButtonClicked += ViewAllMyCommunitiesResults;
            view.ResultsBackButtonClicked += LoadAllCommunitiesResults;
            view.SearchBarSelected += DisableShortcutsInput;
            view.SearchBarDeselected += RestoreInput;
            view.SearchBarValueChanged += SearchBarValueChanged;
            view.SearchBarSubmit += SearchBarSubmit;
            view.SearchBarClearButtonClicked += SearchBarCleared;
            view.CommunityProfileOpened += OpenCommunityProfile;
            view.CommunityJoined += JoinCommunity;
            view.CreateCommunityButtonClicked += CreateCommunity;
        }

        public void Activate()
        {
            if (isSectionActivated)
                return;

            isSectionActivated = true;
            view.SetViewActive(true);
            cursor.Unlock();
            ReloadBrowser();

            SubscribeDataProviderEvents();
        }

        public void Deactivate()
        {
            isSectionActivated = false;
            view.SetViewActive(false);
            loadMyCommunitiesCts?.SafeCancelAndDispose();
            loadResultsCts?.SafeCancelAndDispose();
            searchCancellationCts?.SafeCancelAndDispose();
            showErrorCts?.SafeCancelAndDispose();
            openCommunityCreationCts?.SafeCancelAndDispose();
<<<<<<< HEAD
            spriteCache.Clear();
=======

            UnsubscribeDataProviderEvents();
>>>>>>> 04eb96c9
        }

        public void Animate(int triggerId) =>
            view.PlayAnimator(triggerId);

        public void ResetAnimator() =>
            view.ResetAnimator();

        public RectTransform GetRectTransform() =>
            rectTransform;

        public void Dispose()
        {
            view.ResultsLoopGridScrollChanged -= LoadMoreResults;
            view.ViewAllMyCommunitiesButtonClicked -= ViewAllMyCommunitiesResults;
            view.ResultsBackButtonClicked -= LoadAllCommunitiesResults;
            view.SearchBarSelected -= DisableShortcutsInput;
            view.SearchBarDeselected -= RestoreInput;
            view.SearchBarValueChanged -= SearchBarValueChanged;
            view.SearchBarSubmit -= SearchBarSubmit;
            view.SearchBarClearButtonClicked -= SearchBarCleared;
            view.CommunityProfileOpened -= OpenCommunityProfile;
            view.CommunityJoined -= JoinCommunity;
            view.CreateCommunityButtonClicked -= CreateCommunity;

            UnsubscribeDataProviderEvents();

            loadMyCommunitiesCts?.SafeCancelAndDispose();
            loadResultsCts?.SafeCancelAndDispose();
            searchCancellationCts?.SafeCancelAndDispose();
            showErrorCts?.SafeCancelAndDispose();
            openCommunityCreationCts?.SafeCancelAndDispose();
            spriteCache.Clear();
        }

        private void ReloadBrowser()
        {
            // Each time we open the Communities section, we load both my communities and Decentraland communities
            loadMyCommunitiesCts = loadMyCommunitiesCts.SafeRestart();
            LoadMyCommunitiesAsync(loadMyCommunitiesCts.Token).Forget();
            LoadAllCommunitiesResults();
        }

        private void ConfigureMyCommunitiesList() =>
            view.InitializeMyCommunitiesList(0, spriteCache);

        private void ConfigureResultsGrid()
        {
            view.InitializeResultsGrid(0, profileRepositoryWrapper, spriteCache);
            view.ResultsLoopGridScrollChanged += LoadMoreResults;
        }

        private async UniTaskVoid LoadMyCommunitiesAsync(CancellationToken ct)
        {
            view.ClearMyCommunitiesItems();
            view.SetMyCommunitiesAsLoading(true);

            var result = await dataProvider.GetUserCommunitiesAsync(
                                                name: string.Empty,
                                                onlyMemberOf: true,
                                                pageNumber: 1,
                                                elementsPerPage: 1000,
                                                ct: ct).SuppressToResultAsync(ReportCategory.COMMUNITIES);

            if (ct.IsCancellationRequested)
                return;

            if (!result.Success)
            {
                showErrorCts = showErrorCts.SafeRestart();
                await warningNotificationView.AnimatedShowAsync(MY_COMMUNITIES_LOADING_ERROR_MESSAGE, WARNING_MESSAGE_DELAY_MS, showErrorCts.Token)
                                             .SuppressToResultAsync(ReportCategory.COMMUNITIES);
                return;
            }

            view.AddMyCommunitiesItems(result.Value.data.results, true);
            view.SetMyCommunitiesAsLoading(false);
        }

        private CancellationTokenSource myCommunityThumbnailsLoadingCts = new();

        private void FillThumbnailImplementation(string thumbnailUrl, ImageView thumbnailView, Sprite defaultThumbnail)
        {
            LoadCommunityThumbnailAsync(thumbnailUrl, thumbnailView, defaultThumbnail, myCommunityThumbnailsLoadingCts.Token).Forget();
        }

        private async UniTaskVoid LoadCommunityThumbnailAsync(string thumbnailUrl, ImageView thumbnailView, Sprite defaultThumbnail, CancellationToken ct)
        {
            thumbnailView.SetImage(defaultThumbnail);

            Sprite? loadedSprite = null;

            if (!string.IsNullOrEmpty(thumbnailUrl))
                loadedSprite = await spriteCache.GetSpriteAsync(thumbnailUrl, ct);

            if (loadedSprite != null)
            {
                thumbnailView.SetImage(loadedSprite!);

                thumbnailView.ImageEnabled = true;
                thumbnailView.ShowImageAnimated();
            }
        }

        private void ViewAllMyCommunitiesResults()
        {
            ClearSearchBar();
            view.SetResultsBackButtonVisible(true);
            view.SetResultsTitleText(MY_COMMUNITIES_RESULTS_TITLE);

            loadResultsCts = loadResultsCts.SafeRestart();
            LoadResultsAsync(
                name: string.Empty,
                onlyMemberOf: true,
                pageNumber: 1,
                elementsPerPage: COMMUNITIES_PER_PAGE,
                ct: loadResultsCts.Token).Forget();

        }

        private void LoadAllCommunitiesResults()
        {
            ClearSearchBar();
            loadResultsCts = loadResultsCts.SafeRestart();
            LoadResultsAsync(
                name: string.Empty,
                onlyMemberOf: false,
                pageNumber: 1,
                elementsPerPage: COMMUNITIES_PER_PAGE,
                ct: loadResultsCts.Token).Forget();

            view.SetResultsBackButtonVisible(false);
            view.SetResultsTitleText(MY_GENERAL_RESULTS_TITLE);
        }

        private void LoadMoreResults(Vector2 _)
        {
            if (isGridResultsLoadingItems ||
                view.CurrentResultsCount >= currentResultsTotalAmount ||
                !view.IsResultsScrollPositionAtBottom)
                return;

            loadResultsCts = loadResultsCts.SafeRestart();
            LoadResultsAsync(
                name: currentNameFilter,
                currentOnlyMemberOf,
                pageNumber: currentPageNumberFilter + 1,
                elementsPerPage: COMMUNITIES_PER_PAGE,
                ct: loadResultsCts.Token).Forget();
        }

        private async UniTaskVoid LoadResultsAsync(string name, bool onlyMemberOf, int pageNumber, int elementsPerPage, CancellationToken ct)
        {
            isGridResultsLoadingItems = true;

            if (pageNumber == 1)
            {
                view.ClearResultsItems();
                view.SetResultsAsLoading(true);
            }
            else
                view.SetResultsLoadingMoreActive(true);

            var result = await dataProvider.GetUserCommunitiesAsync(
                name,
                onlyMemberOf,
                pageNumber,
                elementsPerPage,
                ct).SuppressToResultAsync(ReportCategory.COMMUNITIES);

            if (ct.IsCancellationRequested)
                return;

            if (!result.Success)
            {
                showErrorCts = showErrorCts.SafeRestart();
                await warningNotificationView.AnimatedShowAsync(ALL_COMMUNITIES_LOADING_ERROR_MESSAGE, WARNING_MESSAGE_DELAY_MS, showErrorCts.Token)
                                             .SuppressToResultAsync(ReportCategory.COMMUNITIES);
                return;
            }

            if (result.Value.data.results.Length > 0)
            {
                currentPageNumberFilter = pageNumber;
                view.AddResultsItems(result.Value.data.results, pageNumber == 1);
            }

            currentResultsTotalAmount = result.Value.data.total;

            if (pageNumber == 1)
                view.SetResultsAsLoading(false);

            view.SetResultsLoadingMoreActive(false);
            view.SetResultsCountText(currentResultsTotalAmount);

            currentNameFilter = name;
            currentOnlyMemberOf = onlyMemberOf;
            isGridResultsLoadingItems = false;
        }

        private void DisableShortcutsInput(string text) =>
            inputBlock.Disable(InputMapComponent.Kind.SHORTCUTS, InputMapComponent.Kind.IN_WORLD_CAMERA);

        private void RestoreInput(string text) =>
            inputBlock.Enable(InputMapComponent.Kind.SHORTCUTS, InputMapComponent.Kind.IN_WORLD_CAMERA);

        private void SearchBarValueChanged(string searchText)
        {
            searchCancellationCts = searchCancellationCts.SafeRestart();
            AwaitAndSendSearchAsync(searchText, searchCancellationCts.Token).Forget();
        }

        private void SearchBarSubmit(string searchText)
        {
            searchCancellationCts = searchCancellationCts.SafeRestart();
            AwaitAndSendSearchAsync(searchText, searchCancellationCts.Token, skipAwait: true).Forget();
        }

        private async UniTaskVoid AwaitAndSendSearchAsync(string searchText, CancellationToken ct, bool skipAwait = false)
        {
            if (!skipAwait)
                await UniTask.Delay(SEARCH_AWAIT_TIME, cancellationToken: ct);

            if (currentSearchText == searchText)
                return;

            if (string.IsNullOrEmpty(searchText))
                LoadAllCommunitiesResults();
            else
            {
                view.SetResultsBackButtonVisible(true);
                view.SetResultsTitleText(string.Format(SEARCH_RESULTS_TITLE_FORMAT, searchText));

                loadResultsCts = loadResultsCts.SafeRestart();
                LoadResultsAsync(
                    name: searchText,
                    onlyMemberOf: false,
                    pageNumber: 1,
                    elementsPerPage: COMMUNITIES_PER_PAGE,
                    ct: loadResultsCts.Token).Forget();
            }

            currentSearchText = searchText;
        }

        private void SearchBarCleared()
        {
            ClearSearchBar();
            LoadAllCommunitiesResults();
        }

        private void ClearSearchBar()
        {
            currentSearchText = string.Empty;
            view.CleanSearchBar(raiseOnChangeEvent: false);
        }

        private void JoinCommunity(string communityId) =>
            JoinCommunityAsync(communityId, CancellationToken.None).Forget();

        private async UniTaskVoid JoinCommunityAsync(string communityId, CancellationToken ct)
        {
            var result = await dataProvider.JoinCommunityAsync(communityId, ct).SuppressToResultAsync(ReportCategory.COMMUNITIES);

            if (ct.IsCancellationRequested)
                return;

            if (!result.Success || !result.Value)
            {
                showErrorCts = showErrorCts.SafeRestart();
                await warningNotificationView.AnimatedShowAsync(JOIN_COMMUNITY_ERROR_MESSAGE, WARNING_MESSAGE_DELAY_MS, showErrorCts.Token)
                                             .SuppressToResultAsync(ReportCategory.COMMUNITIES);
            }
        }

        private void OpenCommunityProfile(string communityId) =>
            mvcManager.ShowAsync(CommunityCardController.IssueCommand(new CommunityCardParameter(communityId, spriteCache))).Forget();

        private void CreateCommunity()
        {
            openCommunityCreationCts = openCommunityCreationCts.SafeRestart();
            CreateCommunityAsync(openCommunityCreationCts.Token).Forget();
        }

        private async UniTaskVoid CreateCommunityAsync(CancellationToken ct)
        {
            var canCreate = false;
            var ownProfile = await selfProfile.ProfileAsync(ct);

            if (ownProfile != null)
            {
                INftNamesProvider.PaginatedNamesResponse names = await nftNamesProvider.GetAsync(new Web3Address(ownProfile.UserId), 1, 1, ct);
                canCreate = names.TotalAmount > 0;
            }

            mvcManager.ShowAsync(
                CommunityCreationEditionController.IssueCommand(new CommunityCreationEditionParameter(
                    canCreateCommunities: canCreate,
                    communityId: string.Empty,
                    spriteCache)), ct).Forget();
        }

        private void OnCommunityUpdated(string _) =>
            ReloadBrowser();

        private void OnCommunityJoined(string communityId, bool success) =>
            view.UpdateJoinedCommunity(communityId, true, success);

        private void OnCommunityLeft(string communityId, bool success) =>
            view.UpdateJoinedCommunity(communityId, false, success);

        private void SubscribeDataProviderEvents()
        {
            dataProvider.CommunityCreated += ReloadBrowser;
            dataProvider.CommunityDeleted += ReloadBrowser;
            dataProvider.CommunityUpdated += OnCommunityUpdated;
            dataProvider.CommunityJoined += OnCommunityJoined;
            dataProvider.CommunityLeft += OnCommunityLeft;
        }

        private void UnsubscribeDataProviderEvents()
        {
            dataProvider.CommunityCreated -= ReloadBrowser;
            dataProvider.CommunityDeleted -= ReloadBrowser;
            dataProvider.CommunityUpdated -= OnCommunityUpdated;
            dataProvider.CommunityJoined -= OnCommunityJoined;
            dataProvider.CommunityLeft -= OnCommunityLeft;
        }
    }
}<|MERGE_RESOLUTION|>--- conflicted
+++ resolved
@@ -123,12 +123,9 @@
             searchCancellationCts?.SafeCancelAndDispose();
             showErrorCts?.SafeCancelAndDispose();
             openCommunityCreationCts?.SafeCancelAndDispose();
-<<<<<<< HEAD
             spriteCache.Clear();
-=======
 
             UnsubscribeDataProviderEvents();
->>>>>>> 04eb96c9
         }
 
         public void Animate(int triggerId) =>
