using Cysharp.Threading.Tasks;
using DCL.Communities.CommunitiesCard;
<<<<<<< HEAD
=======
using DCL.Diagnostics;
>>>>>>> e79586e6
using DCL.Input;
using DCL.Input.Component;
using DCL.UI;
using DCL.UI.Profiles.Helpers;
using DCL.Utilities.Extensions;
using DCL.WebRequests;
using MVC;
using System;
using System.Threading;
using UnityEngine;
using Utility;

namespace DCL.Communities.CommunitiesBrowser
{
    public class CommunitiesBrowserController : ISection, IDisposable
    {
        private const int COMMUNITIES_PER_PAGE = 20;
        private const string MY_COMMUNITIES_RESULTS_TITLE = "My Communities";
        private const string MY_GENERAL_RESULTS_TITLE = "Decentraland Communities";
        private const int SEARCH_AWAIT_TIME = 1000;
        private const string SEARCH_RESULTS_TITLE_FORMAT = "Results for '{0}'";
        private const string MY_COMMUNITIES_LOADING_ERROR_MESSAGE = "There was an error loading My Communities. Please try again.";
        private const string ALL_COMMUNITIES_LOADING_ERROR_MESSAGE = "There was an error loading Communities. Please try again.";
        private const string JOIN_COMMUNITY_ERROR_MESSAGE = "There was an error joining community. Please try again.";
        private const int WARNING_MESSAGE_DELAY_MS = 3000;

        private readonly CommunitiesBrowserView view;
        private readonly RectTransform rectTransform;
        private readonly ICursor cursor;
        private readonly ICommunitiesDataProvider dataProvider;
        private readonly IWebRequestController webRequestController;
        private readonly IInputBlock inputBlock;
<<<<<<< HEAD
        private readonly ViewDependencies viewDependencies;
        private readonly IMVCManager mvcManager;
        private readonly List<CommunityMemberRole> currentMemberRolesIncluded = new ();
        private readonly CommunityMemberRole[] rolesIncludedForMyCommunities = { CommunityMemberRole.owner, CommunityMemberRole.moderator, CommunityMemberRole.member };
        private readonly CommunityMemberRole[] rolesIncludedForGenericSearch = { CommunityMemberRole.owner, CommunityMemberRole.moderator, CommunityMemberRole.member, CommunityMemberRole.none };
=======
        private readonly WarningNotificationView warningNotificationView;
        private readonly IMVCManager mvcManager;
        private readonly ProfileRepositoryWrapper profileRepositoryWrapper;
>>>>>>> e79586e6

        private CancellationTokenSource loadMyCommunitiesCts;
        private CancellationTokenSource loadResultsCts;
        private CancellationTokenSource searchCancellationCts;
        private CancellationTokenSource showErrorCts;

        private string currentNameFilter;
        private bool currentIsOwnerFilter;
        private bool currentIsMemberFilter;
        private int currentPageNumberFilter = 1;
        private int currentResultsTotalAmount;
        private string currentSearchText = string.Empty;
        private bool currentOnlyMemberOf;
        private bool isGridResultsLoadingItems;

        public CommunitiesBrowserController(
            CommunitiesBrowserView view,
            ICursor cursor,
            ICommunitiesDataProvider dataProvider,
            IWebRequestController webRequestController,
            IInputBlock inputBlock,
<<<<<<< HEAD
            ViewDependencies viewDependencies,
            IMVCManager mvcManager)
=======
            WarningNotificationView warningNotificationView,
            IMVCManager mvcManager,
            ProfileRepositoryWrapper profileDataProvider)
>>>>>>> e79586e6
        {
            this.view = view;
            rectTransform = view.transform.parent.GetComponent<RectTransform>();
            this.cursor = cursor;
            this.dataProvider = dataProvider;
            this.webRequestController = webRequestController;
            this.inputBlock = inputBlock;
<<<<<<< HEAD
            this.viewDependencies = viewDependencies;
=======
            this.profileRepositoryWrapper = profileDataProvider;
            this.warningNotificationView = warningNotificationView;
>>>>>>> e79586e6
            this.mvcManager = mvcManager;

            ConfigureMyCommunitiesList();
            ConfigureResultsGrid();

            view.ViewAllMyCommunitiesButtonClicked += ViewAllMyCommunitiesResults;
            view.ResultsBackButtonClicked += LoadAllCommunitiesResults;
            view.SearchBarSelected += DisableShortcutsInput;
            view.SearchBarDeselected += RestoreInput;
            view.SearchBarValueChanged += SearchBarValueChanged;
            view.SearchBarSubmit += SearchBarSubmit;
            view.SearchBarClearButtonClicked += SearchBarCleared;
            view.CommunityProfileOpened += OpenCommunityProfile;
            view.CommunityJoined += JoinCommunity;
        }

        public void Activate()
        {
            view.SetViewActive(true);
            cursor.Unlock();

            // Each time we open the Communities section, we load both my communities and Decentraland communities
            loadMyCommunitiesCts = loadMyCommunitiesCts.SafeRestart();
            LoadMyCommunitiesAsync(loadMyCommunitiesCts.Token).Forget();
            LoadAllCommunitiesResults();
        }

        public void Deactivate()
        {
            view.SetViewActive(false);
            loadMyCommunitiesCts?.SafeCancelAndDispose();
            loadResultsCts?.SafeCancelAndDispose();
            searchCancellationCts?.SafeCancelAndDispose();
            showErrorCts?.SafeCancelAndDispose();
        }

        public void Animate(int triggerId) =>
            view.PlayAnimator(triggerId);

        public void ResetAnimator() =>
            view.ResetAnimator();

        public RectTransform GetRectTransform() =>
            rectTransform;

        public void Dispose()
        {
            view.ResultsLoopGridScrollChanged -= LoadMoreResults;
            view.ViewAllMyCommunitiesButtonClicked -= ViewAllMyCommunitiesResults;
            view.ResultsBackButtonClicked -= LoadAllCommunitiesResults;
            view.SearchBarSelected -= DisableShortcutsInput;
            view.SearchBarDeselected -= RestoreInput;
            view.SearchBarValueChanged -= SearchBarValueChanged;
            view.SearchBarSubmit -= SearchBarSubmit;
            view.SearchBarClearButtonClicked -= SearchBarCleared;
            view.CommunityProfileOpened -= OpenCommunityProfile;
            view.CommunityJoined -= JoinCommunity;
            loadMyCommunitiesCts?.SafeCancelAndDispose();
            loadResultsCts?.SafeCancelAndDispose();
            searchCancellationCts?.SafeCancelAndDispose();
            showErrorCts?.SafeCancelAndDispose();
        }

        private void ConfigureMyCommunitiesList() =>
            view.InitializeMyCommunitiesList(0, webRequestController);

        private void ConfigureResultsGrid()
        {
            view.InitializeResultsGrid(0, webRequestController, profileRepositoryWrapper);
            view.ResultsLoopGridScrollChanged += LoadMoreResults;
        }

        private async UniTaskVoid LoadMyCommunitiesAsync(CancellationToken ct)
        {
            view.ClearMyCommunitiesItems();
            view.SetMyCommunitiesAsLoading(true);

            var result = await dataProvider.GetUserCommunitiesAsync(
                                                name: string.Empty,
                                                onlyMemberOf: true,
                                                pageNumber: 1,
                                                elementsPerPage: 1000,
                                                ct: ct).SuppressToResultAsync(ReportCategory.COMMUNITIES);

            if (!result.Success)
            {
                showErrorCts = showErrorCts.SafeRestart();
                ShowErrorNotificationAsync(MY_COMMUNITIES_LOADING_ERROR_MESSAGE, showErrorCts.Token).Forget();
                return;
            }

            view.AddMyCommunitiesItems(result.Value.data.results, true);
            view.SetMyCommunitiesAsLoading(false);
        }

        private void ViewAllMyCommunitiesResults()
        {
            ClearSearchBar();
            view.SetResultsBackButtonVisible(true);
            view.SetResultsTitleText(MY_COMMUNITIES_RESULTS_TITLE);

            loadResultsCts = loadResultsCts.SafeRestart();
            LoadResultsAsync(
                name: string.Empty,
                onlyMemberOf: true,
                pageNumber: 1,
                elementsPerPage: COMMUNITIES_PER_PAGE,
                ct: loadResultsCts.Token).Forget();

        }

        private void LoadAllCommunitiesResults()
        {
            ClearSearchBar();
            loadResultsCts = loadResultsCts.SafeRestart();
            LoadResultsAsync(
                name: string.Empty,
                onlyMemberOf: false,
                pageNumber: 1,
                elementsPerPage: COMMUNITIES_PER_PAGE,
                ct: loadResultsCts.Token).Forget();

            view.SetResultsBackButtonVisible(false);
            view.SetResultsTitleText(MY_GENERAL_RESULTS_TITLE);
        }

        private void LoadMoreResults(Vector2 _)
        {
            if (isGridResultsLoadingItems ||
                view.CurrentResultsCount >= currentResultsTotalAmount ||
                !view.IsResultsScrollPositionAtBottom)
                return;

            loadResultsCts = loadResultsCts.SafeRestart();
            LoadResultsAsync(
                name: currentNameFilter,
                currentOnlyMemberOf,
                pageNumber: currentPageNumberFilter + 1,
                elementsPerPage: COMMUNITIES_PER_PAGE,
                ct: loadResultsCts.Token).Forget();
        }

        private async UniTaskVoid LoadResultsAsync(string name, bool onlyMemberOf, int pageNumber, int elementsPerPage, CancellationToken ct)
        {
            isGridResultsLoadingItems = true;

            if (pageNumber == 1)
            {
                view.ClearResultsItems();
                view.SetResultsAsLoading(true);
            }
            else
                view.SetResultsLoadingMoreActive(true);

            var result = await dataProvider.GetUserCommunitiesAsync(
                name,
                onlyMemberOf,
                pageNumber,
                elementsPerPage,
                ct).SuppressToResultAsync(ReportCategory.COMMUNITIES);

            if (!result.Success)
            {
                showErrorCts = showErrorCts.SafeRestart();
                ShowErrorNotificationAsync(ALL_COMMUNITIES_LOADING_ERROR_MESSAGE, showErrorCts.Token).Forget();
                return;
            }

            if (result.Value.data.results.Length > 0)
            {
                currentPageNumberFilter = pageNumber;
                view.AddResultsItems(result.Value.data.results, pageNumber == 1);
            }

            currentResultsTotalAmount = result.Value.data.total;

            if (pageNumber == 1)
                view.SetResultsAsLoading(false);

            view.SetResultsLoadingMoreActive(false);
            view.SetResultsCountText(currentResultsTotalAmount);

            currentNameFilter = name;
            currentOnlyMemberOf = onlyMemberOf;
            isGridResultsLoadingItems = false;
        }

        private void DisableShortcutsInput(string text) =>
            inputBlock.Disable(InputMapComponent.Kind.SHORTCUTS, InputMapComponent.Kind.IN_WORLD_CAMERA);

        private void RestoreInput(string text) =>
            inputBlock.Enable(InputMapComponent.Kind.SHORTCUTS, InputMapComponent.Kind.IN_WORLD_CAMERA);

        private void SearchBarValueChanged(string searchText)
        {
            searchCancellationCts = searchCancellationCts.SafeRestart();
            AwaitAndSendSearchAsync(searchText, searchCancellationCts.Token).Forget();
        }

        private void SearchBarSubmit(string searchText)
        {
            searchCancellationCts = searchCancellationCts.SafeRestart();
            AwaitAndSendSearchAsync(searchText, searchCancellationCts.Token, skipAwait: true).Forget();
        }

        private async UniTaskVoid AwaitAndSendSearchAsync(string searchText, CancellationToken ct, bool skipAwait = false)
        {
            if (!skipAwait)
                await UniTask.Delay(SEARCH_AWAIT_TIME, cancellationToken: ct);

            if (currentSearchText == searchText)
                return;

            if (string.IsNullOrEmpty(searchText))
                LoadAllCommunitiesResults();
            else
            {
                view.SetResultsBackButtonVisible(true);
                view.SetResultsTitleText(string.Format(SEARCH_RESULTS_TITLE_FORMAT, searchText));

                loadResultsCts = loadResultsCts.SafeRestart();
                LoadResultsAsync(
                    name: searchText,
                    onlyMemberOf: false,
                    pageNumber: 1,
                    elementsPerPage: COMMUNITIES_PER_PAGE,
                    ct: loadResultsCts.Token).Forget();
            }

            currentSearchText = searchText;
        }

        private void SearchBarCleared()
        {
            ClearSearchBar();
            LoadAllCommunitiesResults();
        }

        private void ClearSearchBar()
        {
            currentSearchText = string.Empty;
            view.CleanSearchBar(raiseOnChangeEvent: false);
        }

        private void JoinCommunity(int index, string communityId) =>
            JoinCommunityAsync(index, communityId, CancellationToken.None).Forget();

        private async UniTaskVoid JoinCommunityAsync(int index, string communityId, CancellationToken ct)
        {
            var result = await dataProvider.JoinCommunityAsync(communityId, ct).SuppressToResultAsync(ReportCategory.COMMUNITIES);

            if (!result.Success || !result.Value)
            {
                showErrorCts = showErrorCts.SafeRestart();
                ShowErrorNotificationAsync(JOIN_COMMUNITY_ERROR_MESSAGE, showErrorCts.Token).Forget();
            }

            view.UpdateJoinedCommunity(index, result.Value);
        }

        private void OpenCommunityProfile(string communityId) =>
            mvcManager.ShowAsync(CommunityCardController.IssueCommand(new CommunityCardParameter(communityId))).Forget();
<<<<<<< HEAD
=======

        private async UniTask ShowErrorNotificationAsync(string errorMessage, CancellationToken ct)
        {
            warningNotificationView.SetText(errorMessage);
            warningNotificationView.Show(ct);

            await UniTask.Delay(WARNING_MESSAGE_DELAY_MS, cancellationToken: ct);

            warningNotificationView.Hide(ct: ct);
        }
>>>>>>> e79586e6
    }
}<|MERGE_RESOLUTION|>--- conflicted
+++ resolved
@@ -1,9 +1,6 @@
 using Cysharp.Threading.Tasks;
 using DCL.Communities.CommunitiesCard;
-<<<<<<< HEAD
-=======
 using DCL.Diagnostics;
->>>>>>> e79586e6
 using DCL.Input;
 using DCL.Input.Component;
 using DCL.UI;
@@ -36,17 +33,9 @@
         private readonly ICommunitiesDataProvider dataProvider;
         private readonly IWebRequestController webRequestController;
         private readonly IInputBlock inputBlock;
-<<<<<<< HEAD
-        private readonly ViewDependencies viewDependencies;
-        private readonly IMVCManager mvcManager;
-        private readonly List<CommunityMemberRole> currentMemberRolesIncluded = new ();
-        private readonly CommunityMemberRole[] rolesIncludedForMyCommunities = { CommunityMemberRole.owner, CommunityMemberRole.moderator, CommunityMemberRole.member };
-        private readonly CommunityMemberRole[] rolesIncludedForGenericSearch = { CommunityMemberRole.owner, CommunityMemberRole.moderator, CommunityMemberRole.member, CommunityMemberRole.none };
-=======
         private readonly WarningNotificationView warningNotificationView;
         private readonly IMVCManager mvcManager;
         private readonly ProfileRepositoryWrapper profileRepositoryWrapper;
->>>>>>> e79586e6
 
         private CancellationTokenSource loadMyCommunitiesCts;
         private CancellationTokenSource loadResultsCts;
@@ -68,14 +57,9 @@
             ICommunitiesDataProvider dataProvider,
             IWebRequestController webRequestController,
             IInputBlock inputBlock,
-<<<<<<< HEAD
-            ViewDependencies viewDependencies,
-            IMVCManager mvcManager)
-=======
             WarningNotificationView warningNotificationView,
             IMVCManager mvcManager,
             ProfileRepositoryWrapper profileDataProvider)
->>>>>>> e79586e6
         {
             this.view = view;
             rectTransform = view.transform.parent.GetComponent<RectTransform>();
@@ -83,12 +67,8 @@
             this.dataProvider = dataProvider;
             this.webRequestController = webRequestController;
             this.inputBlock = inputBlock;
-<<<<<<< HEAD
-            this.viewDependencies = viewDependencies;
-=======
             this.profileRepositoryWrapper = profileDataProvider;
             this.warningNotificationView = warningNotificationView;
->>>>>>> e79586e6
             this.mvcManager = mvcManager;
 
             ConfigureMyCommunitiesList();
@@ -351,8 +331,6 @@
 
         private void OpenCommunityProfile(string communityId) =>
             mvcManager.ShowAsync(CommunityCardController.IssueCommand(new CommunityCardParameter(communityId))).Forget();
-<<<<<<< HEAD
-=======
 
         private async UniTask ShowErrorNotificationAsync(string errorMessage, CancellationToken ct)
         {
@@ -363,6 +341,5 @@
 
             warningNotificationView.Hide(ct: ct);
         }
->>>>>>> e79586e6
     }
 }