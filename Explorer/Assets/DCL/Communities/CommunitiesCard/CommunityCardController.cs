--- conflicted
+++ resolved
@@ -63,11 +63,8 @@
         private readonly IChatEventBus chatEventBus;
         private readonly IDecentralandUrlsSource decentralandUrlsSource;
         private readonly IWeb3IdentityCache web3IdentityCache;
-<<<<<<< HEAD
+        private readonly LambdasProfilesProvider lambdasProfilesProvider;
         private readonly GalleryEventBus galleryEventBus;
-=======
-        private readonly LambdasProfilesProvider lambdasProfilesProvider;
->>>>>>> a84646de
 
         private CameraReelGalleryController? cameraReelGalleryController;
         private MembersListController? membersListController;
@@ -99,14 +96,10 @@
             IEventsApiService eventsApiService,
             ISharedSpaceManager sharedSpaceManager,
             IChatEventBus chatEventBus,
-<<<<<<< HEAD
-            IWeb3IdentityCache web3IdentityCache,
-            GalleryEventBus galleryEventBus)
-=======
             IDecentralandUrlsSource decentralandUrlsSource,
             IWeb3IdentityCache web3IdentityCache,
-            LambdasProfilesProvider lambdasProfilesProvider)
->>>>>>> a84646de
+            LambdasProfilesProvider lambdasProfilesProvider,
+            GalleryEventBus galleryEventBus)
             : base(viewFactory)
         {
             this.mvcManager = mvcManager;
@@ -125,11 +118,8 @@
             this.chatEventBus = chatEventBus;
             this.decentralandUrlsSource = decentralandUrlsSource;
             this.web3IdentityCache = web3IdentityCache;
-<<<<<<< HEAD
+            this.lambdasProfilesProvider = lambdasProfilesProvider;
             this.galleryEventBus = galleryEventBus;
-=======
-            this.lambdasProfilesProvider = lambdasProfilesProvider;
->>>>>>> a84646de
             this.thumbnailLoader = new ThumbnailLoader(null);
 
             chatEventBus.OpenPrivateConversationRequested += CloseCardOnConversationRequested;
