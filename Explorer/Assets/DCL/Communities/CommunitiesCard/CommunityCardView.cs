using Cysharp.Threading.Tasks;
using DCL.Communities.CommunitiesCard.Announcements;
using DCL.Communities.CommunitiesCard.Events;
using DCL.Communities.CommunitiesCard.Members;
using DCL.Communities.CommunitiesCard.Photos;
using DCL.Communities.CommunitiesCard.Places;
using DCL.Communities.CommunitiesDataProvider.DTOs;
using DCL.Diagnostics;
using DCL.UI;
using DCL.UI.ConfirmationDialog.Opener;
using DCL.UI.Controls.Configs;
using DCL.Utilities.Extensions;
using DCL.Utility.Types;
using MVC;
using System;
using System.Collections.Generic;
using System.Globalization;
using System.Threading;
using TMPro;
using UnityEngine;
using UnityEngine.UI;
using Utility;

namespace DCL.Communities.CommunitiesCard
{
    public class CommunityCardView : ViewBase, IView
    {
        private const string COMMUNITY_MEMBERS_NUMBER_FORMAT = "<b>{0}</b> Members";

        private const string LEAVE_COMMUNITY_TEXT_FORMAT = "Are you sure you want to leave '{0}'?";
        private const string LEAVE_COMMUNITY_CONFIRM_TEXT = "YES";
        private const string LEAVE_COMMUNITY_CANCEL_TEXT = "NO";

        private const string DELETE_COMMUNITY_TEXT_FORMAT = "Are you sure you want to delete [{0}] Community?";
        private const string DELETE_COMMUNITY_CONFIRM_TEXT = "CONTINUE";
        private const string DELETE_COMMUNITY_CANCEL_TEXT = "CANCEL";

        private const string REJECT_COMMUNITY_INVITATION_TEXT_FORMAT = "Are you sure you want to delete your invitation to the [{0}] Community?";
        private const string REJECT_COMMUNITY_INVITATION_CONFIRM_TEXT = "YES";
        private const string REJECT_COMMUNITY_INVITATION_CANCEL_TEXT = "NO";

        public enum Sections
        {
            PHOTOS,
            MEMBERS,
            PLACES,
            ANNOUNCEMENTS,
        }

        [Serializable]
        public struct CameraReelGalleryConfig
        {
            public PhotosView PhotosView;
            public int GridLayoutFixedColumnCount;
            public int ThumbnailHeight;
            public int ThumbnailWidth;
        }

        public event Action<Sections>? SectionChanged;
        public event Action? OpenWizardRequested;
        public event Action? OpenChatRequested;
        public event Action? JoinCommunity;
        public event Action? LeaveCommunityRequested;
        public event Action? DeleteCommunityRequested;
        public event Action? RequestToJoinCommunity;
        public event Action? CancelRequestToJoinCommunity;
        public event Action? AcceptInvite;
        public event Action? RejectInvite;
        public event Action? CopyCommunityLinkRequested;

        [field: Header("References")]
        [field: SerializeField] private Button closeButton { get; set; } = null!;
        [field: SerializeField] private Button backgroundCloseButton { get; set; } = null!;
        [field: SerializeField] private SkeletonLoadingView loadingObject { get; set; } = null!;
        [field: SerializeField] private Image backgroundImage { get; set; } = null!;
        [field: SerializeField] public Color BackgroundColor { get; private set; }
        [field: SerializeField] private Sprite defaultCommunityImage { get; set; } = null!;
        [field: SerializeField] internal CommunityCardVoiceChatView communityCardVoiceChatView { get; set; } = null!;
        [field: SerializeField] private CommunityCardContextMenuConfiguration contextMenuSettings { get; set; } = null!;

        [field: Header("Community interactions")]
        [field: SerializeField] private Button openChatButton { get; set; } = null!;
        [field: SerializeField] private Button openWizardButton { get; set; } = null!;
        [field: SerializeField] private Button openContextMenuButton { get; set; } = null!;
        [field: SerializeField] private Button joinedButton { get; set; } = null!;
        [field: SerializeField] private Button joinButton { get; set; } = null!;
        [field: SerializeField] private Button requestToJoinButton { get; set; } = null!;
        [field: SerializeField] private Button cancelRequestButton { get; set; } = null!;
        [field: SerializeField] private Button acceptInviteButton { get; set; } = null!;
        [field: SerializeField] private Button rejectInviteButton { get; set; } = null!;

        [field: Header("Community data references")]
        [field: SerializeField] private TMP_Text communityName { get; set; } = null!;
        [field: SerializeField] private TMP_Text communityMembersNumber { get; set; } = null!;
        [field: SerializeField] private TMP_Text communityPrivacyText { get; set; } = null!;
        [field: SerializeField] private GameObject publicCommunityIcon { get; set; } = null!;
        [field: SerializeField] private GameObject privateCommunityIcon { get; set; } = null!;
        [field: SerializeField] private TMP_Text communityDescription { get; set; } = null!;
        [field: SerializeField] public ImageView CommunityThumbnail { get; private set; } = null!;
        [field: SerializeField] public GameObject UnlistedMark { get; private set; } = null!;
        [field: SerializeField] public GameObject UnlistedSeparator { get; private set; } = null!;

        [field: Header("-- Sections")]
        [field: Header("Buttons")]
        [field: SerializeField] private Button photosButton { get; set; } = null!;
        [field: SerializeField] private Button membersButton { get; set; } = null!;
        [field: SerializeField] private Button placesButton { get; set; } = null!;
        [field: SerializeField] private Button placesWithSignButton { get; set; } = null!;
        [field: SerializeField] private Button announcementsButton { get; set; } = null!;
        [field: SerializeField] private Button placesShortcutButton { get; set; } = null!;
        [field: SerializeField] private Button membersTextButton { get; set; } = null!;

        [field: Header("Selections")]
        [field: SerializeField] private GameObject photosSectionSelection { get; set; } = null!;
        [field: SerializeField] private GameObject membersSectionSelection { get; set; } = null!;
        [field: SerializeField] private GameObject placesSectionSelection { get; set; } = null!;
        [field: SerializeField] private GameObject placesWithSignSectionSelection { get; set; } = null!;
        [field: SerializeField] private GameObject announcementsSelection { get; set; } = null!;

        [field: Header("Sections views")]
        [field: SerializeField] public CameraReelGalleryConfig CameraReelGalleryConfigs { get; private set; }
        [field: SerializeField] public MembersListView MembersListView { get; private set; } = null!;
        [field: SerializeField] public PlacesSectionView PlacesSectionView { get; private set; } = null!;
        [field: SerializeField] public EventListView EventListView { get; private set; } = null!;
        [field: SerializeField] public AnnouncementsSectionView AnnouncementsSectionView { get; private set; } = null!;

        [field: Header("Restricted Access")]
        [field: SerializeField] public List<GameObject> ObjectsToShowWhenAccessIsAllowed { get; private set; }
        [field: SerializeField] public List<GameObject> ObjectsToShowWhenAccessIsNotAllowed { get; private set; }

        private readonly UniTask[] closingTasks = new UniTask[6];

        private CancellationTokenSource confirmationDialogCts = new ();
        private GenericContextMenu? contextMenu;
        private GenericContextMenuElement? communityNotificationsContextMenuElement;
        private ToggleWithIconContextMenuControlSettings? communityNotificationsContextMenuControlSettings;
        private GenericContextMenuElement? communityNotificationsSeparatorContextMenuElement;
        private GenericContextMenuElement? leaveCommunityContextMenuElement;
        private GenericContextMenuElement? copyLinkSeparatorContextMenuElement;
        private GenericContextMenuElement? deleteCommunityContextMenuElement;
        private CancellationToken cancellationToken;
        private Sections? currentSection;

        private void Awake()
        {
            openWizardButton.onClick.AddListener(() => OpenWizardRequested?.Invoke());
            openChatButton.onClick.AddListener(() => OpenChatRequested?.Invoke());
            openContextMenuButton.onClick.AddListener(OpenContextMenu);
            joinButton.onClick.AddListener(() => JoinCommunity?.Invoke());
            joinedButton.onClick.AddListener(ShowLeaveConfirmationDialog);
            requestToJoinButton.onClick.AddListener(() => RequestToJoinCommunity?.Invoke());
            cancelRequestButton.onClick.AddListener(() => CancelRequestToJoinCommunity?.Invoke());
            acceptInviteButton.onClick.AddListener(() => AcceptInvite?.Invoke());
            rejectInviteButton.onClick.AddListener(() =>
            {
                confirmationDialogCts = confirmationDialogCts.SafeRestart();
                ShowDeleteInvitationConfirmationDialogAsync(confirmationDialogCts.Token).Forget();
                return;

                async UniTask ShowDeleteInvitationConfirmationDialogAsync(CancellationToken ct)
                {
                    Result<ConfirmationResult> dialogResult = await ViewDependencies.ConfirmationDialogOpener.OpenConfirmationDialogAsync(new ConfirmationDialogParameter(string.Format(REJECT_COMMUNITY_INVITATION_TEXT_FORMAT, communityName.text),
                                                                                         REJECT_COMMUNITY_INVITATION_CANCEL_TEXT,
                                                                                         REJECT_COMMUNITY_INVITATION_CONFIRM_TEXT,
                                                                                         CommunityThumbnail.ImageSprite,
                                                                                         false, false), ct)
                                                                                    .SuppressToResultAsync(ReportCategory.COMMUNITIES);

                    if (ct.IsCancellationRequested || !dialogResult.Success || dialogResult.Value == ConfirmationResult.CANCEL) return;

                    RejectInvite?.Invoke();
                }
            });

            photosButton.onClick.AddListener(() => ToggleSection(Sections.PHOTOS));
            membersButton.onClick.AddListener(() => ToggleSection(Sections.MEMBERS));
            membersTextButton.onClick.AddListener(() => ToggleSection(Sections.MEMBERS));
            placesButton.onClick.AddListener(() => ToggleSection(Sections.PLACES));
            placesWithSignButton.onClick.AddListener(() => ToggleSection(Sections.PLACES));
            placesShortcutButton.onClick.AddListener(() => OpenWizardRequested?.Invoke());

            bool isAnnouncementsFeatureEnabled = CommunitiesFeatureAccess.Instance.IsAnnouncementsFeatureEnabled();
            announcementsButton.gameObject.SetActive(isAnnouncementsFeatureEnabled);
            if (isAnnouncementsFeatureEnabled)
                announcementsButton.onClick.AddListener(() => ToggleSection(Sections.ANNOUNCEMENTS));

            contextMenu = new GenericContextMenu(contextMenuSettings.ContextMenuWidth,
                              offsetFromTarget: contextMenuSettings.OffsetFromTarget,
                              verticalLayoutPadding: contextMenuSettings.VerticalPadding,
                              elementsSpacing: contextMenuSettings.ElementsSpacing,
                              anchorPoint: ContextMenuOpenDirection.BOTTOM_LEFT)
<<<<<<< HEAD
                         .AddControl(communityNotificationsContextMenuElement = new GenericContextMenuElement(
                              communityNotificationsContextMenuControlSettings = new ToggleWithIconContextMenuControlSettings(contextMenuSettings.CommunityNotificationsSprite, contextMenuSettings.CommunityNotificationsText, OnToggleCommunityNotifications, null, 10)))
                         .AddControl(communityNotificationsSeparatorContextMenuElement = new GenericContextMenuElement(
                              new SeparatorContextMenuControlSettings(contextMenuSettings.CommunityNotificationsSeparatorHeight, -contextMenuSettings.VerticalPadding.left, -contextMenuSettings.VerticalPadding.right)))
                         .AddControl(leaveCommunityContextMenuElement = new GenericContextMenuElement(
                              new ButtonContextMenuControlSettings(contextMenuSettings.LeaveCommunityText, contextMenuSettings.LeaveCommunitySprite, ShowLeaveConfirmationDialog)))
=======
>>>>>>> 3712d056
                         .AddControl(new GenericContextMenuElement(
                              new ButtonContextMenuControlSettings(contextMenuSettings.CopyCommunityLinkText, contextMenuSettings.CopyCommunityLinkSprite, OnCopyCommunityLinkRequested)))
                         .AddControl(copyLinkSeparatorContextMenuElement = new GenericContextMenuElement(
                              new SeparatorContextMenuControlSettings(contextMenuSettings.CopyCommunityLinkSeparatorHeight, -contextMenuSettings.VerticalPadding.left, -contextMenuSettings.VerticalPadding.right)))
                         .AddControl(leaveCommunityContextMenuElement = new GenericContextMenuElement(
                              new ButtonContextMenuControlSettings(contextMenuSettings.LeaveCommunityText, contextMenuSettings.LeaveCommunitySprite, ShowLeaveConfirmationDialog)))
                         .AddControl(deleteCommunityContextMenuElement = new GenericContextMenuElement(
                              new ButtonContextMenuControlSettings(contextMenuSettings.DeleteCommunityText, contextMenuSettings.DeleteCommunitySprite, OnDeleteCommunityRequested,
                                  textColor: contextMenuSettings.DeleteCommunityTextColor, iconColor: contextMenuSettings.DeleteCommunityTextColor)));
        }

        private void OnCopyCommunityLinkRequested() =>
            CopyCommunityLinkRequested?.Invoke();

        private void OnDeleteCommunityRequested()
        {
            confirmationDialogCts = confirmationDialogCts.SafeRestart();
            ShowDeleteConfirmationDialogAsync(confirmationDialogCts.Token).Forget();
            return;

            async UniTask ShowDeleteConfirmationDialogAsync(CancellationToken ct)
            {
                Result<ConfirmationResult> dialogResult = await ViewDependencies.ConfirmationDialogOpener.OpenConfirmationDialogAsync(new ConfirmationDialogParameter(string.Format(DELETE_COMMUNITY_TEXT_FORMAT, communityName.text),
                                                                                     DELETE_COMMUNITY_CANCEL_TEXT,
                                                                                     DELETE_COMMUNITY_CONFIRM_TEXT,
                                                                                     CommunityThumbnail.ImageSprite,
                                                                                     true, false), ct)
                                                                                .SuppressToResultAsync(ReportCategory.COMMUNITIES);

                if (ct.IsCancellationRequested || !dialogResult.Success || dialogResult.Value == ConfirmationResult.CANCEL) return;

                DeleteCommunityRequested?.Invoke();
            }
        }

        public void SetPanelCancellationToken(CancellationToken cancellationToken)
        {
            this.cancellationToken = cancellationToken;
        }

        private void OpenContextMenu()
        {
            openContextMenuButton.interactable = false;

            ViewDependencies.ContextMenuOpener.OpenContextMenu(new GenericContextMenuParameter(contextMenu, openContextMenuButton.transform.position,
                actionOnHide: () => openContextMenuButton.interactable = true), cancellationToken);
        }

        private void OnDisable()
        {
            confirmationDialogCts.SafeCancelAndDispose();
        }

        private void OnToggleCommunityNotifications(bool isEnabled)
        {

        }

        private void ShowLeaveConfirmationDialog()
        {
            confirmationDialogCts = confirmationDialogCts.SafeRestart();
            ShowLeaveConfirmationDialogAsync(confirmationDialogCts.Token).Forget();
            return;

            async UniTask ShowLeaveConfirmationDialogAsync(CancellationToken ct)
            {
                Result<ConfirmationResult> dialogResult = await ViewDependencies.ConfirmationDialogOpener.OpenConfirmationDialogAsync(new ConfirmationDialogParameter(string.Format(LEAVE_COMMUNITY_TEXT_FORMAT, communityName.text),
                                                                                         LEAVE_COMMUNITY_CANCEL_TEXT,
                                                                                         LEAVE_COMMUNITY_CONFIRM_TEXT,
                                                                                         CommunityThumbnail.ImageSprite,
                                                                                         true, true),
                                                                                     ct)
                                                                                .SuppressToResultAsync(ReportCategory.COMMUNITIES);

                if (ct.IsCancellationRequested || !dialogResult.Success || dialogResult.Value == ConfirmationResult.CANCEL) return;

                LeaveCommunityRequested?.Invoke();
            }
        }

        public UniTask[] GetClosingTasks(UniTask controllerTask, CancellationToken ct)
        {
            closingTasks[0] = closeButton.OnClickAsync(ct);
            closingTasks[1] = backgroundCloseButton.OnClickAsync(ct);
            closingTasks[2] = controllerTask;
            closingTasks[3] = communityCardVoiceChatView.StartStreamButton.OnClickAsync(ct);
            closingTasks[4] = communityCardVoiceChatView.ListeningButton.OnClickAsync(ct);
            closingTasks[5] = communityCardVoiceChatView.JoinStreamButton.OnClickAsync(ct);

            return closingTasks;
        }

        public void SetCardBackgroundColor(Color color, int shaderProperty)
        {
            Color.RGBToHSV(color, out float h, out float s, out float v);
            backgroundImage.material.SetColor(shaderProperty, Color.HSVToRGB(h, s, Mathf.Clamp01(v - 0.3f)));
        }

        public void ResetToggle(bool invokeEvent)
        {
            currentSection = null;
            ToggleSection(CommunitiesFeatureAccess.Instance.IsAnnouncementsFeatureEnabled() ? Sections.ANNOUNCEMENTS : Sections.MEMBERS, invokeEvent);
        }

        public void SetLoadingState(bool isLoading)
        {
            communityName.enabled = !isLoading;
            communityMembersNumber.enabled = !isLoading;
            communityDescription.enabled = !isLoading;
            EventListView.SetLoadingStateActive(isLoading);

            announcementsButton.interactable = !isLoading;
            membersButton.interactable = !isLoading;
            placesButton.interactable = !isLoading;
            photosButton.interactable = !isLoading;

            if (isLoading)
                loadingObject.ShowLoading();
            else
                loadingObject.HideLoading();
        }

        private void ToggleSection(Sections section, bool invokeEvent = true)
        {
            if (section == currentSection) return;

            currentSection = section;

            photosSectionSelection.SetActive(section == Sections.PHOTOS);
            membersSectionSelection.SetActive(section == Sections.MEMBERS);
            placesSectionSelection.SetActive(section == Sections.PLACES);
            placesWithSignSectionSelection.SetActive(section == Sections.PLACES);
            announcementsSelection.SetActive(section == Sections.ANNOUNCEMENTS);

            CameraReelGalleryConfigs.PhotosView.SetActive(section == Sections.PHOTOS);
            MembersListView.SetActive(section == Sections.MEMBERS);
            PlacesSectionView.SetActive(section == Sections.PLACES);
            AnnouncementsSectionView.SetActive(section == Sections.ANNOUNCEMENTS);

            if (invokeEvent)
                SectionChanged?.Invoke(section);
        }

        public void ConfigureInteractionButtons(GetCommunityResponse.CommunityData communityData)
        {
            openChatButton.gameObject.SetActive(communityData.role is CommunityMemberRole.owner or CommunityMemberRole.moderator or CommunityMemberRole.member && communityData.IsAccessAllowed() && communityData.pendingActionType != InviteRequestAction.invite);
            openWizardButton.gameObject.SetActive(communityData.role is CommunityMemberRole.owner or CommunityMemberRole.moderator && communityData.IsAccessAllowed() && communityData.pendingActionType != InviteRequestAction.invite);
            joinedButton.gameObject.SetActive(communityData.role is CommunityMemberRole.member && communityData.IsAccessAllowed() && communityData.pendingActionType != InviteRequestAction.invite);
            joinButton.gameObject.SetActive(communityData.role == CommunityMemberRole.none && communityData.IsAccessAllowed() && communityData.pendingActionType != InviteRequestAction.invite);
            requestToJoinButton.gameObject.SetActive(!communityData.IsAccessAllowed() && communityData.pendingActionType == InviteRequestAction.none);
            cancelRequestButton.gameObject.SetActive(!communityData.IsAccessAllowed() && communityData.pendingActionType == InviteRequestAction.request_to_join);
            acceptInviteButton.gameObject.SetActive(communityData.pendingActionType == InviteRequestAction.invite);
            rejectInviteButton.gameObject.SetActive(communityData.pendingActionType == InviteRequestAction.invite);
        }

        public void SetDefaults()
        {
            CommunityThumbnail.SetImage(defaultCommunityImage, true);
            communityName.text = string.Empty;
            communityMembersNumber.text = string.Empty;
            communityDescription.text = string.Empty;

            openChatButton.gameObject.SetActive(false);
            openWizardButton.gameObject.SetActive(false);
            joinedButton.gameObject.SetActive(false);
            joinButton.gameObject.SetActive(false);
            requestToJoinButton.gameObject.SetActive(false);
            cancelRequestButton.gameObject.SetActive(false);
            acceptInviteButton.gameObject.SetActive(false);
            rejectInviteButton.gameObject.SetActive(false);
            placesWithSignButton.gameObject.SetActive(false);
            placesButton.gameObject.SetActive(true);
            SetCommunityAccessAsAllowed(true);
        }

        public void UpdateMemberCount(GetCommunityResponse.CommunityData communityData) =>
            communityMembersNumber.text = string.Format(COMMUNITY_MEMBERS_NUMBER_FORMAT, CommunitiesUtility.NumberToCompactString(communityData.membersCount));

        public void ConfigureCommunity(GetCommunityResponse.CommunityData communityData,
            ThumbnailLoader thumbnailLoader)
        {
            communityName.text = communityData.name;
            UpdateMemberCount(communityData);
            communityDescription.text = communityData.description;
            communityPrivacyText.text = CultureInfo.InvariantCulture.TextInfo.ToTitleCase(communityData.privacy.ToString());
            UnlistedMark.SetActive(communityData.visibility == CommunityVisibility.unlisted);
            UnlistedSeparator.SetActive(communityData.visibility == CommunityVisibility.unlisted);

            publicCommunityIcon.SetActive(communityData.privacy == CommunityPrivacy.@public);
            privateCommunityIcon.SetActive(communityData.privacy == CommunityPrivacy.@private);

            thumbnailLoader.LoadCommunityThumbnailFromUrlAsync(communityData.thumbnailUrl, CommunityThumbnail, defaultCommunityImage, cancellationToken, true).Forget();

            communityNotificationsContextMenuElement!.Enabled = communityData.role is CommunityMemberRole.owner or CommunityMemberRole.moderator or CommunityMemberRole.member;
            communityNotificationsContextMenuControlSettings!.SetInitialValue(communityData.isSubscribedToNotifications);
            deleteCommunityContextMenuElement!.Enabled = communityData.role == CommunityMemberRole.owner;
            leaveCommunityContextMenuElement!.Enabled = communityData.role == CommunityMemberRole.moderator;
<<<<<<< HEAD
            copyLinkSeparatorContextMenuElement!.Enabled = deleteCommunityContextMenuElement.Enabled;
            communityNotificationsSeparatorContextMenuElement!.Enabled = communityNotificationsContextMenuElement!.Enabled && (deleteCommunityContextMenuElement!.Enabled || leaveCommunityContextMenuElement!.Enabled);
=======
            copyLinkSeparatorContextMenuElement!.Enabled = deleteCommunityContextMenuElement.Enabled || leaveCommunityContextMenuElement.Enabled;
>>>>>>> 3712d056

            ConfigureInteractionButtons(communityData);

            placesWithSignButton.gameObject.SetActive(communityData.role is CommunityMemberRole.owner or CommunityMemberRole.moderator);
            placesButton.gameObject.SetActive(!placesWithSignButton.gameObject.activeSelf);

            SetCommunityAccessAsAllowed(communityData.IsAccessAllowed());
        }

        public void SetCommunityAccessAsAllowed(bool isAllowed)
        {
            foreach (GameObject go in ObjectsToShowWhenAccessIsAllowed)
                go.SetActive(isAllowed);

            foreach (GameObject go in ObjectsToShowWhenAccessIsNotAllowed)
                go.SetActive(!isAllowed);
        }
    }
}<|MERGE_RESOLUTION|>--- conflicted
+++ resolved
@@ -189,15 +189,12 @@
                               verticalLayoutPadding: contextMenuSettings.VerticalPadding,
                               elementsSpacing: contextMenuSettings.ElementsSpacing,
                               anchorPoint: ContextMenuOpenDirection.BOTTOM_LEFT)
-<<<<<<< HEAD
                          .AddControl(communityNotificationsContextMenuElement = new GenericContextMenuElement(
                               communityNotificationsContextMenuControlSettings = new ToggleWithIconContextMenuControlSettings(contextMenuSettings.CommunityNotificationsSprite, contextMenuSettings.CommunityNotificationsText, OnToggleCommunityNotifications, null, 10)))
                          .AddControl(communityNotificationsSeparatorContextMenuElement = new GenericContextMenuElement(
                               new SeparatorContextMenuControlSettings(contextMenuSettings.CommunityNotificationsSeparatorHeight, -contextMenuSettings.VerticalPadding.left, -contextMenuSettings.VerticalPadding.right)))
                          .AddControl(leaveCommunityContextMenuElement = new GenericContextMenuElement(
                               new ButtonContextMenuControlSettings(contextMenuSettings.LeaveCommunityText, contextMenuSettings.LeaveCommunitySprite, ShowLeaveConfirmationDialog)))
-=======
->>>>>>> 3712d056
                          .AddControl(new GenericContextMenuElement(
                               new ButtonContextMenuControlSettings(contextMenuSettings.CopyCommunityLinkText, contextMenuSettings.CopyCommunityLinkSprite, OnCopyCommunityLinkRequested)))
                          .AddControl(copyLinkSeparatorContextMenuElement = new GenericContextMenuElement(
@@ -395,12 +392,9 @@
             communityNotificationsContextMenuControlSettings!.SetInitialValue(communityData.isSubscribedToNotifications);
             deleteCommunityContextMenuElement!.Enabled = communityData.role == CommunityMemberRole.owner;
             leaveCommunityContextMenuElement!.Enabled = communityData.role == CommunityMemberRole.moderator;
-<<<<<<< HEAD
             copyLinkSeparatorContextMenuElement!.Enabled = deleteCommunityContextMenuElement.Enabled;
             communityNotificationsSeparatorContextMenuElement!.Enabled = communityNotificationsContextMenuElement!.Enabled && (deleteCommunityContextMenuElement!.Enabled || leaveCommunityContextMenuElement!.Enabled);
-=======
             copyLinkSeparatorContextMenuElement!.Enabled = deleteCommunityContextMenuElement.Enabled || leaveCommunityContextMenuElement.Enabled;
->>>>>>> 3712d056
 
             ConfigureInteractionButtons(communityData);
 
