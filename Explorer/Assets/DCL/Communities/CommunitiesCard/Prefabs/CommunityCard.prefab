%YAML 1.1
%TAG !u! tag:unity3d.com,2011:
--- !u!1 &420060636764177489
GameObject:
  m_ObjectHideFlags: 0
  m_CorrespondingSourceObject: {fileID: 0}
  m_PrefabInstance: {fileID: 0}
  m_PrefabAsset: {fileID: 0}
  serializedVersion: 6
  m_Component:
  - component: {fileID: 7441986765818555740}
  - component: {fileID: 3608476508014768171}
  - component: {fileID: 4199625449978476202}
  - component: {fileID: 6113321632732672044}
  m_Layer: 5
  m_Name: Background
  m_TagString: Untagged
  m_Icon: {fileID: 0}
  m_NavMeshLayer: 0
  m_StaticEditorFlags: 0
  m_IsActive: 1
--- !u!224 &7441986765818555740
RectTransform:
  m_ObjectHideFlags: 0
  m_CorrespondingSourceObject: {fileID: 0}
  m_PrefabInstance: {fileID: 0}
  m_PrefabAsset: {fileID: 0}
  m_GameObject: {fileID: 420060636764177489}
  m_LocalRotation: {x: 0, y: 0, z: 0, w: 1}
  m_LocalPosition: {x: 0, y: 0, z: 0}
  m_LocalScale: {x: 1, y: 1, z: 1}
  m_ConstrainProportionsScale: 0
  m_Children: []
  m_Father: {fileID: 4015399781133447345}
  m_LocalEulerAnglesHint: {x: 0, y: 0, z: 0}
  m_AnchorMin: {x: 0, y: 0}
  m_AnchorMax: {x: 1, y: 1}
  m_AnchoredPosition: {x: 0, y: 0}
  m_SizeDelta: {x: 0, y: 0}
  m_Pivot: {x: 0.5, y: 0.5}
--- !u!222 &3608476508014768171
CanvasRenderer:
  m_ObjectHideFlags: 0
  m_CorrespondingSourceObject: {fileID: 0}
  m_PrefabInstance: {fileID: 0}
  m_PrefabAsset: {fileID: 0}
  m_GameObject: {fileID: 420060636764177489}
  m_CullTransparentMesh: 1
--- !u!114 &4199625449978476202
MonoBehaviour:
  m_ObjectHideFlags: 0
  m_CorrespondingSourceObject: {fileID: 0}
  m_PrefabInstance: {fileID: 0}
  m_PrefabAsset: {fileID: 0}
  m_GameObject: {fileID: 420060636764177489}
  m_Enabled: 1
  m_EditorHideFlags: 0
  m_Script: {fileID: 11500000, guid: fe87c0e1cc204ed48ad3b37840f39efc, type: 3}
  m_Name: 
  m_EditorClassIdentifier: 
  m_Material: {fileID: 0}
  m_Color: {r: 0, g: 0, b: 0, a: 0.98039216}
  m_RaycastTarget: 1
  m_RaycastPadding: {x: 0, y: 0, z: 0, w: 0}
  m_Maskable: 1
  m_OnCullStateChanged:
    m_PersistentCalls:
      m_Calls: []
  m_Sprite: {fileID: 0}
  m_Type: 0
  m_PreserveAspect: 0
  m_FillCenter: 1
  m_FillMethod: 4
  m_FillAmount: 1
  m_FillClockwise: 1
  m_FillOrigin: 0
  m_UseSpriteMesh: 0
  m_PixelsPerUnitMultiplier: 1
--- !u!114 &6113321632732672044
MonoBehaviour:
  m_ObjectHideFlags: 0
  m_CorrespondingSourceObject: {fileID: 0}
  m_PrefabInstance: {fileID: 0}
  m_PrefabAsset: {fileID: 0}
  m_GameObject: {fileID: 420060636764177489}
  m_Enabled: 1
  m_EditorHideFlags: 0
  m_Script: {fileID: 11500000, guid: 4e29b1a8efbd4b44bb3f3716e73f07ff, type: 3}
  m_Name: 
  m_EditorClassIdentifier: 
  m_Navigation:
    m_Mode: 3
    m_WrapAround: 0
    m_SelectOnUp: {fileID: 0}
    m_SelectOnDown: {fileID: 0}
    m_SelectOnLeft: {fileID: 0}
    m_SelectOnRight: {fileID: 0}
  m_Transition: 1
  m_Colors:
    m_NormalColor: {r: 1, g: 1, b: 1, a: 1}
    m_HighlightedColor: {r: 0.9607843, g: 0.9607843, b: 0.9607843, a: 1}
    m_PressedColor: {r: 0.78431374, g: 0.78431374, b: 0.78431374, a: 1}
    m_SelectedColor: {r: 0.9607843, g: 0.9607843, b: 0.9607843, a: 1}
    m_DisabledColor: {r: 0.78431374, g: 0.78431374, b: 0.78431374, a: 0.5019608}
    m_ColorMultiplier: 1
    m_FadeDuration: 0.1
  m_SpriteState:
    m_HighlightedSprite: {fileID: 0}
    m_PressedSprite: {fileID: 0}
    m_SelectedSprite: {fileID: 0}
    m_DisabledSprite: {fileID: 0}
  m_AnimationTriggers:
    m_NormalTrigger: Normal
    m_HighlightedTrigger: Highlighted
    m_PressedTrigger: Pressed
    m_SelectedTrigger: Selected
    m_DisabledTrigger: Disabled
  m_Interactable: 1
  m_TargetGraphic: {fileID: 4199625449978476202}
  m_OnClick:
    m_PersistentCalls:
      m_Calls: []
--- !u!1 &568697173065423092
GameObject:
  m_ObjectHideFlags: 0
  m_CorrespondingSourceObject: {fileID: 0}
  m_PrefabInstance: {fileID: 0}
  m_PrefabAsset: {fileID: 0}
  serializedVersion: 6
  m_Component:
  - component: {fileID: 4015399781133447345}
  - component: {fileID: 3871887858605939141}
  - component: {fileID: 4404211291132444607}
  - component: {fileID: 6579474225357820591}
  - component: {fileID: 1128365071419528854}
  m_Layer: 5
  m_Name: CommunityCard
  m_TagString: Untagged
  m_Icon: {fileID: 0}
  m_NavMeshLayer: 0
  m_StaticEditorFlags: 0
  m_IsActive: 1
--- !u!224 &4015399781133447345
RectTransform:
  m_ObjectHideFlags: 0
  m_CorrespondingSourceObject: {fileID: 0}
  m_PrefabInstance: {fileID: 0}
  m_PrefabAsset: {fileID: 0}
  m_GameObject: {fileID: 568697173065423092}
  m_LocalRotation: {x: 0, y: 0, z: 0, w: 1}
  m_LocalPosition: {x: 0, y: 0, z: 0}
  m_LocalScale: {x: 0, y: 0, z: 0}
  m_ConstrainProportionsScale: 0
  m_Children:
  - {fileID: 7441986765818555740}
  - {fileID: 270324596577273709}
  - {fileID: 109970082442447254}
  - {fileID: 6844977209116516319}
  - {fileID: 84828697267425363}
  - {fileID: 8798278689290836633}
  m_Father: {fileID: 0}
  m_LocalEulerAnglesHint: {x: 0, y: 0, z: 0}
  m_AnchorMin: {x: 0, y: 0}
  m_AnchorMax: {x: 0, y: 0}
  m_AnchoredPosition: {x: 0, y: 0}
  m_SizeDelta: {x: 0, y: 0}
  m_Pivot: {x: 0, y: 0}
--- !u!223 &3871887858605939141
Canvas:
  m_ObjectHideFlags: 0
  m_CorrespondingSourceObject: {fileID: 0}
  m_PrefabInstance: {fileID: 0}
  m_PrefabAsset: {fileID: 0}
  m_GameObject: {fileID: 568697173065423092}
  m_Enabled: 1
  serializedVersion: 3
  m_RenderMode: 0
  m_Camera: {fileID: 0}
  m_PlaneDistance: 100
  m_PixelPerfect: 0
  m_ReceivesEvents: 1
  m_OverrideSorting: 0
  m_OverridePixelPerfect: 0
  m_SortingBucketNormalizedSize: 0
  m_VertexColorAlwaysGammaSpace: 1
  m_AdditionalShaderChannelsFlag: 25
  m_UpdateRectTransformForStandalone: 0
  m_SortingLayerID: 0
  m_SortingOrder: 0
  m_TargetDisplay: 0
--- !u!114 &4404211291132444607
MonoBehaviour:
  m_ObjectHideFlags: 0
  m_CorrespondingSourceObject: {fileID: 0}
  m_PrefabInstance: {fileID: 0}
  m_PrefabAsset: {fileID: 0}
  m_GameObject: {fileID: 568697173065423092}
  m_Enabled: 1
  m_EditorHideFlags: 0
  m_Script: {fileID: 11500000, guid: 0cd44c1031e13a943bb63640046fad76, type: 3}
  m_Name: 
  m_EditorClassIdentifier: 
  m_UiScaleMode: 1
  m_ReferencePixelsPerUnit: 100
  m_ScaleFactor: 1
  m_ReferenceResolution: {x: 1920, y: 1080}
  m_ScreenMatchMode: 0
  m_MatchWidthOrHeight: 0
  m_PhysicalUnit: 3
  m_FallbackScreenDPI: 96
  m_DefaultSpriteDPI: 96
  m_DynamicPixelsPerUnit: 1
  m_PresetInfoIsWorld: 0
--- !u!114 &6579474225357820591
MonoBehaviour:
  m_ObjectHideFlags: 0
  m_CorrespondingSourceObject: {fileID: 0}
  m_PrefabInstance: {fileID: 0}
  m_PrefabAsset: {fileID: 0}
  m_GameObject: {fileID: 568697173065423092}
  m_Enabled: 1
  m_EditorHideFlags: 0
  m_Script: {fileID: 11500000, guid: dc42784cf147c0c48a680349fa168899, type: 3}
  m_Name: 
  m_EditorClassIdentifier: 
  m_IgnoreReversedGraphics: 1
  m_BlockingObjects: 0
  m_BlockingMask:
    serializedVersion: 2
    m_Bits: 4294967295
--- !u!114 &1128365071419528854
MonoBehaviour:
  m_ObjectHideFlags: 0
  m_CorrespondingSourceObject: {fileID: 0}
  m_PrefabInstance: {fileID: 0}
  m_PrefabAsset: {fileID: 0}
  m_GameObject: {fileID: 568697173065423092}
  m_Enabled: 1
  m_EditorHideFlags: 0
  m_Script: {fileID: 11500000, guid: 6cf5a81b6d8a4c8f9f40be05e60afe51, type: 3}
  m_Name: 
  m_EditorClassIdentifier: 
  <canvas>k__BackingField: {fileID: 3871887858605939141}
  <raycaster>k__BackingField: {fileID: 6579474225357820591}
  <closeButton>k__BackingField: {fileID: 8765912401497571406}
  <backgroundCloseButton>k__BackingField: {fileID: 6113321632732672044}
  <loadingObject>k__BackingField: {fileID: 5749406410202981772}
  <backgroundImage>k__BackingField: {fileID: 7299820048526774152}
  <BackgroundColor>k__BackingField: {r: 0.595366, g: 0.39520293, b: 0.7830189, a: 1}
  <confirmationDialogView>k__BackingField: {fileID: 2113713318068618317}
  <headerObject>k__BackingField: {fileID: 5139753108102950695}
  <contentObject>k__BackingField: {fileID: 4438923677015721477}
  <warningNotificationView>k__BackingField: {fileID: 8357571657956180249}
  <successNotificationView>k__BackingField: {fileID: 632918195793710035}
  <openWizardButton>k__BackingField: {fileID: 1634923376034701604}
  <joinedButton>k__BackingField: {fileID: 8865448273156285983}
  <joinButton>k__BackingField: {fileID: 1251281582169058030}
  <communityName>k__BackingField: {fileID: 9161292668902543015}
  <communityMembersNumber>k__BackingField: {fileID: 5158590217882725722}
  <communityDescription>k__BackingField: {fileID: 4415717452583342345}
  <CommunityThumbnail>k__BackingField: {fileID: 8955283832351146763}
  <photosButton>k__BackingField: {fileID: 989126922802926807}
  <membersButton>k__BackingField: {fileID: 1899825836782332159}
  <placesButton>k__BackingField: {fileID: 7242158169097855626}
  <placesWithSignButton>k__BackingField: {fileID: 6004137563627653444}
  <membersTextButton>k__BackingField: {fileID: 8727945829379734659}
  <photosSectionSelection>k__BackingField: {fileID: 3929084366575678202}
  <membersSectionSelection>k__BackingField: {fileID: 2405332664425647826}
  <placesSectionSelection>k__BackingField: {fileID: 6898860024198349991}
  <placesWithSignSectionSelection>k__BackingField: {fileID: 7524960366525296489}
  <CameraReelGalleryConfigs>k__BackingField:
    PhotosView: {fileID: 3987833900840312972}
    GridLayoutFixedColumnCount: 4
    ThumbnailHeight: 201
    ThumbnailWidth: 272
  <MembersListView>k__BackingField: {fileID: 4230793288233944100}
  <PlacesSectionView>k__BackingField: {fileID: 3484876337616357202}
  <EventListView>k__BackingField: {fileID: 5847551431108673237}
--- !u!1 &1695563204552479908
GameObject:
  m_ObjectHideFlags: 0
  m_CorrespondingSourceObject: {fileID: 0}
  m_PrefabInstance: {fileID: 0}
  m_PrefabAsset: {fileID: 0}
  serializedVersion: 6
  m_Component:
  - component: {fileID: 3467398301968746798}
  - component: {fileID: 6504138232289529691}
  - component: {fileID: 8478419672337238364}
  m_Layer: 5
  m_Name: Sections
  m_TagString: Untagged
  m_Icon: {fileID: 0}
  m_NavMeshLayer: 0
  m_StaticEditorFlags: 0
  m_IsActive: 1
--- !u!224 &3467398301968746798
RectTransform:
  m_ObjectHideFlags: 0
  m_CorrespondingSourceObject: {fileID: 0}
  m_PrefabInstance: {fileID: 0}
  m_PrefabAsset: {fileID: 0}
  m_GameObject: {fileID: 1695563204552479908}
  m_LocalRotation: {x: 0, y: 0, z: 0, w: 1}
  m_LocalPosition: {x: 0, y: 0, z: 0}
  m_LocalScale: {x: 1, y: 1, z: 1}
  m_ConstrainProportionsScale: 0
  m_Children:
  - {fileID: 4438962432429711301}
  - {fileID: 2242517617713265808}
  - {fileID: 646435725988724920}
  - {fileID: 8512999760698690253}
  - {fileID: 4753526436259700995}
  m_Father: {fileID: 666646470182663765}
  m_LocalEulerAnglesHint: {x: 0, y: 0, z: 0}
  m_AnchorMin: {x: 0, y: 1}
  m_AnchorMax: {x: 1, y: 1}
  m_AnchoredPosition: {x: 40, y: 0}
  m_SizeDelta: {x: -39.999996, y: 80}
  m_Pivot: {x: 0, y: 1}
--- !u!114 &6504138232289529691
MonoBehaviour:
  m_ObjectHideFlags: 0
  m_CorrespondingSourceObject: {fileID: 0}
  m_PrefabInstance: {fileID: 0}
  m_PrefabAsset: {fileID: 0}
  m_GameObject: {fileID: 1695563204552479908}
  m_Enabled: 1
  m_EditorHideFlags: 0
  m_Script: {fileID: 11500000, guid: eddc1fbd4bd796345832996a9560b9bd, type: 3}
  m_Name: 
  m_EditorClassIdentifier: 
--- !u!114 &8478419672337238364
MonoBehaviour:
  m_ObjectHideFlags: 0
  m_CorrespondingSourceObject: {fileID: 0}
  m_PrefabInstance: {fileID: 0}
  m_PrefabAsset: {fileID: 0}
  m_GameObject: {fileID: 1695563204552479908}
  m_Enabled: 1
  m_EditorHideFlags: 0
  m_Script: {fileID: 11500000, guid: 30649d3a9faa99c48a7b1166b86bf2a0, type: 3}
  m_Name: 
  m_EditorClassIdentifier: 
  m_Padding:
    m_Left: 0
    m_Right: 0
    m_Top: 0
    m_Bottom: 0
  m_ChildAlignment: 6
  m_Spacing: 100
  m_ChildForceExpandWidth: 0
  m_ChildForceExpandHeight: 0
  m_ChildControlWidth: 0
  m_ChildControlHeight: 0
  m_ChildScaleWidth: 0
  m_ChildScaleHeight: 0
  m_ReverseArrangement: 0
--- !u!1 &3252421296197812086
GameObject:
  m_ObjectHideFlags: 0
  m_CorrespondingSourceObject: {fileID: 0}
  m_PrefabInstance: {fileID: 0}
  m_PrefabAsset: {fileID: 0}
  serializedVersion: 6
  m_Component:
  - component: {fileID: 3132197045897695742}
  - component: {fileID: 361827744414025011}
  m_Layer: 5
  m_Name: Content
  m_TagString: Untagged
  m_Icon: {fileID: 0}
  m_NavMeshLayer: 0
  m_StaticEditorFlags: 0
  m_IsActive: 1
--- !u!224 &3132197045897695742
RectTransform:
  m_ObjectHideFlags: 0
  m_CorrespondingSourceObject: {fileID: 0}
  m_PrefabInstance: {fileID: 0}
  m_PrefabAsset: {fileID: 0}
  m_GameObject: {fileID: 3252421296197812086}
  m_LocalRotation: {x: 0, y: 0, z: 0, w: 1}
  m_LocalPosition: {x: 0, y: 0, z: 0}
  m_LocalScale: {x: 1, y: 1, z: 1}
  m_ConstrainProportionsScale: 0
  m_Children:
  - {fileID: 3301959556277715360}
  - {fileID: 8551455860444228864}
  - {fileID: 7596744029912012324}
  m_Father: {fileID: 666646470182663765}
  m_LocalEulerAnglesHint: {x: 0, y: 0, z: 0}
  m_AnchorMin: {x: 0.5, y: 0.5}
  m_AnchorMax: {x: 0.5, y: 0.5}
  m_AnchoredPosition: {x: 19.651, y: -50.9483}
  m_SizeDelta: {x: 1140.7, y: 585}
  m_Pivot: {x: 0.5, y: 0.5}
--- !u!114 &361827744414025011
MonoBehaviour:
  m_ObjectHideFlags: 0
  m_CorrespondingSourceObject: {fileID: 0}
  m_PrefabInstance: {fileID: 0}
  m_PrefabAsset: {fileID: 0}
  m_GameObject: {fileID: 3252421296197812086}
  m_Enabled: 1
  m_EditorHideFlags: 0
  m_Script: {fileID: 11500000, guid: eddc1fbd4bd796345832996a9560b9bd, type: 3}
  m_Name: 
  m_EditorClassIdentifier: 
--- !u!1 &4438923677015721477
GameObject:
  m_ObjectHideFlags: 0
  m_CorrespondingSourceObject: {fileID: 0}
  m_PrefabInstance: {fileID: 0}
  m_PrefabAsset: {fileID: 0}
  serializedVersion: 6
  m_Component:
  - component: {fileID: 666646470182663765}
  - component: {fileID: 5925486675894197520}
  m_Layer: 5
  m_Name: Contents
  m_TagString: Untagged
  m_Icon: {fileID: 0}
  m_NavMeshLayer: 0
  m_StaticEditorFlags: 0
  m_IsActive: 1
--- !u!224 &666646470182663765
RectTransform:
  m_ObjectHideFlags: 0
  m_CorrespondingSourceObject: {fileID: 0}
  m_PrefabInstance: {fileID: 0}
  m_PrefabAsset: {fileID: 0}
  m_GameObject: {fileID: 4438923677015721477}
  m_LocalRotation: {x: 0, y: 0, z: 0, w: 1}
  m_LocalPosition: {x: 0, y: 0, z: 0}
  m_LocalScale: {x: 1, y: 1, z: 1}
  m_ConstrainProportionsScale: 0
  m_Children:
  - {fileID: 3467398301968746798}
  - {fileID: 3132197045897695742}
  m_Father: {fileID: 270324596577273709}
  m_LocalEulerAnglesHint: {x: 0, y: 0, z: 0}
  m_AnchorMin: {x: 0, y: 0}
  m_AnchorMax: {x: 0, y: 0}
  m_AnchoredPosition: {x: 0, y: 0}
  m_SizeDelta: {x: 1180, y: 688}
  m_Pivot: {x: 0, y: 0}
--- !u!114 &5925486675894197520
MonoBehaviour:
  m_ObjectHideFlags: 0
  m_CorrespondingSourceObject: {fileID: 0}
  m_PrefabInstance: {fileID: 0}
  m_PrefabAsset: {fileID: 0}
  m_GameObject: {fileID: 4438923677015721477}
  m_Enabled: 1
  m_EditorHideFlags: 0
  m_Script: {fileID: 11500000, guid: eddc1fbd4bd796345832996a9560b9bd, type: 3}
  m_Name: 
  m_EditorClassIdentifier: 
--- !u!1 &6786328072477187463
GameObject:
  m_ObjectHideFlags: 0
  m_CorrespondingSourceObject: {fileID: 0}
  m_PrefabInstance: {fileID: 0}
  m_PrefabAsset: {fileID: 0}
  serializedVersion: 6
  m_Component:
  - component: {fileID: 4438962432429711301}
  - component: {fileID: 9066161294990339121}
  - component: {fileID: 2871279183325732605}
  - component: {fileID: 3130204904665740157}
  - component: {fileID: 3557740530093252262}
  m_Layer: 5
  m_Name: VisualDivider
  m_TagString: Untagged
  m_Icon: {fileID: 0}
  m_NavMeshLayer: 0
  m_StaticEditorFlags: 0
  m_IsActive: 1
--- !u!224 &4438962432429711301
RectTransform:
  m_ObjectHideFlags: 0
  m_CorrespondingSourceObject: {fileID: 0}
  m_PrefabInstance: {fileID: 0}
  m_PrefabAsset: {fileID: 0}
  m_GameObject: {fileID: 6786328072477187463}
  m_LocalRotation: {x: 0, y: 0, z: 0, w: 1}
  m_LocalPosition: {x: 0, y: 0, z: 0}
  m_LocalScale: {x: 1, y: 1, z: 1}
  m_ConstrainProportionsScale: 0
  m_Children: []
  m_Father: {fileID: 3467398301968746798}
  m_LocalEulerAnglesHint: {x: 0, y: 0, z: 0}
  m_AnchorMin: {x: 0.5, y: 0.5}
  m_AnchorMax: {x: 0.5, y: 0.5}
  m_AnchoredPosition: {x: -570, y: -39.5}
  m_SizeDelta: {x: 1100, y: 1}
  m_Pivot: {x: 0, y: 0.5}
--- !u!222 &9066161294990339121
CanvasRenderer:
  m_ObjectHideFlags: 0
  m_CorrespondingSourceObject: {fileID: 0}
  m_PrefabInstance: {fileID: 0}
  m_PrefabAsset: {fileID: 0}
  m_GameObject: {fileID: 6786328072477187463}
  m_CullTransparentMesh: 1
--- !u!114 &2871279183325732605
MonoBehaviour:
  m_ObjectHideFlags: 0
  m_CorrespondingSourceObject: {fileID: 0}
  m_PrefabInstance: {fileID: 0}
  m_PrefabAsset: {fileID: 0}
  m_GameObject: {fileID: 6786328072477187463}
  m_Enabled: 1
  m_EditorHideFlags: 0
  m_Script: {fileID: 11500000, guid: fe87c0e1cc204ed48ad3b37840f39efc, type: 3}
  m_Name: 
  m_EditorClassIdentifier: 
  m_Material: {fileID: 0}
  m_Color: {r: 0.4811321, g: 0.46070668, b: 0.46070668, a: 1}
  m_RaycastTarget: 1
  m_RaycastPadding: {x: 0, y: 0, z: 0, w: 0}
  m_Maskable: 1
  m_OnCullStateChanged:
    m_PersistentCalls:
      m_Calls: []
  m_Sprite: {fileID: 0}
  m_Type: 0
  m_PreserveAspect: 0
  m_FillCenter: 1
  m_FillMethod: 4
  m_FillAmount: 1
  m_FillClockwise: 1
  m_FillOrigin: 0
  m_UseSpriteMesh: 0
  m_PixelsPerUnitMultiplier: 1
--- !u!114 &3130204904665740157
MonoBehaviour:
  m_ObjectHideFlags: 0
  m_CorrespondingSourceObject: {fileID: 0}
  m_PrefabInstance: {fileID: 0}
  m_PrefabAsset: {fileID: 0}
  m_GameObject: {fileID: 6786328072477187463}
  m_Enabled: 1
  m_EditorHideFlags: 0
  m_Script: {fileID: 11500000, guid: eddc1fbd4bd796345832996a9560b9bd, type: 3}
  m_Name: 
  m_EditorClassIdentifier: 
--- !u!114 &3557740530093252262
MonoBehaviour:
  m_ObjectHideFlags: 0
  m_CorrespondingSourceObject: {fileID: 0}
  m_PrefabInstance: {fileID: 0}
  m_PrefabAsset: {fileID: 0}
  m_GameObject: {fileID: 6786328072477187463}
  m_Enabled: 1
  m_EditorHideFlags: 0
  m_Script: {fileID: 11500000, guid: 306cc8c2b49d7114eaa3623786fc2126, type: 3}
  m_Name: 
  m_EditorClassIdentifier: 
  m_IgnoreLayout: 1
  m_MinWidth: -1
  m_MinHeight: -1
  m_PreferredWidth: -1
  m_PreferredHeight: -1
  m_FlexibleWidth: -1
  m_FlexibleHeight: -1
  m_LayoutPriority: 1
--- !u!1 &7715970416886079361
GameObject:
  m_ObjectHideFlags: 0
  m_CorrespondingSourceObject: {fileID: 0}
  m_PrefabInstance: {fileID: 0}
  m_PrefabAsset: {fileID: 0}
  serializedVersion: 6
  m_Component:
  - component: {fileID: 270324596577273709}
  - component: {fileID: 6313423945587752255}
  - component: {fileID: 7299820048526774152}
  - component: {fileID: 3022401578296125166}
  m_Layer: 5
  m_Name: Container
  m_TagString: Untagged
  m_Icon: {fileID: 0}
  m_NavMeshLayer: 0
  m_StaticEditorFlags: 0
  m_IsActive: 1
--- !u!224 &270324596577273709
RectTransform:
  m_ObjectHideFlags: 0
  m_CorrespondingSourceObject: {fileID: 0}
  m_PrefabInstance: {fileID: 0}
  m_PrefabAsset: {fileID: 0}
  m_GameObject: {fileID: 7715970416886079361}
  m_LocalRotation: {x: 0, y: 0, z: 0, w: 1}
  m_LocalPosition: {x: 0, y: 0, z: 0}
  m_LocalScale: {x: 1, y: 1, z: 1}
  m_ConstrainProportionsScale: 0
  m_Children:
  - {fileID: 4070396352414549543}
  - {fileID: 5527038995783120602}
  - {fileID: 666646470182663765}
  - {fileID: 3701932891897660604}
  m_Father: {fileID: 4015399781133447345}
  m_LocalEulerAnglesHint: {x: 0, y: 0, z: 0}
  m_AnchorMin: {x: 0.5, y: 0.5}
  m_AnchorMax: {x: 0.5, y: 0.5}
  m_AnchoredPosition: {x: 0, y: 0}
  m_SizeDelta: {x: 1649.78, y: 928}
  m_Pivot: {x: 0.5, y: 0.5}
--- !u!222 &6313423945587752255
CanvasRenderer:
  m_ObjectHideFlags: 0
  m_CorrespondingSourceObject: {fileID: 0}
  m_PrefabInstance: {fileID: 0}
  m_PrefabAsset: {fileID: 0}
  m_GameObject: {fileID: 7715970416886079361}
  m_CullTransparentMesh: 1
--- !u!114 &7299820048526774152
MonoBehaviour:
  m_ObjectHideFlags: 0
  m_CorrespondingSourceObject: {fileID: 0}
  m_PrefabInstance: {fileID: 0}
  m_PrefabAsset: {fileID: 0}
  m_GameObject: {fileID: 7715970416886079361}
  m_Enabled: 1
  m_EditorHideFlags: 0
  m_Script: {fileID: 11500000, guid: fe87c0e1cc204ed48ad3b37840f39efc, type: 3}
  m_Name: 
  m_EditorClassIdentifier: 
  m_Material: {fileID: 2100000, guid: 257dc4fad47be514d92d7a5f79783383, type: 2}
  m_Color: {r: 1, g: 1, b: 1, a: 1}
  m_RaycastTarget: 1
  m_RaycastPadding: {x: 0, y: 0, z: 0, w: 0}
  m_Maskable: 1
  m_OnCullStateChanged:
    m_PersistentCalls:
      m_Calls: []
  m_Sprite: {fileID: 0}
  m_Type: 1
  m_PreserveAspect: 0
  m_FillCenter: 1
  m_FillMethod: 4
  m_FillAmount: 1
  m_FillClockwise: 1
  m_FillOrigin: 0
  m_UseSpriteMesh: 0
  m_PixelsPerUnitMultiplier: 2
--- !u!114 &3022401578296125166
MonoBehaviour:
  m_ObjectHideFlags: 0
  m_CorrespondingSourceObject: {fileID: 0}
  m_PrefabInstance: {fileID: 0}
  m_PrefabAsset: {fileID: 0}
  m_GameObject: {fileID: 7715970416886079361}
  m_Enabled: 0
  m_EditorHideFlags: 0
  m_Script: {fileID: 11500000, guid: 0bac33ade27cf4542bd53b1b13d90941, type: 3}
  m_Name: 
  m_EditorClassIdentifier: 
  _source: 1
  _separateMask: {fileID: 0}
  _sprite: {fileID: 21300000, guid: 99428d9ed6da74af2966fb29d960e48f, type: 3}
  _spriteBorderMode: 1
  _spritePixelsPerUnitMultiplier: 2
  _texture: {fileID: 0}
  _textureUVRect:
    serializedVersion: 2
    x: 0
    y: 0
    width: 1
    height: 1
  _channelWeights: {r: 0, g: 0, b: 0, a: 1}
  _raycastThreshold: 0
  _invertMask: 0
  _invertOutsides: 0
--- !u!1 &8530190304850880285
GameObject:
  m_ObjectHideFlags: 0
  m_CorrespondingSourceObject: {fileID: 0}
  m_PrefabInstance: {fileID: 0}
  m_PrefabAsset: {fileID: 0}
  serializedVersion: 6
  m_Component:
  - component: {fileID: 8348008348785225157}
  - component: {fileID: 8024309553457850175}
  - component: {fileID: 1653784423074485173}
  m_Layer: 5
  m_Name: Image
  m_TagString: Untagged
  m_Icon: {fileID: 0}
  m_NavMeshLayer: 0
  m_StaticEditorFlags: 0
  m_IsActive: 1
--- !u!224 &8348008348785225157
RectTransform:
  m_ObjectHideFlags: 0
  m_CorrespondingSourceObject: {fileID: 0}
  m_PrefabInstance: {fileID: 0}
  m_PrefabAsset: {fileID: 0}
  m_GameObject: {fileID: 8530190304850880285}
  m_LocalRotation: {x: 0, y: 0, z: 0, w: 1}
  m_LocalPosition: {x: 0, y: 0, z: 0}
  m_LocalScale: {x: 1, y: 1, z: 1}
  m_ConstrainProportionsScale: 0
  m_Children: []
  m_Father: {fileID: 4753526436259700995}
  m_LocalEulerAnglesHint: {x: 0, y: 0, z: 0}
  m_AnchorMin: {x: 1, y: 0.5}
  m_AnchorMax: {x: 1, y: 0.5}
  m_AnchoredPosition: {x: -13, y: 0}
  m_SizeDelta: {x: 26, y: 26}
  m_Pivot: {x: 0.5, y: 0.5}
--- !u!222 &8024309553457850175
CanvasRenderer:
  m_ObjectHideFlags: 0
  m_CorrespondingSourceObject: {fileID: 0}
  m_PrefabInstance: {fileID: 0}
  m_PrefabAsset: {fileID: 0}
  m_GameObject: {fileID: 8530190304850880285}
  m_CullTransparentMesh: 1
--- !u!114 &1653784423074485173
MonoBehaviour:
  m_ObjectHideFlags: 0
  m_CorrespondingSourceObject: {fileID: 0}
  m_PrefabInstance: {fileID: 0}
  m_PrefabAsset: {fileID: 0}
  m_GameObject: {fileID: 8530190304850880285}
  m_Enabled: 1
  m_EditorHideFlags: 0
  m_Script: {fileID: 11500000, guid: fe87c0e1cc204ed48ad3b37840f39efc, type: 3}
  m_Name: 
  m_EditorClassIdentifier: 
  m_Material: {fileID: 0}
  m_Color: {r: 1, g: 1, b: 1, a: 1}
  m_RaycastTarget: 1
  m_RaycastPadding: {x: 0, y: 0, z: 0, w: 0}
  m_Maskable: 1
  m_OnCullStateChanged:
    m_PersistentCalls:
      m_Calls: []
  m_Sprite: {fileID: 21300000, guid: fedb0973433d2435dbf53d366ab76392, type: 3}
  m_Type: 0
  m_PreserveAspect: 0
  m_FillCenter: 1
  m_FillMethod: 4
  m_FillAmount: 1
  m_FillClockwise: 1
  m_FillOrigin: 0
  m_UseSpriteMesh: 0
  m_PixelsPerUnitMultiplier: 1
--- !u!1001 &528874344211284269
PrefabInstance:
  m_ObjectHideFlags: 0
  serializedVersion: 2
  m_Modification:
    serializedVersion: 3
    m_TransformParent: {fileID: 3132197045897695742}
    m_Modifications:
    - target: {fileID: 2915824871567506940, guid: 36e03be5daa5644c58de05fe7cab0fcb, type: 3}
      propertyPath: <elementMask>k__BackingField
      value: 
      objectReference: {fileID: 3132197045897695742}
    - target: {fileID: 3063603132394881165, guid: 36e03be5daa5644c58de05fe7cab0fcb, type: 3}
      propertyPath: m_Pivot.x
      value: 0.5
      objectReference: {fileID: 0}
    - target: {fileID: 3063603132394881165, guid: 36e03be5daa5644c58de05fe7cab0fcb, type: 3}
      propertyPath: m_Pivot.y
      value: 0.5
      objectReference: {fileID: 0}
    - target: {fileID: 3063603132394881165, guid: 36e03be5daa5644c58de05fe7cab0fcb, type: 3}
      propertyPath: m_AnchorMax.x
      value: 1
      objectReference: {fileID: 0}
    - target: {fileID: 3063603132394881165, guid: 36e03be5daa5644c58de05fe7cab0fcb, type: 3}
      propertyPath: m_AnchorMax.y
      value: 1
      objectReference: {fileID: 0}
    - target: {fileID: 3063603132394881165, guid: 36e03be5daa5644c58de05fe7cab0fcb, type: 3}
      propertyPath: m_AnchorMin.x
      value: 0
      objectReference: {fileID: 0}
    - target: {fileID: 3063603132394881165, guid: 36e03be5daa5644c58de05fe7cab0fcb, type: 3}
      propertyPath: m_AnchorMin.y
      value: 0
      objectReference: {fileID: 0}
    - target: {fileID: 3063603132394881165, guid: 36e03be5daa5644c58de05fe7cab0fcb, type: 3}
      propertyPath: m_SizeDelta.x
      value: 0
      objectReference: {fileID: 0}
    - target: {fileID: 3063603132394881165, guid: 36e03be5daa5644c58de05fe7cab0fcb, type: 3}
      propertyPath: m_SizeDelta.y
      value: 0
      objectReference: {fileID: 0}
    - target: {fileID: 3063603132394881165, guid: 36e03be5daa5644c58de05fe7cab0fcb, type: 3}
      propertyPath: m_LocalPosition.x
      value: 0
      objectReference: {fileID: 0}
    - target: {fileID: 3063603132394881165, guid: 36e03be5daa5644c58de05fe7cab0fcb, type: 3}
      propertyPath: m_LocalPosition.y
      value: 0
      objectReference: {fileID: 0}
    - target: {fileID: 3063603132394881165, guid: 36e03be5daa5644c58de05fe7cab0fcb, type: 3}
      propertyPath: m_LocalPosition.z
      value: 0
      objectReference: {fileID: 0}
    - target: {fileID: 3063603132394881165, guid: 36e03be5daa5644c58de05fe7cab0fcb, type: 3}
      propertyPath: m_LocalRotation.w
      value: 1
      objectReference: {fileID: 0}
    - target: {fileID: 3063603132394881165, guid: 36e03be5daa5644c58de05fe7cab0fcb, type: 3}
      propertyPath: m_LocalRotation.x
      value: 0
      objectReference: {fileID: 0}
    - target: {fileID: 3063603132394881165, guid: 36e03be5daa5644c58de05fe7cab0fcb, type: 3}
      propertyPath: m_LocalRotation.y
      value: 0
      objectReference: {fileID: 0}
    - target: {fileID: 3063603132394881165, guid: 36e03be5daa5644c58de05fe7cab0fcb, type: 3}
      propertyPath: m_LocalRotation.z
      value: 0
      objectReference: {fileID: 0}
    - target: {fileID: 3063603132394881165, guid: 36e03be5daa5644c58de05fe7cab0fcb, type: 3}
      propertyPath: m_AnchoredPosition.x
      value: 0
      objectReference: {fileID: 0}
    - target: {fileID: 3063603132394881165, guid: 36e03be5daa5644c58de05fe7cab0fcb, type: 3}
      propertyPath: m_AnchoredPosition.y
      value: 0
      objectReference: {fileID: 0}
    - target: {fileID: 3063603132394881165, guid: 36e03be5daa5644c58de05fe7cab0fcb, type: 3}
      propertyPath: m_LocalEulerAnglesHint.x
      value: 0
      objectReference: {fileID: 0}
    - target: {fileID: 3063603132394881165, guid: 36e03be5daa5644c58de05fe7cab0fcb, type: 3}
      propertyPath: m_LocalEulerAnglesHint.y
      value: 0
      objectReference: {fileID: 0}
    - target: {fileID: 3063603132394881165, guid: 36e03be5daa5644c58de05fe7cab0fcb, type: 3}
      propertyPath: m_LocalEulerAnglesHint.z
      value: 0
      objectReference: {fileID: 0}
    - target: {fileID: 3347680580169306179, guid: 36e03be5daa5644c58de05fe7cab0fcb, type: 3}
      propertyPath: m_Name
      value: Gallery
      objectReference: {fileID: 0}
    m_RemovedComponents: []
    m_RemovedGameObjects: []
    m_AddedGameObjects: []
    m_AddedComponents:
    - targetCorrespondingSourceObject: {fileID: 3347680580169306179, guid: 36e03be5daa5644c58de05fe7cab0fcb, type: 3}
      insertIndex: -1
      addedObject: {fileID: 3987833900840312972}
  m_SourcePrefab: {fileID: 100100000, guid: 36e03be5daa5644c58de05fe7cab0fcb, type: 3}
--- !u!1 &2964399526342758766 stripped
GameObject:
  m_CorrespondingSourceObject: {fileID: 3347680580169306179, guid: 36e03be5daa5644c58de05fe7cab0fcb, type: 3}
  m_PrefabInstance: {fileID: 528874344211284269}
  m_PrefabAsset: {fileID: 0}
--- !u!114 &3987833900840312972
MonoBehaviour:
  m_ObjectHideFlags: 0
  m_CorrespondingSourceObject: {fileID: 0}
  m_PrefabInstance: {fileID: 0}
  m_PrefabAsset: {fileID: 0}
  m_GameObject: {fileID: 2964399526342758766}
  m_Enabled: 1
  m_EditorHideFlags: 0
  m_Script: {fileID: 11500000, guid: 535343d74dc846a48e6b3284f606388d, type: 3}
  m_Name: 
  m_EditorClassIdentifier: 
  <GalleryView>k__BackingField: {fileID: 3396249771664456913}
--- !u!224 &3301959556277715360 stripped
RectTransform:
  m_CorrespondingSourceObject: {fileID: 3063603132394881165, guid: 36e03be5daa5644c58de05fe7cab0fcb, type: 3}
  m_PrefabInstance: {fileID: 528874344211284269}
  m_PrefabAsset: {fileID: 0}
--- !u!114 &3396249771664456913 stripped
MonoBehaviour:
  m_CorrespondingSourceObject: {fileID: 2915824871567506940, guid: 36e03be5daa5644c58de05fe7cab0fcb, type: 3}
  m_PrefabInstance: {fileID: 528874344211284269}
  m_PrefabAsset: {fileID: 0}
  m_GameObject: {fileID: 0}
  m_Enabled: 1
  m_EditorHideFlags: 0
  m_Script: {fileID: 11500000, guid: ec6735352be14eacb561225405a95c1d, type: 3}
  m_Name: 
  m_EditorClassIdentifier: 
--- !u!1001 &655799890762218701
PrefabInstance:
  m_ObjectHideFlags: 0
  serializedVersion: 2
  m_Modification:
    serializedVersion: 3
    m_TransformParent: {fileID: 270324596577273709}
    m_Modifications:
    - target: {fileID: 2693400425937275912, guid: e4edf3a7bf4ec44daada2bfe4ce5edb0, type: 3}
      propertyPath: m_AnchorMax.x
      value: 0
      objectReference: {fileID: 0}
    - target: {fileID: 2693400425937275912, guid: e4edf3a7bf4ec44daada2bfe4ce5edb0, type: 3}
      propertyPath: m_AnchorMax.y
      value: 0
      objectReference: {fileID: 0}
    - target: {fileID: 3134762716744690023, guid: e4edf3a7bf4ec44daada2bfe4ce5edb0, type: 3}
      propertyPath: m_AnchorMax.y
      value: 0
      objectReference: {fileID: 0}
    - target: {fileID: 3134762716744690023, guid: e4edf3a7bf4ec44daada2bfe4ce5edb0, type: 3}
      propertyPath: m_AnchorMin.y
      value: 0
      objectReference: {fileID: 0}
    - target: {fileID: 3134762716744690023, guid: e4edf3a7bf4ec44daada2bfe4ce5edb0, type: 3}
      propertyPath: m_SizeDelta.x
      value: 0
      objectReference: {fileID: 0}
    - target: {fileID: 3134762716744690023, guid: e4edf3a7bf4ec44daada2bfe4ce5edb0, type: 3}
      propertyPath: m_AnchoredPosition.x
      value: 0
      objectReference: {fileID: 0}
    - target: {fileID: 3134762716744690023, guid: e4edf3a7bf4ec44daada2bfe4ce5edb0, type: 3}
      propertyPath: m_AnchoredPosition.y
      value: 0
      objectReference: {fileID: 0}
    - target: {fileID: 4790585047474772874, guid: e4edf3a7bf4ec44daada2bfe4ce5edb0, type: 3}
      propertyPath: m_Name
      value: Events
      objectReference: {fileID: 0}
    - target: {fileID: 5019862291193874967, guid: e4edf3a7bf4ec44daada2bfe4ce5edb0, type: 3}
      propertyPath: m_Pivot.x
      value: 1
      objectReference: {fileID: 0}
    - target: {fileID: 5019862291193874967, guid: e4edf3a7bf4ec44daada2bfe4ce5edb0, type: 3}
      propertyPath: m_Pivot.y
      value: 0
      objectReference: {fileID: 0}
    - target: {fileID: 5019862291193874967, guid: e4edf3a7bf4ec44daada2bfe4ce5edb0, type: 3}
      propertyPath: m_AnchorMax.x
      value: 1
      objectReference: {fileID: 0}
    - target: {fileID: 5019862291193874967, guid: e4edf3a7bf4ec44daada2bfe4ce5edb0, type: 3}
      propertyPath: m_AnchorMax.y
      value: 1
      objectReference: {fileID: 0}
    - target: {fileID: 5019862291193874967, guid: e4edf3a7bf4ec44daada2bfe4ce5edb0, type: 3}
      propertyPath: m_AnchorMin.x
      value: 1
      objectReference: {fileID: 0}
    - target: {fileID: 5019862291193874967, guid: e4edf3a7bf4ec44daada2bfe4ce5edb0, type: 3}
      propertyPath: m_AnchorMin.y
      value: 0
      objectReference: {fileID: 0}
    - target: {fileID: 5019862291193874967, guid: e4edf3a7bf4ec44daada2bfe4ce5edb0, type: 3}
      propertyPath: m_SizeDelta.x
      value: 470
      objectReference: {fileID: 0}
    - target: {fileID: 5019862291193874967, guid: e4edf3a7bf4ec44daada2bfe4ce5edb0, type: 3}
      propertyPath: m_SizeDelta.y
      value: 0
      objectReference: {fileID: 0}
    - target: {fileID: 5019862291193874967, guid: e4edf3a7bf4ec44daada2bfe4ce5edb0, type: 3}
      propertyPath: m_LocalPosition.x
      value: 0
      objectReference: {fileID: 0}
    - target: {fileID: 5019862291193874967, guid: e4edf3a7bf4ec44daada2bfe4ce5edb0, type: 3}
      propertyPath: m_LocalPosition.y
      value: 0
      objectReference: {fileID: 0}
    - target: {fileID: 5019862291193874967, guid: e4edf3a7bf4ec44daada2bfe4ce5edb0, type: 3}
      propertyPath: m_LocalPosition.z
      value: 0
      objectReference: {fileID: 0}
    - target: {fileID: 5019862291193874967, guid: e4edf3a7bf4ec44daada2bfe4ce5edb0, type: 3}
      propertyPath: m_LocalRotation.w
      value: 1
      objectReference: {fileID: 0}
    - target: {fileID: 5019862291193874967, guid: e4edf3a7bf4ec44daada2bfe4ce5edb0, type: 3}
      propertyPath: m_LocalRotation.x
      value: 0
      objectReference: {fileID: 0}
    - target: {fileID: 5019862291193874967, guid: e4edf3a7bf4ec44daada2bfe4ce5edb0, type: 3}
      propertyPath: m_LocalRotation.y
      value: 0
      objectReference: {fileID: 0}
    - target: {fileID: 5019862291193874967, guid: e4edf3a7bf4ec44daada2bfe4ce5edb0, type: 3}
      propertyPath: m_LocalRotation.z
      value: 0
      objectReference: {fileID: 0}
    - target: {fileID: 5019862291193874967, guid: e4edf3a7bf4ec44daada2bfe4ce5edb0, type: 3}
      propertyPath: m_AnchoredPosition.x
      value: 0
      objectReference: {fileID: 0}
    - target: {fileID: 5019862291193874967, guid: e4edf3a7bf4ec44daada2bfe4ce5edb0, type: 3}
      propertyPath: m_AnchoredPosition.y
      value: 0
      objectReference: {fileID: 0}
    - target: {fileID: 5019862291193874967, guid: e4edf3a7bf4ec44daada2bfe4ce5edb0, type: 3}
      propertyPath: m_LocalEulerAnglesHint.x
      value: 0
      objectReference: {fileID: 0}
    - target: {fileID: 5019862291193874967, guid: e4edf3a7bf4ec44daada2bfe4ce5edb0, type: 3}
      propertyPath: m_LocalEulerAnglesHint.y
      value: 0
      objectReference: {fileID: 0}
    - target: {fileID: 5019862291193874967, guid: e4edf3a7bf4ec44daada2bfe4ce5edb0, type: 3}
      propertyPath: m_LocalEulerAnglesHint.z
      value: 0
      objectReference: {fileID: 0}
    - target: {fileID: 6536995105592358351, guid: e4edf3a7bf4ec44daada2bfe4ce5edb0, type: 3}
      propertyPath: m_AnchorMax.y
      value: 0
      objectReference: {fileID: 0}
    - target: {fileID: 6536995105592358351, guid: e4edf3a7bf4ec44daada2bfe4ce5edb0, type: 3}
      propertyPath: m_AnchorMin.y
      value: 0
      objectReference: {fileID: 0}
    - target: {fileID: 6536995105592358351, guid: e4edf3a7bf4ec44daada2bfe4ce5edb0, type: 3}
      propertyPath: m_SizeDelta.x
      value: 0
      objectReference: {fileID: 0}
    - target: {fileID: 6536995105592358351, guid: e4edf3a7bf4ec44daada2bfe4ce5edb0, type: 3}
      propertyPath: m_AnchoredPosition.x
      value: 0
      objectReference: {fileID: 0}
    - target: {fileID: 6536995105592358351, guid: e4edf3a7bf4ec44daada2bfe4ce5edb0, type: 3}
      propertyPath: m_AnchoredPosition.y
      value: 0
      objectReference: {fileID: 0}
    m_RemovedComponents: []
    m_RemovedGameObjects: []
    m_AddedGameObjects: []
    m_AddedComponents:
    - targetCorrespondingSourceObject: {fileID: 4274773754785718902, guid: e4edf3a7bf4ec44daada2bfe4ce5edb0, type: 3}
      insertIndex: -1
      addedObject: {fileID: 7549698460462113222}
    - targetCorrespondingSourceObject: {fileID: 6836442790759022300, guid: e4edf3a7bf4ec44daada2bfe4ce5edb0, type: 3}
      insertIndex: -1
      addedObject: {fileID: 6572850745027472970}
    - targetCorrespondingSourceObject: {fileID: 3509857386311832297, guid: e4edf3a7bf4ec44daada2bfe4ce5edb0, type: 3}
      insertIndex: -1
      addedObject: {fileID: 6652308715150361498}
    - targetCorrespondingSourceObject: {fileID: 578566175765240935, guid: e4edf3a7bf4ec44daada2bfe4ce5edb0, type: 3}
      insertIndex: -1
      addedObject: {fileID: 1023815419668678977}
    - targetCorrespondingSourceObject: {fileID: 4868409088683462044, guid: e4edf3a7bf4ec44daada2bfe4ce5edb0, type: 3}
      insertIndex: -1
      addedObject: {fileID: 759038939845413209}
  m_SourcePrefab: {fileID: 100100000, guid: e4edf3a7bf4ec44daada2bfe4ce5edb0, type: 3}
--- !u!1 &80682548536287402 stripped
GameObject:
  m_CorrespondingSourceObject: {fileID: 578566175765240935, guid: e4edf3a7bf4ec44daada2bfe4ce5edb0, type: 3}
  m_PrefabInstance: {fileID: 655799890762218701}
  m_PrefabAsset: {fileID: 0}
--- !u!114 &1023815419668678977
MonoBehaviour:
  m_ObjectHideFlags: 0
  m_CorrespondingSourceObject: {fileID: 0}
  m_PrefabInstance: {fileID: 0}
  m_PrefabAsset: {fileID: 0}
  m_GameObject: {fileID: 80682548536287402}
  m_Enabled: 1
  m_EditorHideFlags: 0
  m_Script: {fileID: 11500000, guid: eddc1fbd4bd796345832996a9560b9bd, type: 3}
  m_Name: 
  m_EditorClassIdentifier: 
--- !u!1 &3623940376319319739 stripped
GameObject:
  m_CorrespondingSourceObject: {fileID: 4274773754785718902, guid: e4edf3a7bf4ec44daada2bfe4ce5edb0, type: 3}
  m_PrefabInstance: {fileID: 655799890762218701}
  m_PrefabAsset: {fileID: 0}
--- !u!114 &7549698460462113222
MonoBehaviour:
  m_ObjectHideFlags: 0
  m_CorrespondingSourceObject: {fileID: 0}
  m_PrefabInstance: {fileID: 0}
  m_PrefabAsset: {fileID: 0}
  m_GameObject: {fileID: 3623940376319319739}
  m_Enabled: 1
  m_EditorHideFlags: 0
  m_Script: {fileID: 11500000, guid: eddc1fbd4bd796345832996a9560b9bd, type: 3}
  m_Name: 
  m_EditorClassIdentifier: 
--- !u!1 &4155795739030253092 stripped
GameObject:
  m_CorrespondingSourceObject: {fileID: 3509857386311832297, guid: e4edf3a7bf4ec44daada2bfe4ce5edb0, type: 3}
  m_PrefabInstance: {fileID: 655799890762218701}
  m_PrefabAsset: {fileID: 0}
--- !u!114 &6652308715150361498
MonoBehaviour:
  m_ObjectHideFlags: 0
  m_CorrespondingSourceObject: {fileID: 0}
  m_PrefabInstance: {fileID: 0}
  m_PrefabAsset: {fileID: 0}
  m_GameObject: {fileID: 4155795739030253092}
  m_Enabled: 1
  m_EditorHideFlags: 0
  m_Script: {fileID: 11500000, guid: eddc1fbd4bd796345832996a9560b9bd, type: 3}
  m_Name: 
  m_EditorClassIdentifier: 
--- !u!1 &5371051368014278993 stripped
GameObject:
  m_CorrespondingSourceObject: {fileID: 4868409088683462044, guid: e4edf3a7bf4ec44daada2bfe4ce5edb0, type: 3}
  m_PrefabInstance: {fileID: 655799890762218701}
  m_PrefabAsset: {fileID: 0}
--- !u!114 &759038939845413209
MonoBehaviour:
  m_ObjectHideFlags: 0
  m_CorrespondingSourceObject: {fileID: 0}
  m_PrefabInstance: {fileID: 0}
  m_PrefabAsset: {fileID: 0}
  m_GameObject: {fileID: 5371051368014278993}
  m_Enabled: 1
  m_EditorHideFlags: 0
  m_Script: {fileID: 11500000, guid: eddc1fbd4bd796345832996a9560b9bd, type: 3}
  m_Name: 
  m_EditorClassIdentifier: 
--- !u!224 &5527038995783120602 stripped
RectTransform:
  m_CorrespondingSourceObject: {fileID: 5019862291193874967, guid: e4edf3a7bf4ec44daada2bfe4ce5edb0, type: 3}
  m_PrefabInstance: {fileID: 655799890762218701}
  m_PrefabAsset: {fileID: 0}
--- !u!114 &5847551431108673237 stripped
MonoBehaviour:
  m_CorrespondingSourceObject: {fileID: 6358928249062425112, guid: e4edf3a7bf4ec44daada2bfe4ce5edb0, type: 3}
  m_PrefabInstance: {fileID: 655799890762218701}
  m_PrefabAsset: {fileID: 0}
  m_GameObject: {fileID: 0}
  m_Enabled: 1
  m_EditorHideFlags: 0
  m_Script: {fileID: 11500000, guid: e525005e3fac42a0a131ed6e51331cc0, type: 3}
  m_Name: 
  m_EditorClassIdentifier: 
--- !u!1 &6324798775657726481 stripped
GameObject:
  m_CorrespondingSourceObject: {fileID: 6836442790759022300, guid: e4edf3a7bf4ec44daada2bfe4ce5edb0, type: 3}
  m_PrefabInstance: {fileID: 655799890762218701}
  m_PrefabAsset: {fileID: 0}
--- !u!114 &6572850745027472970
MonoBehaviour:
  m_ObjectHideFlags: 0
  m_CorrespondingSourceObject: {fileID: 0}
  m_PrefabInstance: {fileID: 0}
  m_PrefabAsset: {fileID: 0}
  m_GameObject: {fileID: 6324798775657726481}
  m_Enabled: 1
  m_EditorHideFlags: 0
  m_Script: {fileID: 11500000, guid: eddc1fbd4bd796345832996a9560b9bd, type: 3}
  m_Name: 
  m_EditorClassIdentifier: 
--- !u!1001 &1626465448791032582
PrefabInstance:
  m_ObjectHideFlags: 0
  serializedVersion: 2
  m_Modification:
    serializedVersion: 3
    m_TransformParent: {fileID: 3467398301968746798}
    m_Modifications:
    - target: {fileID: 3260988652126502289, guid: 20a6e16dbdc9f4db88faeeafb18061f2, type: 3}
      propertyPath: m_text
      value: PLACES
      objectReference: {fileID: 0}
    - target: {fileID: 3260988652126502289, guid: 20a6e16dbdc9f4db88faeeafb18061f2, type: 3}
      propertyPath: m_HorizontalAlignment
      value: 1
      objectReference: {fileID: 0}
    - target: {fileID: 6297640514889114117, guid: 20a6e16dbdc9f4db88faeeafb18061f2, type: 3}
      propertyPath: m_Pivot.x
      value: 0
      objectReference: {fileID: 0}
    - target: {fileID: 6297640514889114117, guid: 20a6e16dbdc9f4db88faeeafb18061f2, type: 3}
      propertyPath: m_Pivot.y
      value: 1
      objectReference: {fileID: 0}
    - target: {fileID: 6297640514889114117, guid: 20a6e16dbdc9f4db88faeeafb18061f2, type: 3}
      propertyPath: m_AnchorMax.x
      value: 0
      objectReference: {fileID: 0}
    - target: {fileID: 6297640514889114117, guid: 20a6e16dbdc9f4db88faeeafb18061f2, type: 3}
      propertyPath: m_AnchorMax.y
      value: 1
      objectReference: {fileID: 0}
    - target: {fileID: 6297640514889114117, guid: 20a6e16dbdc9f4db88faeeafb18061f2, type: 3}
      propertyPath: m_AnchorMin.x
      value: 0
      objectReference: {fileID: 0}
    - target: {fileID: 6297640514889114117, guid: 20a6e16dbdc9f4db88faeeafb18061f2, type: 3}
      propertyPath: m_AnchorMin.y
      value: 1
      objectReference: {fileID: 0}
    - target: {fileID: 6297640514889114117, guid: 20a6e16dbdc9f4db88faeeafb18061f2, type: 3}
      propertyPath: m_SizeDelta.x
      value: 99
      objectReference: {fileID: 0}
    - target: {fileID: 6297640514889114117, guid: 20a6e16dbdc9f4db88faeeafb18061f2, type: 3}
      propertyPath: m_SizeDelta.y
      value: 46
      objectReference: {fileID: 0}
    - target: {fileID: 6297640514889114117, guid: 20a6e16dbdc9f4db88faeeafb18061f2, type: 3}
      propertyPath: m_LocalPosition.x
      value: 0
      objectReference: {fileID: 0}
    - target: {fileID: 6297640514889114117, guid: 20a6e16dbdc9f4db88faeeafb18061f2, type: 3}
      propertyPath: m_LocalPosition.y
      value: 0
      objectReference: {fileID: 0}
    - target: {fileID: 6297640514889114117, guid: 20a6e16dbdc9f4db88faeeafb18061f2, type: 3}
      propertyPath: m_LocalPosition.z
      value: 0
      objectReference: {fileID: 0}
    - target: {fileID: 6297640514889114117, guid: 20a6e16dbdc9f4db88faeeafb18061f2, type: 3}
      propertyPath: m_LocalRotation.w
      value: 1
      objectReference: {fileID: 0}
    - target: {fileID: 6297640514889114117, guid: 20a6e16dbdc9f4db88faeeafb18061f2, type: 3}
      propertyPath: m_LocalRotation.x
      value: 0
      objectReference: {fileID: 0}
    - target: {fileID: 6297640514889114117, guid: 20a6e16dbdc9f4db88faeeafb18061f2, type: 3}
      propertyPath: m_LocalRotation.y
      value: 0
      objectReference: {fileID: 0}
    - target: {fileID: 6297640514889114117, guid: 20a6e16dbdc9f4db88faeeafb18061f2, type: 3}
      propertyPath: m_LocalRotation.z
      value: 0
      objectReference: {fileID: 0}
    - target: {fileID: 6297640514889114117, guid: 20a6e16dbdc9f4db88faeeafb18061f2, type: 3}
      propertyPath: m_AnchoredPosition.x
      value: 520
      objectReference: {fileID: 0}
    - target: {fileID: 6297640514889114117, guid: 20a6e16dbdc9f4db88faeeafb18061f2, type: 3}
      propertyPath: m_AnchoredPosition.y
      value: -34
      objectReference: {fileID: 0}
    - target: {fileID: 6297640514889114117, guid: 20a6e16dbdc9f4db88faeeafb18061f2, type: 3}
      propertyPath: m_LocalEulerAnglesHint.x
      value: 0
      objectReference: {fileID: 0}
    - target: {fileID: 6297640514889114117, guid: 20a6e16dbdc9f4db88faeeafb18061f2, type: 3}
      propertyPath: m_LocalEulerAnglesHint.y
      value: 0
      objectReference: {fileID: 0}
    - target: {fileID: 6297640514889114117, guid: 20a6e16dbdc9f4db88faeeafb18061f2, type: 3}
      propertyPath: m_LocalEulerAnglesHint.z
      value: 0
      objectReference: {fileID: 0}
    - target: {fileID: 7339194061191939688, guid: 20a6e16dbdc9f4db88faeeafb18061f2, type: 3}
      propertyPath: m_Name
      value: PlacesWSignSectionButton
      objectReference: {fileID: 0}
    - target: {fileID: 7339194061191939688, guid: 20a6e16dbdc9f4db88faeeafb18061f2, type: 3}
      propertyPath: m_IsActive
      value: 0
      objectReference: {fileID: 0}
    m_RemovedComponents: []
    m_RemovedGameObjects: []
    m_AddedGameObjects:
    - targetCorrespondingSourceObject: {fileID: 6297640514889114117, guid: 20a6e16dbdc9f4db88faeeafb18061f2, type: 3}
      insertIndex: -1
      addedObject: {fileID: 8348008348785225157}
    m_AddedComponents: []
  m_SourcePrefab: {fileID: 100100000, guid: 20a6e16dbdc9f4db88faeeafb18061f2, type: 3}
--- !u!224 &4753526436259700995 stripped
RectTransform:
  m_CorrespondingSourceObject: {fileID: 6297640514889114117, guid: 20a6e16dbdc9f4db88faeeafb18061f2, type: 3}
  m_PrefabInstance: {fileID: 1626465448791032582}
  m_PrefabAsset: {fileID: 0}
--- !u!114 &6004137563627653444 stripped
MonoBehaviour:
  m_CorrespondingSourceObject: {fileID: 5026200771788130882, guid: 20a6e16dbdc9f4db88faeeafb18061f2, type: 3}
  m_PrefabInstance: {fileID: 1626465448791032582}
  m_PrefabAsset: {fileID: 0}
  m_GameObject: {fileID: 0}
  m_Enabled: 1
  m_EditorHideFlags: 0
  m_Script: {fileID: 11500000, guid: 4e29b1a8efbd4b44bb3f3716e73f07ff, type: 3}
  m_Name: 
  m_EditorClassIdentifier: 
--- !u!1 &7524960366525296489 stripped
GameObject:
  m_CorrespondingSourceObject: {fileID: 9150287639767739503, guid: 20a6e16dbdc9f4db88faeeafb18061f2, type: 3}
  m_PrefabInstance: {fileID: 1626465448791032582}
  m_PrefabAsset: {fileID: 0}
--- !u!1001 &2076215839210520452
PrefabInstance:
  m_ObjectHideFlags: 0
  serializedVersion: 2
  m_Modification:
    serializedVersion: 3
    m_TransformParent: {fileID: 4015399781133447345}
    m_Modifications:
    - target: {fileID: 2161002204034297815, guid: aae56f4776100974ba051333a3974811, type: 3}
      propertyPath: m_Pivot.x
      value: 0.5
      objectReference: {fileID: 0}
    - target: {fileID: 2161002204034297815, guid: aae56f4776100974ba051333a3974811, type: 3}
      propertyPath: m_Pivot.y
      value: 0.5
      objectReference: {fileID: 0}
    - target: {fileID: 2161002204034297815, guid: aae56f4776100974ba051333a3974811, type: 3}
      propertyPath: m_AnchorMax.x
      value: 0.5
      objectReference: {fileID: 0}
    - target: {fileID: 2161002204034297815, guid: aae56f4776100974ba051333a3974811, type: 3}
      propertyPath: m_AnchorMax.y
      value: 1
      objectReference: {fileID: 0}
    - target: {fileID: 2161002204034297815, guid: aae56f4776100974ba051333a3974811, type: 3}
      propertyPath: m_AnchorMin.x
      value: 0.5
      objectReference: {fileID: 0}
    - target: {fileID: 2161002204034297815, guid: aae56f4776100974ba051333a3974811, type: 3}
      propertyPath: m_AnchorMin.y
      value: 1
      objectReference: {fileID: 0}
    - target: {fileID: 2161002204034297815, guid: aae56f4776100974ba051333a3974811, type: 3}
      propertyPath: m_SizeDelta.x
      value: 496
      objectReference: {fileID: 0}
    - target: {fileID: 2161002204034297815, guid: aae56f4776100974ba051333a3974811, type: 3}
      propertyPath: m_SizeDelta.y
      value: 62
      objectReference: {fileID: 0}
    - target: {fileID: 2161002204034297815, guid: aae56f4776100974ba051333a3974811, type: 3}
      propertyPath: m_LocalPosition.x
      value: 0
      objectReference: {fileID: 0}
    - target: {fileID: 2161002204034297815, guid: aae56f4776100974ba051333a3974811, type: 3}
      propertyPath: m_LocalPosition.y
      value: 0
      objectReference: {fileID: 0}
    - target: {fileID: 2161002204034297815, guid: aae56f4776100974ba051333a3974811, type: 3}
      propertyPath: m_LocalPosition.z
      value: 0
      objectReference: {fileID: 0}
    - target: {fileID: 2161002204034297815, guid: aae56f4776100974ba051333a3974811, type: 3}
      propertyPath: m_LocalRotation.w
      value: 1
      objectReference: {fileID: 0}
    - target: {fileID: 2161002204034297815, guid: aae56f4776100974ba051333a3974811, type: 3}
      propertyPath: m_LocalRotation.x
      value: 0
      objectReference: {fileID: 0}
    - target: {fileID: 2161002204034297815, guid: aae56f4776100974ba051333a3974811, type: 3}
      propertyPath: m_LocalRotation.y
      value: 0
      objectReference: {fileID: 0}
    - target: {fileID: 2161002204034297815, guid: aae56f4776100974ba051333a3974811, type: 3}
      propertyPath: m_LocalRotation.z
      value: 0
      objectReference: {fileID: 0}
    - target: {fileID: 2161002204034297815, guid: aae56f4776100974ba051333a3974811, type: 3}
      propertyPath: m_AnchoredPosition.x
      value: 0
      objectReference: {fileID: 0}
    - target: {fileID: 2161002204034297815, guid: aae56f4776100974ba051333a3974811, type: 3}
      propertyPath: m_AnchoredPosition.y
      value: -115.67
      objectReference: {fileID: 0}
    - target: {fileID: 2161002204034297815, guid: aae56f4776100974ba051333a3974811, type: 3}
      propertyPath: m_LocalEulerAnglesHint.x
      value: 0
      objectReference: {fileID: 0}
    - target: {fileID: 2161002204034297815, guid: aae56f4776100974ba051333a3974811, type: 3}
      propertyPath: m_LocalEulerAnglesHint.y
      value: 0
      objectReference: {fileID: 0}
    - target: {fileID: 2161002204034297815, guid: aae56f4776100974ba051333a3974811, type: 3}
      propertyPath: m_LocalEulerAnglesHint.z
      value: 0
      objectReference: {fileID: 0}
    - target: {fileID: 4292958671161261228, guid: aae56f4776100974ba051333a3974811, type: 3}
      propertyPath: m_Alpha
      value: 0
      objectReference: {fileID: 0}
    - target: {fileID: 4397080764487562581, guid: aae56f4776100974ba051333a3974811, type: 3}
      propertyPath: m_Name
      value: WarningNotification
      objectReference: {fileID: 0}
    m_RemovedComponents: []
    m_RemovedGameObjects: []
    m_AddedGameObjects: []
    m_AddedComponents: []
  m_SourcePrefab: {fileID: 100100000, guid: aae56f4776100974ba051333a3974811, type: 3}
--- !u!224 &84828697267425363 stripped
RectTransform:
  m_CorrespondingSourceObject: {fileID: 2161002204034297815, guid: aae56f4776100974ba051333a3974811, type: 3}
  m_PrefabInstance: {fileID: 2076215839210520452}
  m_PrefabAsset: {fileID: 0}
--- !u!114 &8357571657956180249 stripped
MonoBehaviour:
  m_CorrespondingSourceObject: {fileID: 8010844266177199773, guid: aae56f4776100974ba051333a3974811, type: 3}
  m_PrefabInstance: {fileID: 2076215839210520452}
  m_PrefabAsset: {fileID: 0}
  m_GameObject: {fileID: 0}
  m_Enabled: 1
  m_EditorHideFlags: 0
  m_Script: {fileID: 11500000, guid: ad5746687007427186ea77e4568f01cc, type: 3}
  m_Name: 
  m_EditorClassIdentifier: 
--- !u!1001 &2396467519784003784
PrefabInstance:
  m_ObjectHideFlags: 0
  serializedVersion: 2
  m_Modification:
    serializedVersion: 3
    m_TransformParent: {fileID: 3467398301968746798}
    m_Modifications:
    - target: {fileID: 3260988652126502289, guid: 20a6e16dbdc9f4db88faeeafb18061f2, type: 3}
      propertyPath: m_text
      value: PLACES
      objectReference: {fileID: 0}
    - target: {fileID: 6297640514889114117, guid: 20a6e16dbdc9f4db88faeeafb18061f2, type: 3}
      propertyPath: m_Pivot.x
      value: 0
      objectReference: {fileID: 0}
    - target: {fileID: 6297640514889114117, guid: 20a6e16dbdc9f4db88faeeafb18061f2, type: 3}
      propertyPath: m_Pivot.y
      value: 1
      objectReference: {fileID: 0}
    - target: {fileID: 6297640514889114117, guid: 20a6e16dbdc9f4db88faeeafb18061f2, type: 3}
      propertyPath: m_AnchorMax.x
      value: 0
      objectReference: {fileID: 0}
    - target: {fileID: 6297640514889114117, guid: 20a6e16dbdc9f4db88faeeafb18061f2, type: 3}
      propertyPath: m_AnchorMax.y
      value: 0
      objectReference: {fileID: 0}
    - target: {fileID: 6297640514889114117, guid: 20a6e16dbdc9f4db88faeeafb18061f2, type: 3}
      propertyPath: m_AnchorMin.x
      value: 0
      objectReference: {fileID: 0}
    - target: {fileID: 6297640514889114117, guid: 20a6e16dbdc9f4db88faeeafb18061f2, type: 3}
      propertyPath: m_AnchorMin.y
      value: 0
      objectReference: {fileID: 0}
    - target: {fileID: 6297640514889114117, guid: 20a6e16dbdc9f4db88faeeafb18061f2, type: 3}
      propertyPath: m_SizeDelta.x
      value: 70
      objectReference: {fileID: 0}
    - target: {fileID: 6297640514889114117, guid: 20a6e16dbdc9f4db88faeeafb18061f2, type: 3}
      propertyPath: m_SizeDelta.y
      value: 46
      objectReference: {fileID: 0}
    - target: {fileID: 6297640514889114117, guid: 20a6e16dbdc9f4db88faeeafb18061f2, type: 3}
      propertyPath: m_LocalPosition.x
      value: 0
      objectReference: {fileID: 0}
    - target: {fileID: 6297640514889114117, guid: 20a6e16dbdc9f4db88faeeafb18061f2, type: 3}
      propertyPath: m_LocalPosition.y
      value: 0
      objectReference: {fileID: 0}
    - target: {fileID: 6297640514889114117, guid: 20a6e16dbdc9f4db88faeeafb18061f2, type: 3}
      propertyPath: m_LocalPosition.z
      value: 0
      objectReference: {fileID: 0}
    - target: {fileID: 6297640514889114117, guid: 20a6e16dbdc9f4db88faeeafb18061f2, type: 3}
      propertyPath: m_LocalRotation.w
      value: 1
      objectReference: {fileID: 0}
    - target: {fileID: 6297640514889114117, guid: 20a6e16dbdc9f4db88faeeafb18061f2, type: 3}
      propertyPath: m_LocalRotation.x
      value: 0
      objectReference: {fileID: 0}
    - target: {fileID: 6297640514889114117, guid: 20a6e16dbdc9f4db88faeeafb18061f2, type: 3}
      propertyPath: m_LocalRotation.y
      value: 0
      objectReference: {fileID: 0}
    - target: {fileID: 6297640514889114117, guid: 20a6e16dbdc9f4db88faeeafb18061f2, type: 3}
      propertyPath: m_LocalRotation.z
      value: 0
      objectReference: {fileID: 0}
    - target: {fileID: 6297640514889114117, guid: 20a6e16dbdc9f4db88faeeafb18061f2, type: 3}
      propertyPath: m_AnchoredPosition.x
      value: 0
      objectReference: {fileID: 0}
    - target: {fileID: 6297640514889114117, guid: 20a6e16dbdc9f4db88faeeafb18061f2, type: 3}
      propertyPath: m_AnchoredPosition.y
      value: 0
      objectReference: {fileID: 0}
    - target: {fileID: 6297640514889114117, guid: 20a6e16dbdc9f4db88faeeafb18061f2, type: 3}
      propertyPath: m_LocalEulerAnglesHint.x
      value: 0
      objectReference: {fileID: 0}
    - target: {fileID: 6297640514889114117, guid: 20a6e16dbdc9f4db88faeeafb18061f2, type: 3}
      propertyPath: m_LocalEulerAnglesHint.y
      value: 0
      objectReference: {fileID: 0}
    - target: {fileID: 6297640514889114117, guid: 20a6e16dbdc9f4db88faeeafb18061f2, type: 3}
      propertyPath: m_LocalEulerAnglesHint.z
      value: 0
      objectReference: {fileID: 0}
    - target: {fileID: 7339194061191939688, guid: 20a6e16dbdc9f4db88faeeafb18061f2, type: 3}
      propertyPath: m_Name
      value: PlacesSectionButton
      objectReference: {fileID: 0}
    m_RemovedComponents: []
    m_RemovedGameObjects: []
    m_AddedGameObjects: []
    m_AddedComponents: []
  m_SourcePrefab: {fileID: 100100000, guid: 20a6e16dbdc9f4db88faeeafb18061f2, type: 3}
--- !u!1 &6898860024198349991 stripped
GameObject:
  m_CorrespondingSourceObject: {fileID: 9150287639767739503, guid: 20a6e16dbdc9f4db88faeeafb18061f2, type: 3}
  m_PrefabInstance: {fileID: 2396467519784003784}
  m_PrefabAsset: {fileID: 0}
--- !u!114 &7242158169097855626 stripped
MonoBehaviour:
  m_CorrespondingSourceObject: {fileID: 5026200771788130882, guid: 20a6e16dbdc9f4db88faeeafb18061f2, type: 3}
  m_PrefabInstance: {fileID: 2396467519784003784}
  m_PrefabAsset: {fileID: 0}
  m_GameObject: {fileID: 0}
  m_Enabled: 1
  m_EditorHideFlags: 0
  m_Script: {fileID: 11500000, guid: 4e29b1a8efbd4b44bb3f3716e73f07ff, type: 3}
  m_Name: 
  m_EditorClassIdentifier: 
--- !u!224 &8512999760698690253 stripped
RectTransform:
  m_CorrespondingSourceObject: {fileID: 6297640514889114117, guid: 20a6e16dbdc9f4db88faeeafb18061f2, type: 3}
  m_PrefabInstance: {fileID: 2396467519784003784}
  m_PrefabAsset: {fileID: 0}
--- !u!1001 &3481218415529530699
PrefabInstance:
  m_ObjectHideFlags: 0
  serializedVersion: 2
  m_Modification:
    serializedVersion: 3
    m_TransformParent: {fileID: 4015399781133447345}
    m_Modifications:
    - target: {fileID: 615578789064148442, guid: 7b075576ea612439bb40436f7c0fdff0, type: 3}
      propertyPath: m_Name
      value: ConfirmationPopup
      objectReference: {fileID: 0}
    - target: {fileID: 7976432620204935828, guid: 7b075576ea612439bb40436f7c0fdff0, type: 3}
      propertyPath: m_Pivot.x
      value: 0.5
      objectReference: {fileID: 0}
    - target: {fileID: 7976432620204935828, guid: 7b075576ea612439bb40436f7c0fdff0, type: 3}
      propertyPath: m_Pivot.y
      value: 0.5
      objectReference: {fileID: 0}
    - target: {fileID: 7976432620204935828, guid: 7b075576ea612439bb40436f7c0fdff0, type: 3}
      propertyPath: m_AnchorMax.x
      value: 1
      objectReference: {fileID: 0}
    - target: {fileID: 7976432620204935828, guid: 7b075576ea612439bb40436f7c0fdff0, type: 3}
      propertyPath: m_AnchorMax.y
      value: 1
      objectReference: {fileID: 0}
    - target: {fileID: 7976432620204935828, guid: 7b075576ea612439bb40436f7c0fdff0, type: 3}
      propertyPath: m_AnchorMin.x
      value: 0
      objectReference: {fileID: 0}
    - target: {fileID: 7976432620204935828, guid: 7b075576ea612439bb40436f7c0fdff0, type: 3}
      propertyPath: m_AnchorMin.y
      value: 0
      objectReference: {fileID: 0}
    - target: {fileID: 7976432620204935828, guid: 7b075576ea612439bb40436f7c0fdff0, type: 3}
      propertyPath: m_SizeDelta.x
      value: 0
      objectReference: {fileID: 0}
    - target: {fileID: 7976432620204935828, guid: 7b075576ea612439bb40436f7c0fdff0, type: 3}
      propertyPath: m_SizeDelta.y
      value: 0
      objectReference: {fileID: 0}
    - target: {fileID: 7976432620204935828, guid: 7b075576ea612439bb40436f7c0fdff0, type: 3}
      propertyPath: m_LocalPosition.x
      value: 0
      objectReference: {fileID: 0}
    - target: {fileID: 7976432620204935828, guid: 7b075576ea612439bb40436f7c0fdff0, type: 3}
      propertyPath: m_LocalPosition.y
      value: 0
      objectReference: {fileID: 0}
    - target: {fileID: 7976432620204935828, guid: 7b075576ea612439bb40436f7c0fdff0, type: 3}
      propertyPath: m_LocalPosition.z
      value: 0
      objectReference: {fileID: 0}
    - target: {fileID: 7976432620204935828, guid: 7b075576ea612439bb40436f7c0fdff0, type: 3}
      propertyPath: m_LocalRotation.w
      value: 1
      objectReference: {fileID: 0}
    - target: {fileID: 7976432620204935828, guid: 7b075576ea612439bb40436f7c0fdff0, type: 3}
      propertyPath: m_LocalRotation.x
      value: 0
      objectReference: {fileID: 0}
    - target: {fileID: 7976432620204935828, guid: 7b075576ea612439bb40436f7c0fdff0, type: 3}
      propertyPath: m_LocalRotation.y
      value: 0
      objectReference: {fileID: 0}
    - target: {fileID: 7976432620204935828, guid: 7b075576ea612439bb40436f7c0fdff0, type: 3}
      propertyPath: m_LocalRotation.z
      value: 0
      objectReference: {fileID: 0}
    - target: {fileID: 7976432620204935828, guid: 7b075576ea612439bb40436f7c0fdff0, type: 3}
      propertyPath: m_AnchoredPosition.x
      value: 0
      objectReference: {fileID: 0}
    - target: {fileID: 7976432620204935828, guid: 7b075576ea612439bb40436f7c0fdff0, type: 3}
      propertyPath: m_AnchoredPosition.y
      value: 0
      objectReference: {fileID: 0}
    - target: {fileID: 7976432620204935828, guid: 7b075576ea612439bb40436f7c0fdff0, type: 3}
      propertyPath: m_LocalEulerAnglesHint.x
      value: 0
      objectReference: {fileID: 0}
    - target: {fileID: 7976432620204935828, guid: 7b075576ea612439bb40436f7c0fdff0, type: 3}
      propertyPath: m_LocalEulerAnglesHint.y
      value: 0
      objectReference: {fileID: 0}
    - target: {fileID: 7976432620204935828, guid: 7b075576ea612439bb40436f7c0fdff0, type: 3}
      propertyPath: m_LocalEulerAnglesHint.z
      value: 0
      objectReference: {fileID: 0}
    m_RemovedComponents: []
    m_RemovedGameObjects: []
    m_AddedGameObjects: []
    m_AddedComponents: []
  m_SourcePrefab: {fileID: 100100000, guid: 7b075576ea612439bb40436f7c0fdff0, type: 3}
--- !u!114 &2113713318068618317 stripped
MonoBehaviour:
  m_CorrespondingSourceObject: {fileID: 3250102101494305030, guid: 7b075576ea612439bb40436f7c0fdff0, type: 3}
  m_PrefabInstance: {fileID: 3481218415529530699}
  m_PrefabAsset: {fileID: 0}
  m_GameObject: {fileID: 0}
  m_Enabled: 1
  m_EditorHideFlags: 0
  m_Script: {fileID: 11500000, guid: 7967c340b3b64d4da6171c97dfcf0bb0, type: 3}
  m_Name: 
  m_EditorClassIdentifier: 
--- !u!224 &6844977209116516319 stripped
RectTransform:
  m_CorrespondingSourceObject: {fileID: 7976432620204935828, guid: 7b075576ea612439bb40436f7c0fdff0, type: 3}
  m_PrefabInstance: {fileID: 3481218415529530699}
  m_PrefabAsset: {fileID: 0}
--- !u!1001 &4513202162436552505
PrefabInstance:
  m_ObjectHideFlags: 0
  serializedVersion: 2
  m_Modification:
    serializedVersion: 3
    m_TransformParent: {fileID: 3132197045897695742}
    m_Modifications:
    - target: {fileID: 294090086415643421, guid: 4f3f08bbf975e4422a094f5be9eb5ea1, type: 3}
      propertyPath: <confirmationDialogView>k__BackingField
      value: 
      objectReference: {fileID: 2113713318068618317}
    - target: {fileID: 5192301517037361721, guid: 4f3f08bbf975e4422a094f5be9eb5ea1, type: 3}
      propertyPath: m_Pivot.x
      value: 0
      objectReference: {fileID: 0}
    - target: {fileID: 5192301517037361721, guid: 4f3f08bbf975e4422a094f5be9eb5ea1, type: 3}
      propertyPath: m_Pivot.y
      value: 1
      objectReference: {fileID: 0}
    - target: {fileID: 5192301517037361721, guid: 4f3f08bbf975e4422a094f5be9eb5ea1, type: 3}
      propertyPath: m_AnchorMax.x
      value: 1
      objectReference: {fileID: 0}
    - target: {fileID: 5192301517037361721, guid: 4f3f08bbf975e4422a094f5be9eb5ea1, type: 3}
      propertyPath: m_AnchorMax.y
      value: 1
      objectReference: {fileID: 0}
    - target: {fileID: 5192301517037361721, guid: 4f3f08bbf975e4422a094f5be9eb5ea1, type: 3}
      propertyPath: m_AnchorMin.x
      value: 0
      objectReference: {fileID: 0}
    - target: {fileID: 5192301517037361721, guid: 4f3f08bbf975e4422a094f5be9eb5ea1, type: 3}
      propertyPath: m_AnchorMin.y
      value: 0
      objectReference: {fileID: 0}
    - target: {fileID: 5192301517037361721, guid: 4f3f08bbf975e4422a094f5be9eb5ea1, type: 3}
      propertyPath: m_SizeDelta.x
      value: 0
      objectReference: {fileID: 0}
    - target: {fileID: 5192301517037361721, guid: 4f3f08bbf975e4422a094f5be9eb5ea1, type: 3}
      propertyPath: m_SizeDelta.y
      value: 0
      objectReference: {fileID: 0}
    - target: {fileID: 5192301517037361721, guid: 4f3f08bbf975e4422a094f5be9eb5ea1, type: 3}
      propertyPath: m_LocalPosition.x
      value: 0
      objectReference: {fileID: 0}
    - target: {fileID: 5192301517037361721, guid: 4f3f08bbf975e4422a094f5be9eb5ea1, type: 3}
      propertyPath: m_LocalPosition.y
      value: 0
      objectReference: {fileID: 0}
    - target: {fileID: 5192301517037361721, guid: 4f3f08bbf975e4422a094f5be9eb5ea1, type: 3}
      propertyPath: m_LocalPosition.z
      value: 0
      objectReference: {fileID: 0}
    - target: {fileID: 5192301517037361721, guid: 4f3f08bbf975e4422a094f5be9eb5ea1, type: 3}
      propertyPath: m_LocalRotation.w
      value: 1
      objectReference: {fileID: 0}
    - target: {fileID: 5192301517037361721, guid: 4f3f08bbf975e4422a094f5be9eb5ea1, type: 3}
      propertyPath: m_LocalRotation.x
      value: 0
      objectReference: {fileID: 0}
    - target: {fileID: 5192301517037361721, guid: 4f3f08bbf975e4422a094f5be9eb5ea1, type: 3}
      propertyPath: m_LocalRotation.y
      value: 0
      objectReference: {fileID: 0}
    - target: {fileID: 5192301517037361721, guid: 4f3f08bbf975e4422a094f5be9eb5ea1, type: 3}
      propertyPath: m_LocalRotation.z
      value: 0
      objectReference: {fileID: 0}
    - target: {fileID: 5192301517037361721, guid: 4f3f08bbf975e4422a094f5be9eb5ea1, type: 3}
      propertyPath: m_AnchoredPosition.x
      value: 0
      objectReference: {fileID: 0}
    - target: {fileID: 5192301517037361721, guid: 4f3f08bbf975e4422a094f5be9eb5ea1, type: 3}
      propertyPath: m_AnchoredPosition.y
      value: 0
      objectReference: {fileID: 0}
    - target: {fileID: 5192301517037361721, guid: 4f3f08bbf975e4422a094f5be9eb5ea1, type: 3}
      propertyPath: m_LocalEulerAnglesHint.x
      value: 0
      objectReference: {fileID: 0}
    - target: {fileID: 5192301517037361721, guid: 4f3f08bbf975e4422a094f5be9eb5ea1, type: 3}
      propertyPath: m_LocalEulerAnglesHint.y
      value: 0
      objectReference: {fileID: 0}
    - target: {fileID: 5192301517037361721, guid: 4f3f08bbf975e4422a094f5be9eb5ea1, type: 3}
      propertyPath: m_LocalEulerAnglesHint.z
      value: 0
      objectReference: {fileID: 0}
    - target: {fileID: 6939845272471368607, guid: 4f3f08bbf975e4422a094f5be9eb5ea1, type: 3}
      propertyPath: m_AnchorMax.x
      value: 0
      objectReference: {fileID: 0}
    - target: {fileID: 6939845272471368607, guid: 4f3f08bbf975e4422a094f5be9eb5ea1, type: 3}
      propertyPath: m_AnchorMax.y
      value: 0
      objectReference: {fileID: 0}
    - target: {fileID: 8983093640179705060, guid: 4f3f08bbf975e4422a094f5be9eb5ea1, type: 3}
      propertyPath: m_Name
      value: Members
      objectReference: {fileID: 0}
    - target: {fileID: 8983093640179705060, guid: 4f3f08bbf975e4422a094f5be9eb5ea1, type: 3}
      propertyPath: m_IsActive
      value: 1
      objectReference: {fileID: 0}
    m_RemovedComponents: []
    m_RemovedGameObjects: []
    m_AddedGameObjects: []
    m_AddedComponents: []
  m_SourcePrefab: {fileID: 100100000, guid: 4f3f08bbf975e4422a094f5be9eb5ea1, type: 3}
--- !u!114 &4230793288233944100 stripped
MonoBehaviour:
  m_CorrespondingSourceObject: {fileID: 294090086415643421, guid: 4f3f08bbf975e4422a094f5be9eb5ea1, type: 3}
  m_PrefabInstance: {fileID: 4513202162436552505}
  m_PrefabAsset: {fileID: 0}
  m_GameObject: {fileID: 0}
  m_Enabled: 1
  m_EditorHideFlags: 0
  m_Script: {fileID: 11500000, guid: 9019cd331c0641a29956b61dd3fd0b07, type: 3}
  m_Name: 
  m_EditorClassIdentifier: 
--- !u!224 &8551455860444228864 stripped
RectTransform:
  m_CorrespondingSourceObject: {fileID: 5192301517037361721, guid: 4f3f08bbf975e4422a094f5be9eb5ea1, type: 3}
  m_PrefabInstance: {fileID: 4513202162436552505}
  m_PrefabAsset: {fileID: 0}
--- !u!1001 &5222683851574763157
PrefabInstance:
  m_ObjectHideFlags: 0
  serializedVersion: 2
  m_Modification:
    serializedVersion: 3
    m_TransformParent: {fileID: 3467398301968746798}
    m_Modifications:
    - target: {fileID: 6297640514889114117, guid: 20a6e16dbdc9f4db88faeeafb18061f2, type: 3}
      propertyPath: m_Pivot.x
      value: 0
      objectReference: {fileID: 0}
    - target: {fileID: 6297640514889114117, guid: 20a6e16dbdc9f4db88faeeafb18061f2, type: 3}
      propertyPath: m_Pivot.y
      value: 1
      objectReference: {fileID: 0}
    - target: {fileID: 6297640514889114117, guid: 20a6e16dbdc9f4db88faeeafb18061f2, type: 3}
      propertyPath: m_AnchorMax.x
      value: 0
      objectReference: {fileID: 0}
    - target: {fileID: 6297640514889114117, guid: 20a6e16dbdc9f4db88faeeafb18061f2, type: 3}
      propertyPath: m_AnchorMax.y
      value: 0
      objectReference: {fileID: 0}
    - target: {fileID: 6297640514889114117, guid: 20a6e16dbdc9f4db88faeeafb18061f2, type: 3}
      propertyPath: m_AnchorMin.x
      value: 0
      objectReference: {fileID: 0}
    - target: {fileID: 6297640514889114117, guid: 20a6e16dbdc9f4db88faeeafb18061f2, type: 3}
      propertyPath: m_AnchorMin.y
      value: 0
      objectReference: {fileID: 0}
    - target: {fileID: 6297640514889114117, guid: 20a6e16dbdc9f4db88faeeafb18061f2, type: 3}
      propertyPath: m_SizeDelta.x
      value: 70
      objectReference: {fileID: 0}
    - target: {fileID: 6297640514889114117, guid: 20a6e16dbdc9f4db88faeeafb18061f2, type: 3}
      propertyPath: m_SizeDelta.y
      value: 46
      objectReference: {fileID: 0}
    - target: {fileID: 6297640514889114117, guid: 20a6e16dbdc9f4db88faeeafb18061f2, type: 3}
      propertyPath: m_LocalPosition.x
      value: 0
      objectReference: {fileID: 0}
    - target: {fileID: 6297640514889114117, guid: 20a6e16dbdc9f4db88faeeafb18061f2, type: 3}
      propertyPath: m_LocalPosition.y
      value: 0
      objectReference: {fileID: 0}
    - target: {fileID: 6297640514889114117, guid: 20a6e16dbdc9f4db88faeeafb18061f2, type: 3}
      propertyPath: m_LocalPosition.z
      value: 0
      objectReference: {fileID: 0}
    - target: {fileID: 6297640514889114117, guid: 20a6e16dbdc9f4db88faeeafb18061f2, type: 3}
      propertyPath: m_LocalRotation.w
      value: 1
      objectReference: {fileID: 0}
    - target: {fileID: 6297640514889114117, guid: 20a6e16dbdc9f4db88faeeafb18061f2, type: 3}
      propertyPath: m_LocalRotation.x
      value: 0
      objectReference: {fileID: 0}
    - target: {fileID: 6297640514889114117, guid: 20a6e16dbdc9f4db88faeeafb18061f2, type: 3}
      propertyPath: m_LocalRotation.y
      value: 0
      objectReference: {fileID: 0}
    - target: {fileID: 6297640514889114117, guid: 20a6e16dbdc9f4db88faeeafb18061f2, type: 3}
      propertyPath: m_LocalRotation.z
      value: 0
      objectReference: {fileID: 0}
    - target: {fileID: 6297640514889114117, guid: 20a6e16dbdc9f4db88faeeafb18061f2, type: 3}
      propertyPath: m_AnchoredPosition.x
      value: 0
      objectReference: {fileID: 0}
    - target: {fileID: 6297640514889114117, guid: 20a6e16dbdc9f4db88faeeafb18061f2, type: 3}
      propertyPath: m_AnchoredPosition.y
      value: 0
      objectReference: {fileID: 0}
    - target: {fileID: 6297640514889114117, guid: 20a6e16dbdc9f4db88faeeafb18061f2, type: 3}
      propertyPath: m_LocalEulerAnglesHint.x
      value: 0
      objectReference: {fileID: 0}
    - target: {fileID: 6297640514889114117, guid: 20a6e16dbdc9f4db88faeeafb18061f2, type: 3}
      propertyPath: m_LocalEulerAnglesHint.y
      value: 0
      objectReference: {fileID: 0}
    - target: {fileID: 6297640514889114117, guid: 20a6e16dbdc9f4db88faeeafb18061f2, type: 3}
      propertyPath: m_LocalEulerAnglesHint.z
      value: 0
      objectReference: {fileID: 0}
    - target: {fileID: 7339194061191939688, guid: 20a6e16dbdc9f4db88faeeafb18061f2, type: 3}
      propertyPath: m_Name
      value: PhotosSectionButton
      objectReference: {fileID: 0}
    m_RemovedComponents: []
    m_RemovedGameObjects: []
    m_AddedGameObjects: []
    m_AddedComponents: []
  m_SourcePrefab: {fileID: 100100000, guid: 20a6e16dbdc9f4db88faeeafb18061f2, type: 3}
--- !u!114 &989126922802926807 stripped
MonoBehaviour:
  m_CorrespondingSourceObject: {fileID: 5026200771788130882, guid: 20a6e16dbdc9f4db88faeeafb18061f2, type: 3}
  m_PrefabInstance: {fileID: 5222683851574763157}
  m_PrefabAsset: {fileID: 0}
  m_GameObject: {fileID: 0}
  m_Enabled: 1
  m_EditorHideFlags: 0
  m_Script: {fileID: 11500000, guid: 4e29b1a8efbd4b44bb3f3716e73f07ff, type: 3}
  m_Name: 
  m_EditorClassIdentifier: 
--- !u!224 &2242517617713265808 stripped
RectTransform:
  m_CorrespondingSourceObject: {fileID: 6297640514889114117, guid: 20a6e16dbdc9f4db88faeeafb18061f2, type: 3}
  m_PrefabInstance: {fileID: 5222683851574763157}
  m_PrefabAsset: {fileID: 0}
--- !u!1 &3929084366575678202 stripped
GameObject:
  m_CorrespondingSourceObject: {fileID: 9150287639767739503, guid: 20a6e16dbdc9f4db88faeeafb18061f2, type: 3}
  m_PrefabInstance: {fileID: 5222683851574763157}
  m_PrefabAsset: {fileID: 0}
--- !u!1001 &6587455198398231728
PrefabInstance:
  m_ObjectHideFlags: 0
  serializedVersion: 2
  m_Modification:
    serializedVersion: 3
    m_TransformParent: {fileID: 3132197045897695742}
    m_Modifications:
    - target: {fileID: 791480268799599165, guid: 74eae08068f444246821acd550adcba4, type: 3}
      propertyPath: m_Name
      value: Places
      objectReference: {fileID: 0}
    - target: {fileID: 791480268799599165, guid: 74eae08068f444246821acd550adcba4, type: 3}
      propertyPath: m_IsActive
      value: 0
      objectReference: {fileID: 0}
    - target: {fileID: 2586126938350049610, guid: 74eae08068f444246821acd550adcba4, type: 3}
      propertyPath: m_AnchorMax.x
      value: 1
      objectReference: {fileID: 0}
    - target: {fileID: 2586126938350049610, guid: 74eae08068f444246821acd550adcba4, type: 3}
      propertyPath: m_AnchorMax.y
      value: 1
      objectReference: {fileID: 0}
    - target: {fileID: 2586126938350049610, guid: 74eae08068f444246821acd550adcba4, type: 3}
      propertyPath: m_SizeDelta.y
      value: 107
      objectReference: {fileID: 0}
    - target: {fileID: 2783189475847620551, guid: 74eae08068f444246821acd550adcba4, type: 3}
      propertyPath: m_AnchorMax.y
      value: 1
      objectReference: {fileID: 0}
    - target: {fileID: 2783189475847620551, guid: 74eae08068f444246821acd550adcba4, type: 3}
      propertyPath: m_AnchorMin.y
      value: 1
      objectReference: {fileID: 0}
    - target: {fileID: 2783189475847620551, guid: 74eae08068f444246821acd550adcba4, type: 3}
      propertyPath: m_SizeDelta.x
      value: 18.03
      objectReference: {fileID: 0}
    - target: {fileID: 2783189475847620551, guid: 74eae08068f444246821acd550adcba4, type: 3}
      propertyPath: m_AnchoredPosition.x
      value: 51.015
      objectReference: {fileID: 0}
    - target: {fileID: 2783189475847620551, guid: 74eae08068f444246821acd550adcba4, type: 3}
      propertyPath: m_AnchoredPosition.y
      value: -14
      objectReference: {fileID: 0}
    - target: {fileID: 3604667421000606356, guid: 74eae08068f444246821acd550adcba4, type: 3}
      propertyPath: m_Pivot.x
      value: 0.5
      objectReference: {fileID: 0}
    - target: {fileID: 3604667421000606356, guid: 74eae08068f444246821acd550adcba4, type: 3}
      propertyPath: m_Pivot.y
      value: 0.5
      objectReference: {fileID: 0}
    - target: {fileID: 3604667421000606356, guid: 74eae08068f444246821acd550adcba4, type: 3}
      propertyPath: m_AnchorMax.x
      value: 1
      objectReference: {fileID: 0}
    - target: {fileID: 3604667421000606356, guid: 74eae08068f444246821acd550adcba4, type: 3}
      propertyPath: m_AnchorMax.y
      value: 1
      objectReference: {fileID: 0}
    - target: {fileID: 3604667421000606356, guid: 74eae08068f444246821acd550adcba4, type: 3}
      propertyPath: m_AnchorMin.x
      value: 0
      objectReference: {fileID: 0}
    - target: {fileID: 3604667421000606356, guid: 74eae08068f444246821acd550adcba4, type: 3}
      propertyPath: m_AnchorMin.y
      value: 0
      objectReference: {fileID: 0}
    - target: {fileID: 3604667421000606356, guid: 74eae08068f444246821acd550adcba4, type: 3}
      propertyPath: m_SizeDelta.x
      value: 0
      objectReference: {fileID: 0}
    - target: {fileID: 3604667421000606356, guid: 74eae08068f444246821acd550adcba4, type: 3}
      propertyPath: m_SizeDelta.y
      value: 0
      objectReference: {fileID: 0}
    - target: {fileID: 3604667421000606356, guid: 74eae08068f444246821acd550adcba4, type: 3}
      propertyPath: m_LocalPosition.x
      value: 0
      objectReference: {fileID: 0}
    - target: {fileID: 3604667421000606356, guid: 74eae08068f444246821acd550adcba4, type: 3}
      propertyPath: m_LocalPosition.y
      value: 0
      objectReference: {fileID: 0}
    - target: {fileID: 3604667421000606356, guid: 74eae08068f444246821acd550adcba4, type: 3}
      propertyPath: m_LocalPosition.z
      value: 0
      objectReference: {fileID: 0}
    - target: {fileID: 3604667421000606356, guid: 74eae08068f444246821acd550adcba4, type: 3}
      propertyPath: m_LocalRotation.w
      value: 1
      objectReference: {fileID: 0}
    - target: {fileID: 3604667421000606356, guid: 74eae08068f444246821acd550adcba4, type: 3}
      propertyPath: m_LocalRotation.x
      value: 0
      objectReference: {fileID: 0}
    - target: {fileID: 3604667421000606356, guid: 74eae08068f444246821acd550adcba4, type: 3}
      propertyPath: m_LocalRotation.y
      value: 0
      objectReference: {fileID: 0}
    - target: {fileID: 3604667421000606356, guid: 74eae08068f444246821acd550adcba4, type: 3}
      propertyPath: m_LocalRotation.z
      value: 0
      objectReference: {fileID: 0}
    - target: {fileID: 3604667421000606356, guid: 74eae08068f444246821acd550adcba4, type: 3}
      propertyPath: m_AnchoredPosition.x
      value: 0
      objectReference: {fileID: 0}
    - target: {fileID: 3604667421000606356, guid: 74eae08068f444246821acd550adcba4, type: 3}
      propertyPath: m_AnchoredPosition.y
      value: 0
      objectReference: {fileID: 0}
    - target: {fileID: 3604667421000606356, guid: 74eae08068f444246821acd550adcba4, type: 3}
      propertyPath: m_LocalEulerAnglesHint.x
      value: 0
      objectReference: {fileID: 0}
    - target: {fileID: 3604667421000606356, guid: 74eae08068f444246821acd550adcba4, type: 3}
      propertyPath: m_LocalEulerAnglesHint.y
      value: 0
      objectReference: {fileID: 0}
    - target: {fileID: 3604667421000606356, guid: 74eae08068f444246821acd550adcba4, type: 3}
      propertyPath: m_LocalEulerAnglesHint.z
      value: 0
      objectReference: {fileID: 0}
    - target: {fileID: 4121083764114253782, guid: 74eae08068f444246821acd550adcba4, type: 3}
      propertyPath: m_AnchorMax.y
      value: 1
<<<<<<< HEAD
      objectReference: {fileID: 0}
    - target: {fileID: 4121083764114253782, guid: 74eae08068f444246821acd550adcba4, type: 3}
      propertyPath: m_AnchorMin.y
      value: 1
      objectReference: {fileID: 0}
    - target: {fileID: 4121083764114253782, guid: 74eae08068f444246821acd550adcba4, type: 3}
      propertyPath: m_AnchoredPosition.x
      value: 14
      objectReference: {fileID: 0}
    - target: {fileID: 4121083764114253782, guid: 74eae08068f444246821acd550adcba4, type: 3}
      propertyPath: m_AnchoredPosition.y
      value: -14
      objectReference: {fileID: 0}
    - target: {fileID: 4238671421382598402, guid: 74eae08068f444246821acd550adcba4, type: 3}
      propertyPath: m_AnchorMax.y
      value: 1
      objectReference: {fileID: 0}
    - target: {fileID: 4238671421382598402, guid: 74eae08068f444246821acd550adcba4, type: 3}
      propertyPath: m_AnchorMin.y
      value: 1
      objectReference: {fileID: 0}
    - target: {fileID: 4238671421382598402, guid: 74eae08068f444246821acd550adcba4, type: 3}
      propertyPath: m_AnchoredPosition.x
      value: 56
      objectReference: {fileID: 0}
    - target: {fileID: 4238671421382598402, guid: 74eae08068f444246821acd550adcba4, type: 3}
      propertyPath: m_AnchoredPosition.y
      value: -23
      objectReference: {fileID: 0}
    - target: {fileID: 4978424250942349051, guid: 74eae08068f444246821acd550adcba4, type: 3}
      propertyPath: m_AnchorMax.x
      value: 1
      objectReference: {fileID: 0}
    - target: {fileID: 4978424250942349051, guid: 74eae08068f444246821acd550adcba4, type: 3}
      propertyPath: m_AnchorMax.y
      value: 1
      objectReference: {fileID: 0}
    - target: {fileID: 5040473611654639857, guid: 74eae08068f444246821acd550adcba4, type: 3}
      propertyPath: m_AnchorMax.y
      value: 1
      objectReference: {fileID: 0}
    - target: {fileID: 5040473611654639857, guid: 74eae08068f444246821acd550adcba4, type: 3}
      propertyPath: m_AnchorMin.y
      value: 1
      objectReference: {fileID: 0}
    - target: {fileID: 5040473611654639857, guid: 74eae08068f444246821acd550adcba4, type: 3}
      propertyPath: m_AnchoredPosition.x
      value: 30
      objectReference: {fileID: 0}
    - target: {fileID: 5040473611654639857, guid: 74eae08068f444246821acd550adcba4, type: 3}
      propertyPath: m_AnchoredPosition.y
      value: -14
      objectReference: {fileID: 0}
    - target: {fileID: 5445523100968208426, guid: 74eae08068f444246821acd550adcba4, type: 3}
      propertyPath: m_AnchorMax.y
      value: 1
      objectReference: {fileID: 0}
    - target: {fileID: 5445523100968208426, guid: 74eae08068f444246821acd550adcba4, type: 3}
      propertyPath: m_AnchorMin.y
      value: 1
      objectReference: {fileID: 0}
    - target: {fileID: 5445523100968208426, guid: 74eae08068f444246821acd550adcba4, type: 3}
      propertyPath: m_AnchoredPosition.x
      value: 121.2
      objectReference: {fileID: 0}
    - target: {fileID: 5445523100968208426, guid: 74eae08068f444246821acd550adcba4, type: 3}
      propertyPath: m_AnchoredPosition.y
      value: -23
      objectReference: {fileID: 0}
    - target: {fileID: 5748788584765836566, guid: 74eae08068f444246821acd550adcba4, type: 3}
      propertyPath: m_AnchorMax.y
      value: 1
      objectReference: {fileID: 0}
    - target: {fileID: 5748788584765836566, guid: 74eae08068f444246821acd550adcba4, type: 3}
      propertyPath: m_AnchorMin.y
      value: 1
      objectReference: {fileID: 0}
    - target: {fileID: 5748788584765836566, guid: 74eae08068f444246821acd550adcba4, type: 3}
      propertyPath: m_AnchoredPosition.x
      value: 178.5
      objectReference: {fileID: 0}
    - target: {fileID: 5748788584765836566, guid: 74eae08068f444246821acd550adcba4, type: 3}
      propertyPath: m_AnchoredPosition.y
      value: -27.5
      objectReference: {fileID: 0}
    - target: {fileID: 5934925699617456508, guid: 74eae08068f444246821acd550adcba4, type: 3}
      propertyPath: m_AnchorMax.y
      value: 1
      objectReference: {fileID: 0}
    - target: {fileID: 5934925699617456508, guid: 74eae08068f444246821acd550adcba4, type: 3}
      propertyPath: m_AnchorMin.y
      value: 1
      objectReference: {fileID: 0}
    - target: {fileID: 5934925699617456508, guid: 74eae08068f444246821acd550adcba4, type: 3}
      propertyPath: m_AnchoredPosition.x
      value: 289.3
      objectReference: {fileID: 0}
    - target: {fileID: 5934925699617456508, guid: 74eae08068f444246821acd550adcba4, type: 3}
      propertyPath: m_AnchoredPosition.y
      value: -23
      objectReference: {fileID: 0}
    - target: {fileID: 6662630655866054844, guid: 74eae08068f444246821acd550adcba4, type: 3}
      propertyPath: m_AnchorMax.y
      value: 1
      objectReference: {fileID: 0}
    - target: {fileID: 6662630655866054844, guid: 74eae08068f444246821acd550adcba4, type: 3}
      propertyPath: m_AnchorMin.y
      value: 1
      objectReference: {fileID: 0}
    - target: {fileID: 6662630655866054844, guid: 74eae08068f444246821acd550adcba4, type: 3}
      propertyPath: m_AnchoredPosition.x
      value: 19.5
      objectReference: {fileID: 0}
    - target: {fileID: 6662630655866054844, guid: 74eae08068f444246821acd550adcba4, type: 3}
      propertyPath: m_AnchoredPosition.y
      value: -82.5
      objectReference: {fileID: 0}
    - target: {fileID: 7738965015722870030, guid: 74eae08068f444246821acd550adcba4, type: 3}
      propertyPath: m_AnchorMax.y
      value: 1
      objectReference: {fileID: 0}
    - target: {fileID: 7738965015722870030, guid: 74eae08068f444246821acd550adcba4, type: 3}
      propertyPath: m_AnchorMin.y
      value: 1
      objectReference: {fileID: 0}
    - target: {fileID: 7738965015722870030, guid: 74eae08068f444246821acd550adcba4, type: 3}
      propertyPath: m_AnchoredPosition.x
      value: 186.4
      objectReference: {fileID: 0}
    - target: {fileID: 7738965015722870030, guid: 74eae08068f444246821acd550adcba4, type: 3}
      propertyPath: m_AnchoredPosition.y
      value: -23
      objectReference: {fileID: 0}
    - target: {fileID: 7776426476756200311, guid: 74eae08068f444246821acd550adcba4, type: 3}
      propertyPath: m_AnchorMax.y
      value: 1
      objectReference: {fileID: 0}
    - target: {fileID: 7776426476756200311, guid: 74eae08068f444246821acd550adcba4, type: 3}
      propertyPath: m_AnchorMin.y
      value: 1
      objectReference: {fileID: 0}
    - target: {fileID: 7776426476756200311, guid: 74eae08068f444246821acd550adcba4, type: 3}
      propertyPath: m_AnchoredPosition.x
      value: 224.09999
      objectReference: {fileID: 0}
    - target: {fileID: 7776426476756200311, guid: 74eae08068f444246821acd550adcba4, type: 3}
      propertyPath: m_AnchoredPosition.y
      value: -23
      objectReference: {fileID: 0}
    m_RemovedComponents: []
    m_RemovedGameObjects: []
    m_AddedGameObjects: []
    m_AddedComponents:
    - targetCorrespondingSourceObject: {fileID: 9081096988605733981, guid: 74eae08068f444246821acd550adcba4, type: 3}
      insertIndex: -1
      addedObject: {fileID: 728374894004721703}
    - targetCorrespondingSourceObject: {fileID: 8943349156196390667, guid: 74eae08068f444246821acd550adcba4, type: 3}
      insertIndex: -1
      addedObject: {fileID: 7043053196748355037}
    - targetCorrespondingSourceObject: {fileID: 3466057161292250806, guid: 74eae08068f444246821acd550adcba4, type: 3}
      insertIndex: -1
      addedObject: {fileID: 4699973916244633216}
    - targetCorrespondingSourceObject: {fileID: 3736898868201211237, guid: 74eae08068f444246821acd550adcba4, type: 3}
      insertIndex: -1
      addedObject: {fileID: 2122248764692222959}
    - targetCorrespondingSourceObject: {fileID: 7195334811350136839, guid: 74eae08068f444246821acd550adcba4, type: 3}
      insertIndex: -1
      addedObject: {fileID: 7783086747765671887}
    - targetCorrespondingSourceObject: {fileID: 8346172717197229935, guid: 74eae08068f444246821acd550adcba4, type: 3}
      insertIndex: -1
      addedObject: {fileID: 1773487428920732476}
    - targetCorrespondingSourceObject: {fileID: 3978378716569371360, guid: 74eae08068f444246821acd550adcba4, type: 3}
      insertIndex: -1
      addedObject: {fileID: 7072348543488579059}
    - targetCorrespondingSourceObject: {fileID: 294692771536680969, guid: 74eae08068f444246821acd550adcba4, type: 3}
      insertIndex: -1
      addedObject: {fileID: 8865823765807859435}
    - targetCorrespondingSourceObject: {fileID: 1902619781259775406, guid: 74eae08068f444246821acd550adcba4, type: 3}
      insertIndex: -1
      addedObject: {fileID: 4069492736316254244}
    - targetCorrespondingSourceObject: {fileID: 2113396581898544699, guid: 74eae08068f444246821acd550adcba4, type: 3}
      insertIndex: -1
      addedObject: {fileID: 1318194938334929203}
    - targetCorrespondingSourceObject: {fileID: 1969887673000213385, guid: 74eae08068f444246821acd550adcba4, type: 3}
      insertIndex: -1
      addedObject: {fileID: 132681048442441763}
    - targetCorrespondingSourceObject: {fileID: 2814539480391877028, guid: 74eae08068f444246821acd550adcba4, type: 3}
      insertIndex: -1
      addedObject: {fileID: 2525621251159199758}
    - targetCorrespondingSourceObject: {fileID: 8455049633501638433, guid: 74eae08068f444246821acd550adcba4, type: 3}
      insertIndex: -1
      addedObject: {fileID: 3633731327861609093}
    - targetCorrespondingSourceObject: {fileID: 7721383935785441926, guid: 74eae08068f444246821acd550adcba4, type: 3}
      insertIndex: -1
      addedObject: {fileID: 3122926980966067471}
    - targetCorrespondingSourceObject: {fileID: 7788097756898177299, guid: 74eae08068f444246821acd550adcba4, type: 3}
      insertIndex: -1
      addedObject: {fileID: 5881447199404035037}
    - targetCorrespondingSourceObject: {fileID: 7644536274377895073, guid: 74eae08068f444246821acd550adcba4, type: 3}
      insertIndex: -1
      addedObject: {fileID: 1159313402279984445}
    - targetCorrespondingSourceObject: {fileID: 6219448979896850060, guid: 74eae08068f444246821acd550adcba4, type: 3}
      insertIndex: -1
      addedObject: {fileID: 1099352722813956652}
    - targetCorrespondingSourceObject: {fileID: 6170616610753864197, guid: 74eae08068f444246821acd550adcba4, type: 3}
      insertIndex: -1
      addedObject: {fileID: 3113978635224892895}
    - targetCorrespondingSourceObject: {fileID: 5463970269902444450, guid: 74eae08068f444246821acd550adcba4, type: 3}
      insertIndex: -1
      addedObject: {fileID: 8359839849553722611}
    - targetCorrespondingSourceObject: {fileID: 5539656656190454839, guid: 74eae08068f444246821acd550adcba4, type: 3}
      insertIndex: -1
      addedObject: {fileID: 1184948079384061292}
    - targetCorrespondingSourceObject: {fileID: 5396131456480403845, guid: 74eae08068f444246821acd550adcba4, type: 3}
      insertIndex: -1
      addedObject: {fileID: 5789209685123998484}
    - targetCorrespondingSourceObject: {fileID: 8555671749626715048, guid: 74eae08068f444246821acd550adcba4, type: 3}
      insertIndex: -1
      addedObject: {fileID: 2503681839094927584}
    - targetCorrespondingSourceObject: {fileID: 6260316944022232614, guid: 74eae08068f444246821acd550adcba4, type: 3}
      insertIndex: -1
      addedObject: {fileID: 8239853926328124321}
    - targetCorrespondingSourceObject: {fileID: 8206689896809267212, guid: 74eae08068f444246821acd550adcba4, type: 3}
      insertIndex: -1
      addedObject: {fileID: 1433607232866418210}
    - targetCorrespondingSourceObject: {fileID: 3814265357611382545, guid: 74eae08068f444246821acd550adcba4, type: 3}
      insertIndex: -1
      addedObject: {fileID: 8840631685279487761}
    - targetCorrespondingSourceObject: {fileID: 795521686525098973, guid: 74eae08068f444246821acd550adcba4, type: 3}
      insertIndex: -1
      addedObject: {fileID: 3272907024400504824}
    - targetCorrespondingSourceObject: {fileID: 2165600584954065068, guid: 74eae08068f444246821acd550adcba4, type: 3}
      insertIndex: -1
      addedObject: {fileID: 7445552508278498410}
  m_SourcePrefab: {fileID: 100100000, guid: 74eae08068f444246821acd550adcba4, type: 3}
--- !u!1 &947089065826148924 stripped
GameObject:
  m_CorrespondingSourceObject: {fileID: 6219448979896850060, guid: 74eae08068f444246821acd550adcba4, type: 3}
  m_PrefabInstance: {fileID: 6587455198398231728}
  m_PrefabAsset: {fileID: 0}
--- !u!114 &1099352722813956652
MonoBehaviour:
  m_ObjectHideFlags: 0
  m_CorrespondingSourceObject: {fileID: 0}
  m_PrefabInstance: {fileID: 0}
  m_PrefabAsset: {fileID: 0}
  m_GameObject: {fileID: 947089065826148924}
  m_Enabled: 1
  m_EditorHideFlags: 0
  m_Script: {fileID: 11500000, guid: eddc1fbd4bd796345832996a9560b9bd, type: 3}
  m_Name: 
  m_EditorClassIdentifier: 
--- !u!1 &975674244897598102 stripped
GameObject:
  m_CorrespondingSourceObject: {fileID: 6260316944022232614, guid: 74eae08068f444246821acd550adcba4, type: 3}
  m_PrefabInstance: {fileID: 6587455198398231728}
  m_PrefabAsset: {fileID: 0}
--- !u!114 &8239853926328124321
MonoBehaviour:
  m_ObjectHideFlags: 0
  m_CorrespondingSourceObject: {fileID: 0}
  m_PrefabInstance: {fileID: 0}
  m_PrefabAsset: {fileID: 0}
  m_GameObject: {fileID: 975674244897598102}
  m_Enabled: 1
  m_EditorHideFlags: 0
  m_Script: {fileID: 11500000, guid: eddc1fbd4bd796345832996a9560b9bd, type: 3}
  m_Name: 
  m_EditorClassIdentifier: 
--- !u!1 &1065444930115622581 stripped
GameObject:
  m_CorrespondingSourceObject: {fileID: 6170616610753864197, guid: 74eae08068f444246821acd550adcba4, type: 3}
  m_PrefabInstance: {fileID: 6587455198398231728}
  m_PrefabAsset: {fileID: 0}
--- !u!114 &3113978635224892895
MonoBehaviour:
  m_ObjectHideFlags: 0
  m_CorrespondingSourceObject: {fileID: 0}
  m_PrefabInstance: {fileID: 0}
  m_PrefabAsset: {fileID: 0}
  m_GameObject: {fileID: 1065444930115622581}
  m_Enabled: 1
  m_EditorHideFlags: 0
  m_Script: {fileID: 11500000, guid: eddc1fbd4bd796345832996a9560b9bd, type: 3}
  m_Name: 
  m_EditorClassIdentifier: 
--- !u!1 &1204919175697867538 stripped
GameObject:
  m_CorrespondingSourceObject: {fileID: 5463970269902444450, guid: 74eae08068f444246821acd550adcba4, type: 3}
  m_PrefabInstance: {fileID: 6587455198398231728}
  m_PrefabAsset: {fileID: 0}
--- !u!114 &8359839849553722611
MonoBehaviour:
  m_ObjectHideFlags: 0
  m_CorrespondingSourceObject: {fileID: 0}
  m_PrefabInstance: {fileID: 0}
  m_PrefabAsset: {fileID: 0}
  m_GameObject: {fileID: 1204919175697867538}
  m_Enabled: 1
  m_EditorHideFlags: 0
  m_Script: {fileID: 11500000, guid: eddc1fbd4bd796345832996a9560b9bd, type: 3}
  m_Name: 
  m_EditorClassIdentifier: 
--- !u!1 &1263751596513219893 stripped
GameObject:
  m_CorrespondingSourceObject: {fileID: 5396131456480403845, guid: 74eae08068f444246821acd550adcba4, type: 3}
  m_PrefabInstance: {fileID: 6587455198398231728}
  m_PrefabAsset: {fileID: 0}
--- !u!114 &5789209685123998484
MonoBehaviour:
  m_ObjectHideFlags: 0
  m_CorrespondingSourceObject: {fileID: 0}
  m_PrefabInstance: {fileID: 0}
  m_PrefabAsset: {fileID: 0}
  m_GameObject: {fileID: 1263751596513219893}
  m_Enabled: 1
  m_EditorHideFlags: 0
  m_Script: {fileID: 11500000, guid: eddc1fbd4bd796345832996a9560b9bd, type: 3}
  m_Name: 
  m_EditorClassIdentifier: 
--- !u!1 &1696599188211468423 stripped
GameObject:
  m_CorrespondingSourceObject: {fileID: 5539656656190454839, guid: 74eae08068f444246821acd550adcba4, type: 3}
  m_PrefabInstance: {fileID: 6587455198398231728}
  m_PrefabAsset: {fileID: 0}
--- !u!114 &1184948079384061292
MonoBehaviour:
  m_ObjectHideFlags: 0
  m_CorrespondingSourceObject: {fileID: 0}
  m_PrefabInstance: {fileID: 0}
  m_PrefabAsset: {fileID: 0}
  m_GameObject: {fileID: 1696599188211468423}
  m_Enabled: 1
  m_EditorHideFlags: 0
  m_Script: {fileID: 11500000, guid: eddc1fbd4bd796345832996a9560b9bd, type: 3}
  m_Name: 
  m_EditorClassIdentifier: 
--- !u!1 &2697055848058153197 stripped
GameObject:
  m_CorrespondingSourceObject: {fileID: 9081096988605733981, guid: 74eae08068f444246821acd550adcba4, type: 3}
  m_PrefabInstance: {fileID: 6587455198398231728}
  m_PrefabAsset: {fileID: 0}
--- !u!114 &728374894004721703
MonoBehaviour:
  m_ObjectHideFlags: 0
  m_CorrespondingSourceObject: {fileID: 0}
  m_PrefabInstance: {fileID: 0}
  m_PrefabAsset: {fileID: 0}
  m_GameObject: {fileID: 2697055848058153197}
  m_Enabled: 1
  m_EditorHideFlags: 0
  m_Script: {fileID: 11500000, guid: eddc1fbd4bd796345832996a9560b9bd, type: 3}
  m_Name: 
  m_EditorClassIdentifier: 
--- !u!1 &2843600082877785019 stripped
GameObject:
  m_CorrespondingSourceObject: {fileID: 8943349156196390667, guid: 74eae08068f444246821acd550adcba4, type: 3}
  m_PrefabInstance: {fileID: 6587455198398231728}
  m_PrefabAsset: {fileID: 0}
--- !u!114 &7043053196748355037
MonoBehaviour:
  m_ObjectHideFlags: 0
  m_CorrespondingSourceObject: {fileID: 0}
  m_PrefabInstance: {fileID: 0}
  m_PrefabAsset: {fileID: 0}
  m_GameObject: {fileID: 2843600082877785019}
  m_Enabled: 1
  m_EditorHideFlags: 0
  m_Script: {fileID: 11500000, guid: eddc1fbd4bd796345832996a9560b9bd, type: 3}
  m_Name: 
  m_EditorClassIdentifier: 
--- !u!1 &2934332944485665759 stripped
GameObject:
  m_CorrespondingSourceObject: {fileID: 8346172717197229935, guid: 74eae08068f444246821acd550adcba4, type: 3}
  m_PrefabInstance: {fileID: 6587455198398231728}
  m_PrefabAsset: {fileID: 0}
--- !u!114 &1773487428920732476
MonoBehaviour:
  m_ObjectHideFlags: 0
  m_CorrespondingSourceObject: {fileID: 0}
  m_PrefabInstance: {fileID: 0}
  m_PrefabAsset: {fileID: 0}
  m_GameObject: {fileID: 2934332944485665759}
  m_Enabled: 1
  m_EditorHideFlags: 0
  m_Script: {fileID: 11500000, guid: eddc1fbd4bd796345832996a9560b9bd, type: 3}
  m_Name: 
  m_EditorClassIdentifier: 
--- !u!1 &3066761556253029564 stripped
GameObject:
  m_CorrespondingSourceObject: {fileID: 8206689896809267212, guid: 74eae08068f444246821acd550adcba4, type: 3}
  m_PrefabInstance: {fileID: 6587455198398231728}
  m_PrefabAsset: {fileID: 0}
--- !u!114 &1433607232866418210
MonoBehaviour:
  m_ObjectHideFlags: 0
  m_CorrespondingSourceObject: {fileID: 0}
  m_PrefabInstance: {fileID: 0}
  m_PrefabAsset: {fileID: 0}
  m_GameObject: {fileID: 3066761556253029564}
  m_Enabled: 1
  m_EditorHideFlags: 0
  m_Script: {fileID: 11500000, guid: eddc1fbd4bd796345832996a9560b9bd, type: 3}
  m_Name: 
  m_EditorClassIdentifier: 
--- !u!1 &3301294355675606808 stripped
GameObject:
  m_CorrespondingSourceObject: {fileID: 8555671749626715048, guid: 74eae08068f444246821acd550adcba4, type: 3}
  m_PrefabInstance: {fileID: 6587455198398231728}
  m_PrefabAsset: {fileID: 0}
--- !u!114 &2503681839094927584
MonoBehaviour:
  m_ObjectHideFlags: 0
  m_CorrespondingSourceObject: {fileID: 0}
  m_PrefabInstance: {fileID: 0}
  m_PrefabAsset: {fileID: 0}
  m_GameObject: {fileID: 3301294355675606808}
  m_Enabled: 1
  m_EditorHideFlags: 0
  m_Script: {fileID: 11500000, guid: eddc1fbd4bd796345832996a9560b9bd, type: 3}
  m_Name: 
  m_EditorClassIdentifier: 
--- !u!1 &3331829476944960401 stripped
GameObject:
  m_CorrespondingSourceObject: {fileID: 8455049633501638433, guid: 74eae08068f444246821acd550adcba4, type: 3}
  m_PrefabInstance: {fileID: 6587455198398231728}
  m_PrefabAsset: {fileID: 0}
--- !u!114 &3633731327861609093
MonoBehaviour:
  m_ObjectHideFlags: 0
  m_CorrespondingSourceObject: {fileID: 0}
  m_PrefabInstance: {fileID: 0}
  m_PrefabAsset: {fileID: 0}
  m_GameObject: {fileID: 3331829476944960401}
  m_Enabled: 1
  m_EditorHideFlags: 0
  m_Script: {fileID: 11500000, guid: eddc1fbd4bd796345832996a9560b9bd, type: 3}
  m_Name: 
  m_EditorClassIdentifier: 
--- !u!1 &3480308749601975862 stripped
GameObject:
  m_CorrespondingSourceObject: {fileID: 7721383935785441926, guid: 74eae08068f444246821acd550adcba4, type: 3}
  m_PrefabInstance: {fileID: 6587455198398231728}
  m_PrefabAsset: {fileID: 0}
--- !u!114 &3122926980966067471
MonoBehaviour:
  m_ObjectHideFlags: 0
  m_CorrespondingSourceObject: {fileID: 0}
  m_PrefabInstance: {fileID: 0}
  m_PrefabAsset: {fileID: 0}
  m_GameObject: {fileID: 3480308749601975862}
  m_Enabled: 1
  m_EditorHideFlags: 0
  m_Script: {fileID: 11500000, guid: eddc1fbd4bd796345832996a9560b9bd, type: 3}
  m_Name: 
  m_EditorClassIdentifier: 
--- !u!114 &3484876337616357202 stripped
MonoBehaviour:
  m_CorrespondingSourceObject: {fileID: 7725805354245305314, guid: 74eae08068f444246821acd550adcba4, type: 3}
  m_PrefabInstance: {fileID: 6587455198398231728}
  m_PrefabAsset: {fileID: 0}
  m_GameObject: {fileID: 0}
  m_Enabled: 1
  m_EditorHideFlags: 0
  m_Script: {fileID: 11500000, guid: bb368430d5f84d0aa0c006fb09340e15, type: 3}
  m_Name: 
  m_EditorClassIdentifier: 
--- !u!1 &3566163318474430481 stripped
GameObject:
  m_CorrespondingSourceObject: {fileID: 7644536274377895073, guid: 74eae08068f444246821acd550adcba4, type: 3}
  m_PrefabInstance: {fileID: 6587455198398231728}
  m_PrefabAsset: {fileID: 0}
--- !u!114 &1159313402279984445
MonoBehaviour:
  m_ObjectHideFlags: 0
  m_CorrespondingSourceObject: {fileID: 0}
  m_PrefabInstance: {fileID: 0}
  m_PrefabAsset: {fileID: 0}
  m_GameObject: {fileID: 3566163318474430481}
  m_Enabled: 1
  m_EditorHideFlags: 0
  m_Script: {fileID: 11500000, guid: eddc1fbd4bd796345832996a9560b9bd, type: 3}
  m_Name: 
  m_EditorClassIdentifier: 
--- !u!1 &3999115364850795939 stripped
GameObject:
  m_CorrespondingSourceObject: {fileID: 7788097756898177299, guid: 74eae08068f444246821acd550adcba4, type: 3}
  m_PrefabInstance: {fileID: 6587455198398231728}
  m_PrefabAsset: {fileID: 0}
--- !u!114 &5881447199404035037
MonoBehaviour:
  m_ObjectHideFlags: 0
  m_CorrespondingSourceObject: {fileID: 0}
  m_PrefabInstance: {fileID: 0}
  m_PrefabAsset: {fileID: 0}
  m_GameObject: {fileID: 3999115364850795939}
  m_Enabled: 1
  m_EditorHideFlags: 0
  m_Script: {fileID: 11500000, guid: eddc1fbd4bd796345832996a9560b9bd, type: 3}
  m_Name: 
  m_EditorClassIdentifier: 
--- !u!1 &4085223884722621623 stripped
GameObject:
  m_CorrespondingSourceObject: {fileID: 7195334811350136839, guid: 74eae08068f444246821acd550adcba4, type: 3}
  m_PrefabInstance: {fileID: 6587455198398231728}
  m_PrefabAsset: {fileID: 0}
--- !u!114 &7783086747765671887
MonoBehaviour:
  m_ObjectHideFlags: 0
  m_CorrespondingSourceObject: {fileID: 0}
  m_PrefabInstance: {fileID: 0}
  m_PrefabAsset: {fileID: 0}
  m_GameObject: {fileID: 4085223884722621623}
  m_Enabled: 1
  m_EditorHideFlags: 0
  m_Script: {fileID: 11500000, guid: eddc1fbd4bd796345832996a9560b9bd, type: 3}
  m_Name: 
  m_EditorClassIdentifier: 
--- !u!1 &4628897770072870713 stripped
GameObject:
  m_CorrespondingSourceObject: {fileID: 1969887673000213385, guid: 74eae08068f444246821acd550adcba4, type: 3}
  m_PrefabInstance: {fileID: 6587455198398231728}
  m_PrefabAsset: {fileID: 0}
--- !u!114 &132681048442441763
MonoBehaviour:
  m_ObjectHideFlags: 0
  m_CorrespondingSourceObject: {fileID: 0}
  m_PrefabInstance: {fileID: 0}
  m_PrefabAsset: {fileID: 0}
  m_GameObject: {fileID: 4628897770072870713}
  m_Enabled: 1
  m_EditorHideFlags: 0
  m_Script: {fileID: 11500000, guid: eddc1fbd4bd796345832996a9560b9bd, type: 3}
  m_Name: 
  m_EditorClassIdentifier: 
--- !u!1 &4687157620477098270 stripped
GameObject:
  m_CorrespondingSourceObject: {fileID: 1902619781259775406, guid: 74eae08068f444246821acd550adcba4, type: 3}
  m_PrefabInstance: {fileID: 6587455198398231728}
  m_PrefabAsset: {fileID: 0}
--- !u!114 &4069492736316254244
MonoBehaviour:
  m_ObjectHideFlags: 0
  m_CorrespondingSourceObject: {fileID: 0}
  m_PrefabInstance: {fileID: 0}
  m_PrefabAsset: {fileID: 0}
  m_GameObject: {fileID: 4687157620477098270}
  m_Enabled: 1
  m_EditorHideFlags: 0
  m_Script: {fileID: 11500000, guid: eddc1fbd4bd796345832996a9560b9bd, type: 3}
  m_Name: 
  m_EditorClassIdentifier: 
--- !u!1 &5000849208195089436 stripped
GameObject:
  m_CorrespondingSourceObject: {fileID: 2165600584954065068, guid: 74eae08068f444246821acd550adcba4, type: 3}
  m_PrefabInstance: {fileID: 6587455198398231728}
  m_PrefabAsset: {fileID: 0}
--- !u!114 &7445552508278498410
MonoBehaviour:
  m_ObjectHideFlags: 0
  m_CorrespondingSourceObject: {fileID: 0}
  m_PrefabInstance: {fileID: 0}
  m_PrefabAsset: {fileID: 0}
  m_GameObject: {fileID: 5000849208195089436}
  m_Enabled: 1
  m_EditorHideFlags: 0
  m_Script: {fileID: 11500000, guid: eddc1fbd4bd796345832996a9560b9bd, type: 3}
  m_Name: 
  m_EditorClassIdentifier: 
--- !u!1 &5061796836952887947 stripped
GameObject:
  m_CorrespondingSourceObject: {fileID: 2113396581898544699, guid: 74eae08068f444246821acd550adcba4, type: 3}
  m_PrefabInstance: {fileID: 6587455198398231728}
  m_PrefabAsset: {fileID: 0}
--- !u!114 &1318194938334929203
MonoBehaviour:
  m_ObjectHideFlags: 0
  m_CorrespondingSourceObject: {fileID: 0}
  m_PrefabInstance: {fileID: 0}
  m_PrefabAsset: {fileID: 0}
  m_GameObject: {fileID: 5061796836952887947}
  m_Enabled: 1
  m_EditorHideFlags: 0
  m_Script: {fileID: 11500000, guid: eddc1fbd4bd796345832996a9560b9bd, type: 3}
  m_Name: 
  m_EditorClassIdentifier: 
--- !u!1 &5791934079349886829 stripped
GameObject:
  m_CorrespondingSourceObject: {fileID: 795521686525098973, guid: 74eae08068f444246821acd550adcba4, type: 3}
  m_PrefabInstance: {fileID: 6587455198398231728}
  m_PrefabAsset: {fileID: 0}
--- !u!114 &3272907024400504824
MonoBehaviour:
  m_ObjectHideFlags: 0
  m_CorrespondingSourceObject: {fileID: 0}
  m_PrefabInstance: {fileID: 0}
  m_PrefabAsset: {fileID: 0}
  m_GameObject: {fileID: 5791934079349886829}
  m_Enabled: 1
  m_EditorHideFlags: 0
  m_Script: {fileID: 11500000, guid: eddc1fbd4bd796345832996a9560b9bd, type: 3}
  m_Name: 
  m_EditorClassIdentifier: 
--- !u!1 &6880834039570369721 stripped
GameObject:
  m_CorrespondingSourceObject: {fileID: 294692771536680969, guid: 74eae08068f444246821acd550adcba4, type: 3}
  m_PrefabInstance: {fileID: 6587455198398231728}
  m_PrefabAsset: {fileID: 0}
--- !u!114 &8865823765807859435
MonoBehaviour:
  m_ObjectHideFlags: 0
  m_CorrespondingSourceObject: {fileID: 0}
  m_PrefabInstance: {fileID: 0}
  m_PrefabAsset: {fileID: 0}
  m_GameObject: {fileID: 6880834039570369721}
  m_Enabled: 1
  m_EditorHideFlags: 0
  m_Script: {fileID: 11500000, guid: eddc1fbd4bd796345832996a9560b9bd, type: 3}
  m_Name: 
  m_EditorClassIdentifier: 
--- !u!1 &7545629585373852117 stripped
GameObject:
  m_CorrespondingSourceObject: {fileID: 3736898868201211237, guid: 74eae08068f444246821acd550adcba4, type: 3}
  m_PrefabInstance: {fileID: 6587455198398231728}
  m_PrefabAsset: {fileID: 0}
--- !u!114 &2122248764692222959
MonoBehaviour:
  m_ObjectHideFlags: 0
  m_CorrespondingSourceObject: {fileID: 0}
  m_PrefabInstance: {fileID: 0}
  m_PrefabAsset: {fileID: 0}
  m_GameObject: {fileID: 7545629585373852117}
  m_Enabled: 1
  m_EditorHideFlags: 0
  m_Script: {fileID: 11500000, guid: eddc1fbd4bd796345832996a9560b9bd, type: 3}
  m_Name: 
  m_EditorClassIdentifier: 
--- !u!224 &7596744029912012324 stripped
RectTransform:
  m_CorrespondingSourceObject: {fileID: 3604667421000606356, guid: 74eae08068f444246821acd550adcba4, type: 3}
  m_PrefabInstance: {fileID: 6587455198398231728}
  m_PrefabAsset: {fileID: 0}
--- !u!1 &7742460742637865478 stripped
GameObject:
  m_CorrespondingSourceObject: {fileID: 3466057161292250806, guid: 74eae08068f444246821acd550adcba4, type: 3}
  m_PrefabInstance: {fileID: 6587455198398231728}
  m_PrefabAsset: {fileID: 0}
--- !u!114 &4699973916244633216
MonoBehaviour:
  m_ObjectHideFlags: 0
  m_CorrespondingSourceObject: {fileID: 0}
  m_PrefabInstance: {fileID: 0}
  m_PrefabAsset: {fileID: 0}
  m_GameObject: {fileID: 7742460742637865478}
  m_Enabled: 1
  m_EditorHideFlags: 0
  m_Script: {fileID: 11500000, guid: eddc1fbd4bd796345832996a9560b9bd, type: 3}
  m_Name: 
  m_EditorClassIdentifier: 
--- !u!1 &7808500428097992272 stripped
GameObject:
  m_CorrespondingSourceObject: {fileID: 3978378716569371360, guid: 74eae08068f444246821acd550adcba4, type: 3}
  m_PrefabInstance: {fileID: 6587455198398231728}
  m_PrefabAsset: {fileID: 0}
--- !u!114 &7072348543488579059
MonoBehaviour:
  m_ObjectHideFlags: 0
  m_CorrespondingSourceObject: {fileID: 0}
  m_PrefabInstance: {fileID: 0}
  m_PrefabAsset: {fileID: 0}
  m_GameObject: {fileID: 7808500428097992272}
  m_Enabled: 1
  m_EditorHideFlags: 0
  m_Script: {fileID: 11500000, guid: eddc1fbd4bd796345832996a9560b9bd, type: 3}
  m_Name: 
  m_EditorClassIdentifier: 
--- !u!1 &8036015733518533537 stripped
GameObject:
  m_CorrespondingSourceObject: {fileID: 3814265357611382545, guid: 74eae08068f444246821acd550adcba4, type: 3}
  m_PrefabInstance: {fileID: 6587455198398231728}
  m_PrefabAsset: {fileID: 0}
--- !u!114 &8840631685279487761
MonoBehaviour:
  m_ObjectHideFlags: 0
  m_CorrespondingSourceObject: {fileID: 0}
  m_PrefabInstance: {fileID: 0}
  m_PrefabAsset: {fileID: 0}
  m_GameObject: {fileID: 8036015733518533537}
  m_Enabled: 1
  m_EditorHideFlags: 0
  m_Script: {fileID: 11500000, guid: eddc1fbd4bd796345832996a9560b9bd, type: 3}
  m_Name: 
  m_EditorClassIdentifier: 
--- !u!1 &8963314615404573972 stripped
GameObject:
  m_CorrespondingSourceObject: {fileID: 2814539480391877028, guid: 74eae08068f444246821acd550adcba4, type: 3}
  m_PrefabInstance: {fileID: 6587455198398231728}
  m_PrefabAsset: {fileID: 0}
--- !u!114 &2525621251159199758
MonoBehaviour:
  m_ObjectHideFlags: 0
  m_CorrespondingSourceObject: {fileID: 0}
  m_PrefabInstance: {fileID: 0}
  m_PrefabAsset: {fileID: 0}
  m_GameObject: {fileID: 8963314615404573972}
  m_Enabled: 1
  m_EditorHideFlags: 0
  m_Script: {fileID: 11500000, guid: eddc1fbd4bd796345832996a9560b9bd, type: 3}
  m_Name: 
  m_EditorClassIdentifier: 
--- !u!1001 &6889715166196064957
PrefabInstance:
  m_ObjectHideFlags: 0
  serializedVersion: 2
  m_Modification:
    serializedVersion: 3
    m_TransformParent: {fileID: 3467398301968746798}
    m_Modifications:
    - target: {fileID: 3260988652126502289, guid: 20a6e16dbdc9f4db88faeeafb18061f2, type: 3}
      propertyPath: m_text
      value: MEMBERS
=======
>>>>>>> 855a9d27
      objectReference: {fileID: 0}
    - target: {fileID: 4121083764114253782, guid: 74eae08068f444246821acd550adcba4, type: 3}
      propertyPath: m_AnchorMin.y
      value: 1
      objectReference: {fileID: 0}
    - target: {fileID: 4121083764114253782, guid: 74eae08068f444246821acd550adcba4, type: 3}
      propertyPath: m_AnchoredPosition.x
      value: 14
      objectReference: {fileID: 0}
    - target: {fileID: 4121083764114253782, guid: 74eae08068f444246821acd550adcba4, type: 3}
      propertyPath: m_AnchoredPosition.y
      value: -14
      objectReference: {fileID: 0}
    - target: {fileID: 4238671421382598402, guid: 74eae08068f444246821acd550adcba4, type: 3}
      propertyPath: m_AnchorMax.y
      value: 1
      objectReference: {fileID: 0}
    - target: {fileID: 4238671421382598402, guid: 74eae08068f444246821acd550adcba4, type: 3}
      propertyPath: m_AnchorMin.y
      value: 1
      objectReference: {fileID: 0}
    - target: {fileID: 4238671421382598402, guid: 74eae08068f444246821acd550adcba4, type: 3}
      propertyPath: m_AnchoredPosition.x
      value: 56
      objectReference: {fileID: 0}
    - target: {fileID: 4238671421382598402, guid: 74eae08068f444246821acd550adcba4, type: 3}
      propertyPath: m_AnchoredPosition.y
      value: -23
      objectReference: {fileID: 0}
    - target: {fileID: 4978424250942349051, guid: 74eae08068f444246821acd550adcba4, type: 3}
      propertyPath: m_AnchorMax.x
      value: 1
      objectReference: {fileID: 0}
    - target: {fileID: 4978424250942349051, guid: 74eae08068f444246821acd550adcba4, type: 3}
      propertyPath: m_AnchorMax.y
      value: 1
      objectReference: {fileID: 0}
    - target: {fileID: 5040473611654639857, guid: 74eae08068f444246821acd550adcba4, type: 3}
      propertyPath: m_AnchorMax.y
      value: 1
      objectReference: {fileID: 0}
    - target: {fileID: 5040473611654639857, guid: 74eae08068f444246821acd550adcba4, type: 3}
      propertyPath: m_AnchorMin.y
      value: 1
      objectReference: {fileID: 0}
    - target: {fileID: 5040473611654639857, guid: 74eae08068f444246821acd550adcba4, type: 3}
      propertyPath: m_AnchoredPosition.x
      value: 30
      objectReference: {fileID: 0}
    - target: {fileID: 5040473611654639857, guid: 74eae08068f444246821acd550adcba4, type: 3}
      propertyPath: m_AnchoredPosition.y
      value: -14
      objectReference: {fileID: 0}
    - target: {fileID: 5445523100968208426, guid: 74eae08068f444246821acd550adcba4, type: 3}
      propertyPath: m_AnchorMax.y
      value: 1
      objectReference: {fileID: 0}
    - target: {fileID: 5445523100968208426, guid: 74eae08068f444246821acd550adcba4, type: 3}
      propertyPath: m_AnchorMin.y
      value: 1
      objectReference: {fileID: 0}
    - target: {fileID: 5445523100968208426, guid: 74eae08068f444246821acd550adcba4, type: 3}
      propertyPath: m_AnchoredPosition.x
      value: 121.2
      objectReference: {fileID: 0}
    - target: {fileID: 5445523100968208426, guid: 74eae08068f444246821acd550adcba4, type: 3}
      propertyPath: m_AnchoredPosition.y
      value: -23
      objectReference: {fileID: 0}
    - target: {fileID: 5748788584765836566, guid: 74eae08068f444246821acd550adcba4, type: 3}
      propertyPath: m_AnchorMax.y
      value: 1
      objectReference: {fileID: 0}
    - target: {fileID: 5748788584765836566, guid: 74eae08068f444246821acd550adcba4, type: 3}
      propertyPath: m_AnchorMin.y
      value: 1
      objectReference: {fileID: 0}
    - target: {fileID: 5748788584765836566, guid: 74eae08068f444246821acd550adcba4, type: 3}
      propertyPath: m_AnchoredPosition.x
      value: 178.5
      objectReference: {fileID: 0}
    - target: {fileID: 5748788584765836566, guid: 74eae08068f444246821acd550adcba4, type: 3}
      propertyPath: m_AnchoredPosition.y
      value: -27.5
      objectReference: {fileID: 0}
    - target: {fileID: 5934925699617456508, guid: 74eae08068f444246821acd550adcba4, type: 3}
      propertyPath: m_AnchorMax.y
      value: 1
      objectReference: {fileID: 0}
    - target: {fileID: 5934925699617456508, guid: 74eae08068f444246821acd550adcba4, type: 3}
      propertyPath: m_AnchorMin.y
      value: 1
      objectReference: {fileID: 0}
    - target: {fileID: 5934925699617456508, guid: 74eae08068f444246821acd550adcba4, type: 3}
      propertyPath: m_AnchoredPosition.x
      value: 289.3
      objectReference: {fileID: 0}
    - target: {fileID: 5934925699617456508, guid: 74eae08068f444246821acd550adcba4, type: 3}
      propertyPath: m_AnchoredPosition.y
      value: -23
      objectReference: {fileID: 0}
    - target: {fileID: 6662630655866054844, guid: 74eae08068f444246821acd550adcba4, type: 3}
      propertyPath: m_AnchorMax.y
      value: 1
      objectReference: {fileID: 0}
    - target: {fileID: 6662630655866054844, guid: 74eae08068f444246821acd550adcba4, type: 3}
      propertyPath: m_AnchorMin.y
      value: 1
      objectReference: {fileID: 0}
    - target: {fileID: 6662630655866054844, guid: 74eae08068f444246821acd550adcba4, type: 3}
      propertyPath: m_AnchoredPosition.x
      value: 19.5
      objectReference: {fileID: 0}
    - target: {fileID: 6662630655866054844, guid: 74eae08068f444246821acd550adcba4, type: 3}
      propertyPath: m_AnchoredPosition.y
      value: -82.5
      objectReference: {fileID: 0}
    - target: {fileID: 7738965015722870030, guid: 74eae08068f444246821acd550adcba4, type: 3}
      propertyPath: m_AnchorMax.y
      value: 1
      objectReference: {fileID: 0}
    - target: {fileID: 7738965015722870030, guid: 74eae08068f444246821acd550adcba4, type: 3}
      propertyPath: m_AnchorMin.y
      value: 1
      objectReference: {fileID: 0}
    - target: {fileID: 7738965015722870030, guid: 74eae08068f444246821acd550adcba4, type: 3}
      propertyPath: m_AnchoredPosition.x
      value: 186.4
      objectReference: {fileID: 0}
    - target: {fileID: 7738965015722870030, guid: 74eae08068f444246821acd550adcba4, type: 3}
      propertyPath: m_AnchoredPosition.y
      value: -23
      objectReference: {fileID: 0}
    - target: {fileID: 7776426476756200311, guid: 74eae08068f444246821acd550adcba4, type: 3}
      propertyPath: m_AnchorMax.y
      value: 1
      objectReference: {fileID: 0}
    - target: {fileID: 7776426476756200311, guid: 74eae08068f444246821acd550adcba4, type: 3}
      propertyPath: m_AnchorMin.y
      value: 1
      objectReference: {fileID: 0}
    - target: {fileID: 7776426476756200311, guid: 74eae08068f444246821acd550adcba4, type: 3}
      propertyPath: m_AnchoredPosition.x
      value: 224.09999
      objectReference: {fileID: 0}
    - target: {fileID: 7776426476756200311, guid: 74eae08068f444246821acd550adcba4, type: 3}
      propertyPath: m_AnchoredPosition.y
      value: -23
      objectReference: {fileID: 0}
    m_RemovedComponents: []
    m_RemovedGameObjects: []
    m_AddedGameObjects: []
    m_AddedComponents:
    - targetCorrespondingSourceObject: {fileID: 9081096988605733981, guid: 74eae08068f444246821acd550adcba4, type: 3}
      insertIndex: -1
      addedObject: {fileID: 728374894004721703}
    - targetCorrespondingSourceObject: {fileID: 8943349156196390667, guid: 74eae08068f444246821acd550adcba4, type: 3}
      insertIndex: -1
      addedObject: {fileID: 7043053196748355037}
    - targetCorrespondingSourceObject: {fileID: 3466057161292250806, guid: 74eae08068f444246821acd550adcba4, type: 3}
      insertIndex: -1
      addedObject: {fileID: 4699973916244633216}
    - targetCorrespondingSourceObject: {fileID: 3736898868201211237, guid: 74eae08068f444246821acd550adcba4, type: 3}
      insertIndex: -1
      addedObject: {fileID: 2122248764692222959}
    - targetCorrespondingSourceObject: {fileID: 7195334811350136839, guid: 74eae08068f444246821acd550adcba4, type: 3}
      insertIndex: -1
      addedObject: {fileID: 7783086747765671887}
    - targetCorrespondingSourceObject: {fileID: 8346172717197229935, guid: 74eae08068f444246821acd550adcba4, type: 3}
      insertIndex: -1
      addedObject: {fileID: 1773487428920732476}
    - targetCorrespondingSourceObject: {fileID: 3978378716569371360, guid: 74eae08068f444246821acd550adcba4, type: 3}
      insertIndex: -1
      addedObject: {fileID: 7072348543488579059}
    - targetCorrespondingSourceObject: {fileID: 294692771536680969, guid: 74eae08068f444246821acd550adcba4, type: 3}
      insertIndex: -1
      addedObject: {fileID: 8865823765807859435}
    - targetCorrespondingSourceObject: {fileID: 1902619781259775406, guid: 74eae08068f444246821acd550adcba4, type: 3}
      insertIndex: -1
      addedObject: {fileID: 4069492736316254244}
    - targetCorrespondingSourceObject: {fileID: 2113396581898544699, guid: 74eae08068f444246821acd550adcba4, type: 3}
      insertIndex: -1
      addedObject: {fileID: 1318194938334929203}
    - targetCorrespondingSourceObject: {fileID: 1969887673000213385, guid: 74eae08068f444246821acd550adcba4, type: 3}
      insertIndex: -1
      addedObject: {fileID: 132681048442441763}
    - targetCorrespondingSourceObject: {fileID: 2814539480391877028, guid: 74eae08068f444246821acd550adcba4, type: 3}
      insertIndex: -1
      addedObject: {fileID: 2525621251159199758}
    - targetCorrespondingSourceObject: {fileID: 8455049633501638433, guid: 74eae08068f444246821acd550adcba4, type: 3}
      insertIndex: -1
      addedObject: {fileID: 3633731327861609093}
    - targetCorrespondingSourceObject: {fileID: 7721383935785441926, guid: 74eae08068f444246821acd550adcba4, type: 3}
      insertIndex: -1
      addedObject: {fileID: 3122926980966067471}
    - targetCorrespondingSourceObject: {fileID: 7788097756898177299, guid: 74eae08068f444246821acd550adcba4, type: 3}
      insertIndex: -1
      addedObject: {fileID: 5881447199404035037}
    - targetCorrespondingSourceObject: {fileID: 7644536274377895073, guid: 74eae08068f444246821acd550adcba4, type: 3}
      insertIndex: -1
      addedObject: {fileID: 1159313402279984445}
    - targetCorrespondingSourceObject: {fileID: 6219448979896850060, guid: 74eae08068f444246821acd550adcba4, type: 3}
      insertIndex: -1
      addedObject: {fileID: 1099352722813956652}
    - targetCorrespondingSourceObject: {fileID: 6170616610753864197, guid: 74eae08068f444246821acd550adcba4, type: 3}
      insertIndex: -1
      addedObject: {fileID: 3113978635224892895}
    - targetCorrespondingSourceObject: {fileID: 5463970269902444450, guid: 74eae08068f444246821acd550adcba4, type: 3}
      insertIndex: -1
      addedObject: {fileID: 8359839849553722611}
    - targetCorrespondingSourceObject: {fileID: 5539656656190454839, guid: 74eae08068f444246821acd550adcba4, type: 3}
      insertIndex: -1
      addedObject: {fileID: 1184948079384061292}
    - targetCorrespondingSourceObject: {fileID: 5396131456480403845, guid: 74eae08068f444246821acd550adcba4, type: 3}
      insertIndex: -1
      addedObject: {fileID: 5789209685123998484}
    - targetCorrespondingSourceObject: {fileID: 8555671749626715048, guid: 74eae08068f444246821acd550adcba4, type: 3}
      insertIndex: -1
      addedObject: {fileID: 2503681839094927584}
    - targetCorrespondingSourceObject: {fileID: 6260316944022232614, guid: 74eae08068f444246821acd550adcba4, type: 3}
      insertIndex: -1
      addedObject: {fileID: 8239853926328124321}
    - targetCorrespondingSourceObject: {fileID: 8206689896809267212, guid: 74eae08068f444246821acd550adcba4, type: 3}
      insertIndex: -1
      addedObject: {fileID: 1433607232866418210}
    - targetCorrespondingSourceObject: {fileID: 3814265357611382545, guid: 74eae08068f444246821acd550adcba4, type: 3}
      insertIndex: -1
      addedObject: {fileID: 8840631685279487761}
    - targetCorrespondingSourceObject: {fileID: 795521686525098973, guid: 74eae08068f444246821acd550adcba4, type: 3}
      insertIndex: -1
      addedObject: {fileID: 3272907024400504824}
    - targetCorrespondingSourceObject: {fileID: 2165600584954065068, guid: 74eae08068f444246821acd550adcba4, type: 3}
      insertIndex: -1
      addedObject: {fileID: 7445552508278498410}
  m_SourcePrefab: {fileID: 100100000, guid: 74eae08068f444246821acd550adcba4, type: 3}
--- !u!1 &947089065826148924 stripped
GameObject:
  m_CorrespondingSourceObject: {fileID: 6219448979896850060, guid: 74eae08068f444246821acd550adcba4, type: 3}
  m_PrefabInstance: {fileID: 6587455198398231728}
  m_PrefabAsset: {fileID: 0}
--- !u!114 &1099352722813956652
MonoBehaviour:
  m_ObjectHideFlags: 0
  m_CorrespondingSourceObject: {fileID: 0}
  m_PrefabInstance: {fileID: 0}
  m_PrefabAsset: {fileID: 0}
  m_GameObject: {fileID: 947089065826148924}
  m_Enabled: 1
  m_EditorHideFlags: 0
  m_Script: {fileID: 11500000, guid: eddc1fbd4bd796345832996a9560b9bd, type: 3}
  m_Name: 
  m_EditorClassIdentifier: 
--- !u!1 &975674244897598102 stripped
GameObject:
  m_CorrespondingSourceObject: {fileID: 6260316944022232614, guid: 74eae08068f444246821acd550adcba4, type: 3}
  m_PrefabInstance: {fileID: 6587455198398231728}
  m_PrefabAsset: {fileID: 0}
--- !u!114 &8239853926328124321
MonoBehaviour:
  m_ObjectHideFlags: 0
  m_CorrespondingSourceObject: {fileID: 0}
  m_PrefabInstance: {fileID: 0}
  m_PrefabAsset: {fileID: 0}
  m_GameObject: {fileID: 975674244897598102}
  m_Enabled: 1
  m_EditorHideFlags: 0
  m_Script: {fileID: 11500000, guid: eddc1fbd4bd796345832996a9560b9bd, type: 3}
  m_Name: 
  m_EditorClassIdentifier: 
--- !u!1 &1065444930115622581 stripped
GameObject:
  m_CorrespondingSourceObject: {fileID: 6170616610753864197, guid: 74eae08068f444246821acd550adcba4, type: 3}
  m_PrefabInstance: {fileID: 6587455198398231728}
  m_PrefabAsset: {fileID: 0}
--- !u!114 &3113978635224892895
MonoBehaviour:
  m_ObjectHideFlags: 0
  m_CorrespondingSourceObject: {fileID: 0}
  m_PrefabInstance: {fileID: 0}
  m_PrefabAsset: {fileID: 0}
  m_GameObject: {fileID: 1065444930115622581}
  m_Enabled: 1
  m_EditorHideFlags: 0
  m_Script: {fileID: 11500000, guid: eddc1fbd4bd796345832996a9560b9bd, type: 3}
  m_Name: 
  m_EditorClassIdentifier: 
--- !u!1 &1204919175697867538 stripped
GameObject:
  m_CorrespondingSourceObject: {fileID: 5463970269902444450, guid: 74eae08068f444246821acd550adcba4, type: 3}
  m_PrefabInstance: {fileID: 6587455198398231728}
  m_PrefabAsset: {fileID: 0}
--- !u!114 &8359839849553722611
MonoBehaviour:
  m_ObjectHideFlags: 0
  m_CorrespondingSourceObject: {fileID: 0}
  m_PrefabInstance: {fileID: 0}
  m_PrefabAsset: {fileID: 0}
  m_GameObject: {fileID: 1204919175697867538}
  m_Enabled: 1
  m_EditorHideFlags: 0
  m_Script: {fileID: 11500000, guid: eddc1fbd4bd796345832996a9560b9bd, type: 3}
  m_Name: 
  m_EditorClassIdentifier: 
--- !u!1 &1263751596513219893 stripped
GameObject:
  m_CorrespondingSourceObject: {fileID: 5396131456480403845, guid: 74eae08068f444246821acd550adcba4, type: 3}
  m_PrefabInstance: {fileID: 6587455198398231728}
  m_PrefabAsset: {fileID: 0}
--- !u!114 &5789209685123998484
MonoBehaviour:
  m_ObjectHideFlags: 0
  m_CorrespondingSourceObject: {fileID: 0}
  m_PrefabInstance: {fileID: 0}
  m_PrefabAsset: {fileID: 0}
  m_GameObject: {fileID: 1263751596513219893}
  m_Enabled: 1
  m_EditorHideFlags: 0
  m_Script: {fileID: 11500000, guid: eddc1fbd4bd796345832996a9560b9bd, type: 3}
  m_Name: 
  m_EditorClassIdentifier: 
--- !u!1 &1696599188211468423 stripped
GameObject:
  m_CorrespondingSourceObject: {fileID: 5539656656190454839, guid: 74eae08068f444246821acd550adcba4, type: 3}
  m_PrefabInstance: {fileID: 6587455198398231728}
  m_PrefabAsset: {fileID: 0}
--- !u!114 &1184948079384061292
MonoBehaviour:
  m_ObjectHideFlags: 0
  m_CorrespondingSourceObject: {fileID: 0}
  m_PrefabInstance: {fileID: 0}
  m_PrefabAsset: {fileID: 0}
  m_GameObject: {fileID: 1696599188211468423}
  m_Enabled: 1
  m_EditorHideFlags: 0
  m_Script: {fileID: 11500000, guid: eddc1fbd4bd796345832996a9560b9bd, type: 3}
  m_Name: 
  m_EditorClassIdentifier: 
--- !u!1 &2697055848058153197 stripped
GameObject:
  m_CorrespondingSourceObject: {fileID: 9081096988605733981, guid: 74eae08068f444246821acd550adcba4, type: 3}
  m_PrefabInstance: {fileID: 6587455198398231728}
  m_PrefabAsset: {fileID: 0}
--- !u!114 &728374894004721703
MonoBehaviour:
  m_ObjectHideFlags: 0
  m_CorrespondingSourceObject: {fileID: 0}
  m_PrefabInstance: {fileID: 0}
  m_PrefabAsset: {fileID: 0}
  m_GameObject: {fileID: 2697055848058153197}
  m_Enabled: 1
  m_EditorHideFlags: 0
  m_Script: {fileID: 11500000, guid: eddc1fbd4bd796345832996a9560b9bd, type: 3}
  m_Name: 
  m_EditorClassIdentifier: 
--- !u!1 &2843600082877785019 stripped
GameObject:
  m_CorrespondingSourceObject: {fileID: 8943349156196390667, guid: 74eae08068f444246821acd550adcba4, type: 3}
  m_PrefabInstance: {fileID: 6587455198398231728}
  m_PrefabAsset: {fileID: 0}
--- !u!114 &7043053196748355037
MonoBehaviour:
  m_ObjectHideFlags: 0
  m_CorrespondingSourceObject: {fileID: 0}
  m_PrefabInstance: {fileID: 0}
  m_PrefabAsset: {fileID: 0}
  m_GameObject: {fileID: 2843600082877785019}
  m_Enabled: 1
  m_EditorHideFlags: 0
  m_Script: {fileID: 11500000, guid: eddc1fbd4bd796345832996a9560b9bd, type: 3}
  m_Name: 
  m_EditorClassIdentifier: 
--- !u!1 &2934332944485665759 stripped
GameObject:
  m_CorrespondingSourceObject: {fileID: 8346172717197229935, guid: 74eae08068f444246821acd550adcba4, type: 3}
  m_PrefabInstance: {fileID: 6587455198398231728}
  m_PrefabAsset: {fileID: 0}
--- !u!114 &1773487428920732476
MonoBehaviour:
  m_ObjectHideFlags: 0
  m_CorrespondingSourceObject: {fileID: 0}
  m_PrefabInstance: {fileID: 0}
  m_PrefabAsset: {fileID: 0}
  m_GameObject: {fileID: 2934332944485665759}
  m_Enabled: 1
  m_EditorHideFlags: 0
  m_Script: {fileID: 11500000, guid: eddc1fbd4bd796345832996a9560b9bd, type: 3}
  m_Name: 
  m_EditorClassIdentifier: 
--- !u!1 &3066761556253029564 stripped
GameObject:
  m_CorrespondingSourceObject: {fileID: 8206689896809267212, guid: 74eae08068f444246821acd550adcba4, type: 3}
  m_PrefabInstance: {fileID: 6587455198398231728}
  m_PrefabAsset: {fileID: 0}
--- !u!114 &1433607232866418210
MonoBehaviour:
  m_ObjectHideFlags: 0
  m_CorrespondingSourceObject: {fileID: 0}
  m_PrefabInstance: {fileID: 0}
  m_PrefabAsset: {fileID: 0}
  m_GameObject: {fileID: 3066761556253029564}
  m_Enabled: 1
  m_EditorHideFlags: 0
  m_Script: {fileID: 11500000, guid: eddc1fbd4bd796345832996a9560b9bd, type: 3}
  m_Name: 
  m_EditorClassIdentifier: 
--- !u!1 &3301294355675606808 stripped
GameObject:
  m_CorrespondingSourceObject: {fileID: 8555671749626715048, guid: 74eae08068f444246821acd550adcba4, type: 3}
  m_PrefabInstance: {fileID: 6587455198398231728}
  m_PrefabAsset: {fileID: 0}
--- !u!114 &2503681839094927584
MonoBehaviour:
  m_ObjectHideFlags: 0
  m_CorrespondingSourceObject: {fileID: 0}
  m_PrefabInstance: {fileID: 0}
  m_PrefabAsset: {fileID: 0}
  m_GameObject: {fileID: 3301294355675606808}
  m_Enabled: 1
  m_EditorHideFlags: 0
  m_Script: {fileID: 11500000, guid: eddc1fbd4bd796345832996a9560b9bd, type: 3}
  m_Name: 
  m_EditorClassIdentifier: 
--- !u!1 &3331829476944960401 stripped
GameObject:
  m_CorrespondingSourceObject: {fileID: 8455049633501638433, guid: 74eae08068f444246821acd550adcba4, type: 3}
  m_PrefabInstance: {fileID: 6587455198398231728}
  m_PrefabAsset: {fileID: 0}
--- !u!114 &3633731327861609093
MonoBehaviour:
  m_ObjectHideFlags: 0
  m_CorrespondingSourceObject: {fileID: 0}
  m_PrefabInstance: {fileID: 0}
  m_PrefabAsset: {fileID: 0}
  m_GameObject: {fileID: 3331829476944960401}
  m_Enabled: 1
  m_EditorHideFlags: 0
  m_Script: {fileID: 11500000, guid: eddc1fbd4bd796345832996a9560b9bd, type: 3}
  m_Name: 
  m_EditorClassIdentifier: 
--- !u!1 &3480308749601975862 stripped
GameObject:
  m_CorrespondingSourceObject: {fileID: 7721383935785441926, guid: 74eae08068f444246821acd550adcba4, type: 3}
  m_PrefabInstance: {fileID: 6587455198398231728}
  m_PrefabAsset: {fileID: 0}
--- !u!114 &3122926980966067471
MonoBehaviour:
  m_ObjectHideFlags: 0
  m_CorrespondingSourceObject: {fileID: 0}
  m_PrefabInstance: {fileID: 0}
  m_PrefabAsset: {fileID: 0}
  m_GameObject: {fileID: 3480308749601975862}
  m_Enabled: 1
  m_EditorHideFlags: 0
  m_Script: {fileID: 11500000, guid: eddc1fbd4bd796345832996a9560b9bd, type: 3}
  m_Name: 
  m_EditorClassIdentifier: 
--- !u!114 &3484876337616357202 stripped
MonoBehaviour:
  m_CorrespondingSourceObject: {fileID: 7725805354245305314, guid: 74eae08068f444246821acd550adcba4, type: 3}
  m_PrefabInstance: {fileID: 6587455198398231728}
  m_PrefabAsset: {fileID: 0}
  m_GameObject: {fileID: 0}
  m_Enabled: 1
  m_EditorHideFlags: 0
  m_Script: {fileID: 11500000, guid: bb368430d5f84d0aa0c006fb09340e15, type: 3}
  m_Name: 
  m_EditorClassIdentifier: 
--- !u!1 &3566163318474430481 stripped
GameObject:
  m_CorrespondingSourceObject: {fileID: 7644536274377895073, guid: 74eae08068f444246821acd550adcba4, type: 3}
  m_PrefabInstance: {fileID: 6587455198398231728}
  m_PrefabAsset: {fileID: 0}
--- !u!114 &1159313402279984445
MonoBehaviour:
  m_ObjectHideFlags: 0
  m_CorrespondingSourceObject: {fileID: 0}
  m_PrefabInstance: {fileID: 0}
  m_PrefabAsset: {fileID: 0}
  m_GameObject: {fileID: 3566163318474430481}
  m_Enabled: 1
  m_EditorHideFlags: 0
  m_Script: {fileID: 11500000, guid: eddc1fbd4bd796345832996a9560b9bd, type: 3}
  m_Name: 
  m_EditorClassIdentifier: 
--- !u!1 &3999115364850795939 stripped
GameObject:
  m_CorrespondingSourceObject: {fileID: 7788097756898177299, guid: 74eae08068f444246821acd550adcba4, type: 3}
  m_PrefabInstance: {fileID: 6587455198398231728}
  m_PrefabAsset: {fileID: 0}
--- !u!114 &5881447199404035037
MonoBehaviour:
  m_ObjectHideFlags: 0
  m_CorrespondingSourceObject: {fileID: 0}
  m_PrefabInstance: {fileID: 0}
  m_PrefabAsset: {fileID: 0}
  m_GameObject: {fileID: 3999115364850795939}
  m_Enabled: 1
  m_EditorHideFlags: 0
  m_Script: {fileID: 11500000, guid: eddc1fbd4bd796345832996a9560b9bd, type: 3}
  m_Name: 
  m_EditorClassIdentifier: 
--- !u!1 &4085223884722621623 stripped
GameObject:
  m_CorrespondingSourceObject: {fileID: 7195334811350136839, guid: 74eae08068f444246821acd550adcba4, type: 3}
  m_PrefabInstance: {fileID: 6587455198398231728}
  m_PrefabAsset: {fileID: 0}
--- !u!114 &7783086747765671887
MonoBehaviour:
  m_ObjectHideFlags: 0
  m_CorrespondingSourceObject: {fileID: 0}
  m_PrefabInstance: {fileID: 0}
  m_PrefabAsset: {fileID: 0}
  m_GameObject: {fileID: 4085223884722621623}
  m_Enabled: 1
  m_EditorHideFlags: 0
  m_Script: {fileID: 11500000, guid: eddc1fbd4bd796345832996a9560b9bd, type: 3}
  m_Name: 
  m_EditorClassIdentifier: 
--- !u!1 &4628897770072870713 stripped
GameObject:
  m_CorrespondingSourceObject: {fileID: 1969887673000213385, guid: 74eae08068f444246821acd550adcba4, type: 3}
  m_PrefabInstance: {fileID: 6587455198398231728}
  m_PrefabAsset: {fileID: 0}
--- !u!114 &132681048442441763
MonoBehaviour:
  m_ObjectHideFlags: 0
  m_CorrespondingSourceObject: {fileID: 0}
  m_PrefabInstance: {fileID: 0}
  m_PrefabAsset: {fileID: 0}
  m_GameObject: {fileID: 4628897770072870713}
  m_Enabled: 1
  m_EditorHideFlags: 0
  m_Script: {fileID: 11500000, guid: eddc1fbd4bd796345832996a9560b9bd, type: 3}
  m_Name: 
  m_EditorClassIdentifier: 
--- !u!1 &4687157620477098270 stripped
GameObject:
  m_CorrespondingSourceObject: {fileID: 1902619781259775406, guid: 74eae08068f444246821acd550adcba4, type: 3}
  m_PrefabInstance: {fileID: 6587455198398231728}
  m_PrefabAsset: {fileID: 0}
--- !u!114 &4069492736316254244
MonoBehaviour:
  m_ObjectHideFlags: 0
  m_CorrespondingSourceObject: {fileID: 0}
  m_PrefabInstance: {fileID: 0}
  m_PrefabAsset: {fileID: 0}
  m_GameObject: {fileID: 4687157620477098270}
  m_Enabled: 1
  m_EditorHideFlags: 0
  m_Script: {fileID: 11500000, guid: eddc1fbd4bd796345832996a9560b9bd, type: 3}
  m_Name: 
  m_EditorClassIdentifier: 
--- !u!1 &5000849208195089436 stripped
GameObject:
  m_CorrespondingSourceObject: {fileID: 2165600584954065068, guid: 74eae08068f444246821acd550adcba4, type: 3}
  m_PrefabInstance: {fileID: 6587455198398231728}
  m_PrefabAsset: {fileID: 0}
--- !u!114 &7445552508278498410
MonoBehaviour:
  m_ObjectHideFlags: 0
  m_CorrespondingSourceObject: {fileID: 0}
  m_PrefabInstance: {fileID: 0}
  m_PrefabAsset: {fileID: 0}
  m_GameObject: {fileID: 5000849208195089436}
  m_Enabled: 1
  m_EditorHideFlags: 0
  m_Script: {fileID: 11500000, guid: eddc1fbd4bd796345832996a9560b9bd, type: 3}
  m_Name: 
  m_EditorClassIdentifier: 
--- !u!1 &5061796836952887947 stripped
GameObject:
  m_CorrespondingSourceObject: {fileID: 2113396581898544699, guid: 74eae08068f444246821acd550adcba4, type: 3}
  m_PrefabInstance: {fileID: 6587455198398231728}
  m_PrefabAsset: {fileID: 0}
--- !u!114 &1318194938334929203
MonoBehaviour:
  m_ObjectHideFlags: 0
  m_CorrespondingSourceObject: {fileID: 0}
  m_PrefabInstance: {fileID: 0}
  m_PrefabAsset: {fileID: 0}
  m_GameObject: {fileID: 5061796836952887947}
  m_Enabled: 1
  m_EditorHideFlags: 0
  m_Script: {fileID: 11500000, guid: eddc1fbd4bd796345832996a9560b9bd, type: 3}
  m_Name: 
  m_EditorClassIdentifier: 
--- !u!1 &5791934079349886829 stripped
GameObject:
  m_CorrespondingSourceObject: {fileID: 795521686525098973, guid: 74eae08068f444246821acd550adcba4, type: 3}
  m_PrefabInstance: {fileID: 6587455198398231728}
  m_PrefabAsset: {fileID: 0}
--- !u!114 &3272907024400504824
MonoBehaviour:
  m_ObjectHideFlags: 0
  m_CorrespondingSourceObject: {fileID: 0}
  m_PrefabInstance: {fileID: 0}
  m_PrefabAsset: {fileID: 0}
  m_GameObject: {fileID: 5791934079349886829}
  m_Enabled: 1
  m_EditorHideFlags: 0
  m_Script: {fileID: 11500000, guid: eddc1fbd4bd796345832996a9560b9bd, type: 3}
  m_Name: 
  m_EditorClassIdentifier: 
--- !u!1 &6880834039570369721 stripped
GameObject:
  m_CorrespondingSourceObject: {fileID: 294692771536680969, guid: 74eae08068f444246821acd550adcba4, type: 3}
  m_PrefabInstance: {fileID: 6587455198398231728}
  m_PrefabAsset: {fileID: 0}
--- !u!114 &8865823765807859435
MonoBehaviour:
  m_ObjectHideFlags: 0
  m_CorrespondingSourceObject: {fileID: 0}
  m_PrefabInstance: {fileID: 0}
  m_PrefabAsset: {fileID: 0}
  m_GameObject: {fileID: 6880834039570369721}
  m_Enabled: 1
  m_EditorHideFlags: 0
  m_Script: {fileID: 11500000, guid: eddc1fbd4bd796345832996a9560b9bd, type: 3}
  m_Name: 
  m_EditorClassIdentifier: 
--- !u!1 &7545629585373852117 stripped
GameObject:
  m_CorrespondingSourceObject: {fileID: 3736898868201211237, guid: 74eae08068f444246821acd550adcba4, type: 3}
  m_PrefabInstance: {fileID: 6587455198398231728}
  m_PrefabAsset: {fileID: 0}
--- !u!114 &2122248764692222959
MonoBehaviour:
  m_ObjectHideFlags: 0
  m_CorrespondingSourceObject: {fileID: 0}
  m_PrefabInstance: {fileID: 0}
  m_PrefabAsset: {fileID: 0}
  m_GameObject: {fileID: 7545629585373852117}
  m_Enabled: 1
  m_EditorHideFlags: 0
  m_Script: {fileID: 11500000, guid: eddc1fbd4bd796345832996a9560b9bd, type: 3}
  m_Name: 
  m_EditorClassIdentifier: 
--- !u!224 &7596744029912012324 stripped
RectTransform:
  m_CorrespondingSourceObject: {fileID: 3604667421000606356, guid: 74eae08068f444246821acd550adcba4, type: 3}
  m_PrefabInstance: {fileID: 6587455198398231728}
  m_PrefabAsset: {fileID: 0}
--- !u!1 &7742460742637865478 stripped
GameObject:
  m_CorrespondingSourceObject: {fileID: 3466057161292250806, guid: 74eae08068f444246821acd550adcba4, type: 3}
  m_PrefabInstance: {fileID: 6587455198398231728}
  m_PrefabAsset: {fileID: 0}
--- !u!114 &4699973916244633216
MonoBehaviour:
  m_ObjectHideFlags: 0
  m_CorrespondingSourceObject: {fileID: 0}
  m_PrefabInstance: {fileID: 0}
  m_PrefabAsset: {fileID: 0}
  m_GameObject: {fileID: 7742460742637865478}
  m_Enabled: 1
  m_EditorHideFlags: 0
  m_Script: {fileID: 11500000, guid: eddc1fbd4bd796345832996a9560b9bd, type: 3}
  m_Name: 
  m_EditorClassIdentifier: 
--- !u!1 &7808500428097992272 stripped
GameObject:
  m_CorrespondingSourceObject: {fileID: 3978378716569371360, guid: 74eae08068f444246821acd550adcba4, type: 3}
  m_PrefabInstance: {fileID: 6587455198398231728}
  m_PrefabAsset: {fileID: 0}
--- !u!114 &7072348543488579059
MonoBehaviour:
  m_ObjectHideFlags: 0
  m_CorrespondingSourceObject: {fileID: 0}
  m_PrefabInstance: {fileID: 0}
  m_PrefabAsset: {fileID: 0}
  m_GameObject: {fileID: 7808500428097992272}
  m_Enabled: 1
  m_EditorHideFlags: 0
  m_Script: {fileID: 11500000, guid: eddc1fbd4bd796345832996a9560b9bd, type: 3}
  m_Name: 
  m_EditorClassIdentifier: 
--- !u!1 &8036015733518533537 stripped
GameObject:
  m_CorrespondingSourceObject: {fileID: 3814265357611382545, guid: 74eae08068f444246821acd550adcba4, type: 3}
  m_PrefabInstance: {fileID: 6587455198398231728}
  m_PrefabAsset: {fileID: 0}
--- !u!114 &8840631685279487761
MonoBehaviour:
  m_ObjectHideFlags: 0
  m_CorrespondingSourceObject: {fileID: 0}
  m_PrefabInstance: {fileID: 0}
  m_PrefabAsset: {fileID: 0}
  m_GameObject: {fileID: 8036015733518533537}
  m_Enabled: 1
  m_EditorHideFlags: 0
  m_Script: {fileID: 11500000, guid: eddc1fbd4bd796345832996a9560b9bd, type: 3}
  m_Name: 
  m_EditorClassIdentifier: 
--- !u!1 &8963314615404573972 stripped
GameObject:
  m_CorrespondingSourceObject: {fileID: 2814539480391877028, guid: 74eae08068f444246821acd550adcba4, type: 3}
  m_PrefabInstance: {fileID: 6587455198398231728}
  m_PrefabAsset: {fileID: 0}
--- !u!114 &2525621251159199758
MonoBehaviour:
  m_ObjectHideFlags: 0
  m_CorrespondingSourceObject: {fileID: 0}
  m_PrefabInstance: {fileID: 0}
  m_PrefabAsset: {fileID: 0}
  m_GameObject: {fileID: 8963314615404573972}
  m_Enabled: 1
  m_EditorHideFlags: 0
  m_Script: {fileID: 11500000, guid: eddc1fbd4bd796345832996a9560b9bd, type: 3}
  m_Name: 
  m_EditorClassIdentifier: 
--- !u!1001 &6889715166196064957
PrefabInstance:
  m_ObjectHideFlags: 0
  serializedVersion: 2
  m_Modification:
    serializedVersion: 3
    m_TransformParent: {fileID: 3467398301968746798}
    m_Modifications:
    - target: {fileID: 3260988652126502289, guid: 20a6e16dbdc9f4db88faeeafb18061f2, type: 3}
      propertyPath: m_text
      value: MEMBERS
      objectReference: {fileID: 0}
    - target: {fileID: 6297640514889114117, guid: 20a6e16dbdc9f4db88faeeafb18061f2, type: 3}
      propertyPath: m_Pivot.x
      value: 0
      objectReference: {fileID: 0}
    - target: {fileID: 6297640514889114117, guid: 20a6e16dbdc9f4db88faeeafb18061f2, type: 3}
      propertyPath: m_Pivot.y
      value: 1
      objectReference: {fileID: 0}
    - target: {fileID: 6297640514889114117, guid: 20a6e16dbdc9f4db88faeeafb18061f2, type: 3}
      propertyPath: m_AnchorMax.x
      value: 0
      objectReference: {fileID: 0}
    - target: {fileID: 6297640514889114117, guid: 20a6e16dbdc9f4db88faeeafb18061f2, type: 3}
      propertyPath: m_AnchorMax.y
      value: 0
      objectReference: {fileID: 0}
    - target: {fileID: 6297640514889114117, guid: 20a6e16dbdc9f4db88faeeafb18061f2, type: 3}
      propertyPath: m_AnchorMin.x
      value: 0
      objectReference: {fileID: 0}
    - target: {fileID: 6297640514889114117, guid: 20a6e16dbdc9f4db88faeeafb18061f2, type: 3}
      propertyPath: m_AnchorMin.y
      value: 0
      objectReference: {fileID: 0}
    - target: {fileID: 6297640514889114117, guid: 20a6e16dbdc9f4db88faeeafb18061f2, type: 3}
      propertyPath: m_SizeDelta.x
      value: 80
      objectReference: {fileID: 0}
    - target: {fileID: 6297640514889114117, guid: 20a6e16dbdc9f4db88faeeafb18061f2, type: 3}
      propertyPath: m_SizeDelta.y
      value: 46
      objectReference: {fileID: 0}
    - target: {fileID: 6297640514889114117, guid: 20a6e16dbdc9f4db88faeeafb18061f2, type: 3}
      propertyPath: m_LocalPosition.x
      value: 0
      objectReference: {fileID: 0}
    - target: {fileID: 6297640514889114117, guid: 20a6e16dbdc9f4db88faeeafb18061f2, type: 3}
      propertyPath: m_LocalPosition.y
      value: 0
      objectReference: {fileID: 0}
    - target: {fileID: 6297640514889114117, guid: 20a6e16dbdc9f4db88faeeafb18061f2, type: 3}
      propertyPath: m_LocalPosition.z
      value: 0
      objectReference: {fileID: 0}
    - target: {fileID: 6297640514889114117, guid: 20a6e16dbdc9f4db88faeeafb18061f2, type: 3}
      propertyPath: m_LocalRotation.w
      value: 1
      objectReference: {fileID: 0}
    - target: {fileID: 6297640514889114117, guid: 20a6e16dbdc9f4db88faeeafb18061f2, type: 3}
      propertyPath: m_LocalRotation.x
      value: 0
      objectReference: {fileID: 0}
    - target: {fileID: 6297640514889114117, guid: 20a6e16dbdc9f4db88faeeafb18061f2, type: 3}
      propertyPath: m_LocalRotation.y
      value: 0
      objectReference: {fileID: 0}
    - target: {fileID: 6297640514889114117, guid: 20a6e16dbdc9f4db88faeeafb18061f2, type: 3}
      propertyPath: m_LocalRotation.z
      value: 0
      objectReference: {fileID: 0}
    - target: {fileID: 6297640514889114117, guid: 20a6e16dbdc9f4db88faeeafb18061f2, type: 3}
      propertyPath: m_AnchoredPosition.x
      value: 0
      objectReference: {fileID: 0}
    - target: {fileID: 6297640514889114117, guid: 20a6e16dbdc9f4db88faeeafb18061f2, type: 3}
      propertyPath: m_AnchoredPosition.y
      value: 0
      objectReference: {fileID: 0}
    - target: {fileID: 6297640514889114117, guid: 20a6e16dbdc9f4db88faeeafb18061f2, type: 3}
      propertyPath: m_LocalEulerAnglesHint.x
      value: 0
      objectReference: {fileID: 0}
    - target: {fileID: 6297640514889114117, guid: 20a6e16dbdc9f4db88faeeafb18061f2, type: 3}
      propertyPath: m_LocalEulerAnglesHint.y
      value: 0
      objectReference: {fileID: 0}
    - target: {fileID: 6297640514889114117, guid: 20a6e16dbdc9f4db88faeeafb18061f2, type: 3}
      propertyPath: m_LocalEulerAnglesHint.z
      value: 0
      objectReference: {fileID: 0}
    - target: {fileID: 7339194061191939688, guid: 20a6e16dbdc9f4db88faeeafb18061f2, type: 3}
      propertyPath: m_Name
      value: MembersSectionButton
      objectReference: {fileID: 0}
    m_RemovedComponents: []
    m_RemovedGameObjects: []
    m_AddedGameObjects: []
    m_AddedComponents: []
  m_SourcePrefab: {fileID: 100100000, guid: 20a6e16dbdc9f4db88faeeafb18061f2, type: 3}
--- !u!224 &646435725988724920 stripped
RectTransform:
  m_CorrespondingSourceObject: {fileID: 6297640514889114117, guid: 20a6e16dbdc9f4db88faeeafb18061f2, type: 3}
  m_PrefabInstance: {fileID: 6889715166196064957}
  m_PrefabAsset: {fileID: 0}
--- !u!114 &1899825836782332159 stripped
MonoBehaviour:
  m_CorrespondingSourceObject: {fileID: 5026200771788130882, guid: 20a6e16dbdc9f4db88faeeafb18061f2, type: 3}
  m_PrefabInstance: {fileID: 6889715166196064957}
  m_PrefabAsset: {fileID: 0}
  m_GameObject: {fileID: 0}
  m_Enabled: 1
  m_EditorHideFlags: 0
  m_Script: {fileID: 11500000, guid: 4e29b1a8efbd4b44bb3f3716e73f07ff, type: 3}
  m_Name: 
  m_EditorClassIdentifier: 
--- !u!1 &2405332664425647826 stripped
GameObject:
  m_CorrespondingSourceObject: {fileID: 9150287639767739503, guid: 20a6e16dbdc9f4db88faeeafb18061f2, type: 3}
  m_PrefabInstance: {fileID: 6889715166196064957}
  m_PrefabAsset: {fileID: 0}
--- !u!1001 &7425935914755470070
PrefabInstance:
  m_ObjectHideFlags: 0
  serializedVersion: 2
  m_Modification:
    serializedVersion: 3
    m_TransformParent: {fileID: 4015399781133447345}
    m_Modifications:
    - target: {fileID: 368654250755974235, guid: f84bd542057664f38a68a03603fd66c5, type: 3}
      propertyPath: m_Enabled
      value: 1
      objectReference: {fileID: 0}
    - target: {fileID: 368654250755974235, guid: f84bd542057664f38a68a03603fd66c5, type: 3}
      propertyPath: _invertMask
      value: 0
      objectReference: {fileID: 0}
    - target: {fileID: 5301629697619209875, guid: f84bd542057664f38a68a03603fd66c5, type: 3}
      propertyPath: m_Name
      value: LoadingObject
      objectReference: {fileID: 0}
    - target: {fileID: 6871162078869009990, guid: f84bd542057664f38a68a03603fd66c5, type: 3}
      propertyPath: m_Alpha
      value: 1
      objectReference: {fileID: 0}
    - target: {fileID: 6871162078869009990, guid: f84bd542057664f38a68a03603fd66c5, type: 3}
      propertyPath: m_IgnoreParentGroups
      value: 0
      objectReference: {fileID: 0}
    - target: {fileID: 7388305185337490272, guid: f84bd542057664f38a68a03603fd66c5, type: 3}
      propertyPath: m_Pivot.x
      value: 0.5
      objectReference: {fileID: 0}
    - target: {fileID: 7388305185337490272, guid: f84bd542057664f38a68a03603fd66c5, type: 3}
      propertyPath: m_Pivot.y
      value: 0.5
      objectReference: {fileID: 0}
    - target: {fileID: 7388305185337490272, guid: f84bd542057664f38a68a03603fd66c5, type: 3}
      propertyPath: m_AnchorMax.x
      value: 1
      objectReference: {fileID: 0}
    - target: {fileID: 7388305185337490272, guid: f84bd542057664f38a68a03603fd66c5, type: 3}
      propertyPath: m_AnchorMax.y
      value: 1
      objectReference: {fileID: 0}
    - target: {fileID: 7388305185337490272, guid: f84bd542057664f38a68a03603fd66c5, type: 3}
      propertyPath: m_AnchorMin.x
      value: 0
      objectReference: {fileID: 0}
    - target: {fileID: 7388305185337490272, guid: f84bd542057664f38a68a03603fd66c5, type: 3}
      propertyPath: m_AnchorMin.y
      value: 0
      objectReference: {fileID: 0}
    - target: {fileID: 7388305185337490272, guid: f84bd542057664f38a68a03603fd66c5, type: 3}
      propertyPath: m_SizeDelta.x
      value: -270.21997
      objectReference: {fileID: 0}
    - target: {fileID: 7388305185337490272, guid: f84bd542057664f38a68a03603fd66c5, type: 3}
      propertyPath: m_SizeDelta.y
      value: -152
      objectReference: {fileID: 0}
    - target: {fileID: 7388305185337490272, guid: f84bd542057664f38a68a03603fd66c5, type: 3}
      propertyPath: m_LocalPosition.x
      value: 0
      objectReference: {fileID: 0}
    - target: {fileID: 7388305185337490272, guid: f84bd542057664f38a68a03603fd66c5, type: 3}
      propertyPath: m_LocalPosition.y
      value: 0
      objectReference: {fileID: 0}
    - target: {fileID: 7388305185337490272, guid: f84bd542057664f38a68a03603fd66c5, type: 3}
      propertyPath: m_LocalPosition.z
      value: 0
      objectReference: {fileID: 0}
    - target: {fileID: 7388305185337490272, guid: f84bd542057664f38a68a03603fd66c5, type: 3}
      propertyPath: m_LocalRotation.w
      value: 1
      objectReference: {fileID: 0}
    - target: {fileID: 7388305185337490272, guid: f84bd542057664f38a68a03603fd66c5, type: 3}
      propertyPath: m_LocalRotation.x
      value: -0
      objectReference: {fileID: 0}
    - target: {fileID: 7388305185337490272, guid: f84bd542057664f38a68a03603fd66c5, type: 3}
      propertyPath: m_LocalRotation.y
      value: -0
      objectReference: {fileID: 0}
    - target: {fileID: 7388305185337490272, guid: f84bd542057664f38a68a03603fd66c5, type: 3}
      propertyPath: m_LocalRotation.z
      value: -0
      objectReference: {fileID: 0}
    - target: {fileID: 7388305185337490272, guid: f84bd542057664f38a68a03603fd66c5, type: 3}
      propertyPath: m_AnchoredPosition.x
      value: 0
      objectReference: {fileID: 0}
    - target: {fileID: 7388305185337490272, guid: f84bd542057664f38a68a03603fd66c5, type: 3}
      propertyPath: m_AnchoredPosition.y
      value: 0
      objectReference: {fileID: 0}
    - target: {fileID: 7388305185337490272, guid: f84bd542057664f38a68a03603fd66c5, type: 3}
      propertyPath: m_LocalEulerAnglesHint.x
      value: 0
      objectReference: {fileID: 0}
    - target: {fileID: 7388305185337490272, guid: f84bd542057664f38a68a03603fd66c5, type: 3}
      propertyPath: m_LocalEulerAnglesHint.y
      value: 0
      objectReference: {fileID: 0}
    - target: {fileID: 7388305185337490272, guid: f84bd542057664f38a68a03603fd66c5, type: 3}
      propertyPath: m_LocalEulerAnglesHint.z
      value: 0
      objectReference: {fileID: 0}
    m_RemovedComponents: []
    m_RemovedGameObjects: []
    m_AddedGameObjects: []
    m_AddedComponents: []
  m_SourcePrefab: {fileID: 100100000, guid: f84bd542057664f38a68a03603fd66c5, type: 3}
--- !u!224 &109970082442447254 stripped
RectTransform:
  m_CorrespondingSourceObject: {fileID: 7388305185337490272, guid: f84bd542057664f38a68a03603fd66c5, type: 3}
  m_PrefabInstance: {fileID: 7425935914755470070}
  m_PrefabAsset: {fileID: 0}
--- !u!114 &5749406410202981772 stripped
MonoBehaviour:
  m_CorrespondingSourceObject: {fileID: 2938537140693243770, guid: f84bd542057664f38a68a03603fd66c5, type: 3}
  m_PrefabInstance: {fileID: 7425935914755470070}
  m_PrefabAsset: {fileID: 0}
  m_GameObject: {fileID: 0}
  m_Enabled: 1
  m_EditorHideFlags: 0
  m_Script: {fileID: 11500000, guid: 30e451252cb447b2b48b3c51cbbd4fbc, type: 3}
  m_Name: 
  m_EditorClassIdentifier: 
--- !u!1001 &7486301807214146894
PrefabInstance:
  m_ObjectHideFlags: 0
  serializedVersion: 2
  m_Modification:
    serializedVersion: 3
    m_TransformParent: {fileID: 4015399781133447345}
    m_Modifications:
    - target: {fileID: 2161002204034297815, guid: aae56f4776100974ba051333a3974811, type: 3}
      propertyPath: m_Pivot.x
      value: 0.5
      objectReference: {fileID: 0}
    - target: {fileID: 2161002204034297815, guid: aae56f4776100974ba051333a3974811, type: 3}
      propertyPath: m_Pivot.y
      value: 0.5
      objectReference: {fileID: 0}
    - target: {fileID: 2161002204034297815, guid: aae56f4776100974ba051333a3974811, type: 3}
      propertyPath: m_AnchorMax.x
      value: 0.5
      objectReference: {fileID: 0}
    - target: {fileID: 2161002204034297815, guid: aae56f4776100974ba051333a3974811, type: 3}
      propertyPath: m_AnchorMax.y
      value: 1
      objectReference: {fileID: 0}
    - target: {fileID: 2161002204034297815, guid: aae56f4776100974ba051333a3974811, type: 3}
      propertyPath: m_AnchorMin.x
      value: 0.5
      objectReference: {fileID: 0}
    - target: {fileID: 2161002204034297815, guid: aae56f4776100974ba051333a3974811, type: 3}
      propertyPath: m_AnchorMin.y
      value: 1
      objectReference: {fileID: 0}
    - target: {fileID: 2161002204034297815, guid: aae56f4776100974ba051333a3974811, type: 3}
      propertyPath: m_SizeDelta.x
      value: 496
      objectReference: {fileID: 0}
    - target: {fileID: 2161002204034297815, guid: aae56f4776100974ba051333a3974811, type: 3}
      propertyPath: m_SizeDelta.y
      value: 62
      objectReference: {fileID: 0}
    - target: {fileID: 2161002204034297815, guid: aae56f4776100974ba051333a3974811, type: 3}
      propertyPath: m_LocalPosition.x
      value: 0
      objectReference: {fileID: 0}
    - target: {fileID: 2161002204034297815, guid: aae56f4776100974ba051333a3974811, type: 3}
      propertyPath: m_LocalPosition.y
      value: 0
      objectReference: {fileID: 0}
    - target: {fileID: 2161002204034297815, guid: aae56f4776100974ba051333a3974811, type: 3}
      propertyPath: m_LocalPosition.z
      value: 0
      objectReference: {fileID: 0}
    - target: {fileID: 2161002204034297815, guid: aae56f4776100974ba051333a3974811, type: 3}
      propertyPath: m_LocalRotation.w
      value: 1
      objectReference: {fileID: 0}
    - target: {fileID: 2161002204034297815, guid: aae56f4776100974ba051333a3974811, type: 3}
      propertyPath: m_LocalRotation.x
      value: 0
      objectReference: {fileID: 0}
    - target: {fileID: 2161002204034297815, guid: aae56f4776100974ba051333a3974811, type: 3}
      propertyPath: m_LocalRotation.y
      value: 0
      objectReference: {fileID: 0}
    - target: {fileID: 2161002204034297815, guid: aae56f4776100974ba051333a3974811, type: 3}
      propertyPath: m_LocalRotation.z
      value: 0
      objectReference: {fileID: 0}
    - target: {fileID: 2161002204034297815, guid: aae56f4776100974ba051333a3974811, type: 3}
      propertyPath: m_AnchoredPosition.x
      value: 0
      objectReference: {fileID: 0}
    - target: {fileID: 2161002204034297815, guid: aae56f4776100974ba051333a3974811, type: 3}
      propertyPath: m_AnchoredPosition.y
      value: -115.67
      objectReference: {fileID: 0}
    - target: {fileID: 2161002204034297815, guid: aae56f4776100974ba051333a3974811, type: 3}
      propertyPath: m_LocalEulerAnglesHint.x
      value: 0
      objectReference: {fileID: 0}
    - target: {fileID: 2161002204034297815, guid: aae56f4776100974ba051333a3974811, type: 3}
      propertyPath: m_LocalEulerAnglesHint.y
      value: 0
      objectReference: {fileID: 0}
    - target: {fileID: 2161002204034297815, guid: aae56f4776100974ba051333a3974811, type: 3}
      propertyPath: m_LocalEulerAnglesHint.z
      value: 0
      objectReference: {fileID: 0}
    - target: {fileID: 3341115844978798891, guid: aae56f4776100974ba051333a3974811, type: 3}
      propertyPath: m_Sprite
      value: 
      objectReference: {fileID: 21300000, guid: 26a52df623c514a6087f35458a11ab2d, type: 3}
    - target: {fileID: 4292958671161261228, guid: aae56f4776100974ba051333a3974811, type: 3}
      propertyPath: m_Alpha
      value: 0
      objectReference: {fileID: 0}
    - target: {fileID: 4397080764487562581, guid: aae56f4776100974ba051333a3974811, type: 3}
      propertyPath: m_Name
      value: SuccessNotification
      objectReference: {fileID: 0}
    m_RemovedComponents: []
    m_RemovedGameObjects: []
    m_AddedGameObjects: []
    m_AddedComponents: []
  m_SourcePrefab: {fileID: 100100000, guid: aae56f4776100974ba051333a3974811, type: 3}
--- !u!114 &632918195793710035 stripped
MonoBehaviour:
  m_CorrespondingSourceObject: {fileID: 8010844266177199773, guid: aae56f4776100974ba051333a3974811, type: 3}
  m_PrefabInstance: {fileID: 7486301807214146894}
  m_PrefabAsset: {fileID: 0}
  m_GameObject: {fileID: 0}
  m_Enabled: 1
  m_EditorHideFlags: 0
  m_Script: {fileID: 11500000, guid: ad5746687007427186ea77e4568f01cc, type: 3}
  m_Name: 
  m_EditorClassIdentifier: 
--- !u!224 &8798278689290836633 stripped
RectTransform:
  m_CorrespondingSourceObject: {fileID: 2161002204034297815, guid: aae56f4776100974ba051333a3974811, type: 3}
  m_PrefabInstance: {fileID: 7486301807214146894}
  m_PrefabAsset: {fileID: 0}
--- !u!1001 &8260944254023848866
PrefabInstance:
  m_ObjectHideFlags: 0
  serializedVersion: 2
  m_Modification:
    serializedVersion: 3
    m_TransformParent: {fileID: 270324596577273709}
    m_Modifications:
    - target: {fileID: 4754443713931925278, guid: 7842eaf6eb5af984291ecacc1280f742, type: 3}
      propertyPath: m_Pivot.x
      value: 1
      objectReference: {fileID: 0}
    - target: {fileID: 4754443713931925278, guid: 7842eaf6eb5af984291ecacc1280f742, type: 3}
      propertyPath: m_Pivot.y
      value: 1
      objectReference: {fileID: 0}
    - target: {fileID: 4754443713931925278, guid: 7842eaf6eb5af984291ecacc1280f742, type: 3}
      propertyPath: m_AnchorMax.x
      value: 0
      objectReference: {fileID: 0}
    - target: {fileID: 4754443713931925278, guid: 7842eaf6eb5af984291ecacc1280f742, type: 3}
      propertyPath: m_AnchorMax.y
      value: 1
      objectReference: {fileID: 0}
    - target: {fileID: 4754443713931925278, guid: 7842eaf6eb5af984291ecacc1280f742, type: 3}
      propertyPath: m_AnchorMin.x
      value: 0
      objectReference: {fileID: 0}
    - target: {fileID: 4754443713931925278, guid: 7842eaf6eb5af984291ecacc1280f742, type: 3}
      propertyPath: m_AnchorMin.y
      value: 1
      objectReference: {fileID: 0}
    - target: {fileID: 4754443713931925278, guid: 7842eaf6eb5af984291ecacc1280f742, type: 3}
      propertyPath: m_SizeDelta.x
      value: 40
      objectReference: {fileID: 0}
    - target: {fileID: 4754443713931925278, guid: 7842eaf6eb5af984291ecacc1280f742, type: 3}
      propertyPath: m_SizeDelta.y
      value: 40
      objectReference: {fileID: 0}
    - target: {fileID: 4754443713931925278, guid: 7842eaf6eb5af984291ecacc1280f742, type: 3}
      propertyPath: m_LocalPosition.x
      value: 0
      objectReference: {fileID: 0}
    - target: {fileID: 4754443713931925278, guid: 7842eaf6eb5af984291ecacc1280f742, type: 3}
      propertyPath: m_LocalPosition.y
      value: 0
      objectReference: {fileID: 0}
    - target: {fileID: 4754443713931925278, guid: 7842eaf6eb5af984291ecacc1280f742, type: 3}
      propertyPath: m_LocalPosition.z
      value: 0
      objectReference: {fileID: 0}
    - target: {fileID: 4754443713931925278, guid: 7842eaf6eb5af984291ecacc1280f742, type: 3}
      propertyPath: m_LocalRotation.w
      value: 1
      objectReference: {fileID: 0}
    - target: {fileID: 4754443713931925278, guid: 7842eaf6eb5af984291ecacc1280f742, type: 3}
      propertyPath: m_LocalRotation.x
      value: 0
      objectReference: {fileID: 0}
    - target: {fileID: 4754443713931925278, guid: 7842eaf6eb5af984291ecacc1280f742, type: 3}
      propertyPath: m_LocalRotation.y
      value: 0
      objectReference: {fileID: 0}
    - target: {fileID: 4754443713931925278, guid: 7842eaf6eb5af984291ecacc1280f742, type: 3}
      propertyPath: m_LocalRotation.z
      value: 0
      objectReference: {fileID: 0}
    - target: {fileID: 4754443713931925278, guid: 7842eaf6eb5af984291ecacc1280f742, type: 3}
      propertyPath: m_AnchoredPosition.x
      value: 1628
      objectReference: {fileID: 0}
    - target: {fileID: 4754443713931925278, guid: 7842eaf6eb5af984291ecacc1280f742, type: 3}
      propertyPath: m_AnchoredPosition.y
      value: -20
      objectReference: {fileID: 0}
    - target: {fileID: 4754443713931925278, guid: 7842eaf6eb5af984291ecacc1280f742, type: 3}
      propertyPath: m_LocalEulerAnglesHint.x
      value: 0
      objectReference: {fileID: 0}
    - target: {fileID: 4754443713931925278, guid: 7842eaf6eb5af984291ecacc1280f742, type: 3}
      propertyPath: m_LocalEulerAnglesHint.y
      value: 0
      objectReference: {fileID: 0}
    - target: {fileID: 4754443713931925278, guid: 7842eaf6eb5af984291ecacc1280f742, type: 3}
      propertyPath: m_LocalEulerAnglesHint.z
      value: 0
      objectReference: {fileID: 0}
    - target: {fileID: 6959189544949296242, guid: 7842eaf6eb5af984291ecacc1280f742, type: 3}
      propertyPath: m_Name
      value: Button_Close
      objectReference: {fileID: 0}
    m_RemovedComponents: []
    m_RemovedGameObjects: []
    m_AddedGameObjects: []
    m_AddedComponents:
    - targetCorrespondingSourceObject: {fileID: 6959189544949296242, guid: 7842eaf6eb5af984291ecacc1280f742, type: 3}
      insertIndex: -1
      addedObject: {fileID: 7622635935013644831}
    - targetCorrespondingSourceObject: {fileID: 8769887081569858764, guid: 7842eaf6eb5af984291ecacc1280f742, type: 3}
      insertIndex: -1
      addedObject: {fileID: 1442385406053887009}
  m_SourcePrefab: {fileID: 100100000, guid: 7842eaf6eb5af984291ecacc1280f742, type: 3}
--- !u!1 &797173220949583726 stripped
GameObject:
  m_CorrespondingSourceObject: {fileID: 8769887081569858764, guid: 7842eaf6eb5af984291ecacc1280f742, type: 3}
  m_PrefabInstance: {fileID: 8260944254023848866}
  m_PrefabAsset: {fileID: 0}
--- !u!114 &1442385406053887009
MonoBehaviour:
  m_ObjectHideFlags: 0
  m_CorrespondingSourceObject: {fileID: 0}
  m_PrefabInstance: {fileID: 0}
  m_PrefabAsset: {fileID: 0}
  m_GameObject: {fileID: 797173220949583726}
  m_Enabled: 1
  m_EditorHideFlags: 0
  m_Script: {fileID: 11500000, guid: eddc1fbd4bd796345832996a9560b9bd, type: 3}
  m_Name: 
  m_EditorClassIdentifier: 
--- !u!1 &1310766306545762256 stripped
GameObject:
  m_CorrespondingSourceObject: {fileID: 6959189544949296242, guid: 7842eaf6eb5af984291ecacc1280f742, type: 3}
  m_PrefabInstance: {fileID: 8260944254023848866}
  m_PrefabAsset: {fileID: 0}
--- !u!114 &7622635935013644831
MonoBehaviour:
  m_ObjectHideFlags: 0
  m_CorrespondingSourceObject: {fileID: 0}
  m_PrefabInstance: {fileID: 0}
  m_PrefabAsset: {fileID: 0}
  m_GameObject: {fileID: 1310766306545762256}
  m_Enabled: 1
  m_EditorHideFlags: 0
  m_Script: {fileID: 11500000, guid: eddc1fbd4bd796345832996a9560b9bd, type: 3}
  m_Name: 
  m_EditorClassIdentifier: 
--- !u!224 &3701932891897660604 stripped
RectTransform:
  m_CorrespondingSourceObject: {fileID: 4754443713931925278, guid: 7842eaf6eb5af984291ecacc1280f742, type: 3}
  m_PrefabInstance: {fileID: 8260944254023848866}
  m_PrefabAsset: {fileID: 0}
--- !u!114 &8765912401497571406 stripped
MonoBehaviour:
  m_CorrespondingSourceObject: {fileID: 793200768551293932, guid: 7842eaf6eb5af984291ecacc1280f742, type: 3}
  m_PrefabInstance: {fileID: 8260944254023848866}
  m_PrefabAsset: {fileID: 0}
  m_GameObject: {fileID: 1310766306545762256}
  m_Enabled: 1
  m_EditorHideFlags: 0
  m_Script: {fileID: 11500000, guid: 4e29b1a8efbd4b44bb3f3716e73f07ff, type: 3}
  m_Name: 
  m_EditorClassIdentifier: 
--- !u!1001 &8735394534460963311
PrefabInstance:
  m_ObjectHideFlags: 0
  serializedVersion: 2
  m_Modification:
    serializedVersion: 3
    m_TransformParent: {fileID: 270324596577273709}
    m_Modifications:
    - target: {fileID: 4498613567200728776, guid: 701bea1a4a6854aba93b0c68f11bb4fd, type: 3}
      propertyPath: m_Name
      value: Header
      objectReference: {fileID: 0}
    - target: {fileID: 4703632569581191112, guid: 701bea1a4a6854aba93b0c68f11bb4fd, type: 3}
      propertyPath: m_Pivot.x
      value: 0
      objectReference: {fileID: 0}
    - target: {fileID: 4703632569581191112, guid: 701bea1a4a6854aba93b0c68f11bb4fd, type: 3}
      propertyPath: m_Pivot.y
      value: 1
      objectReference: {fileID: 0}
    - target: {fileID: 4703632569581191112, guid: 701bea1a4a6854aba93b0c68f11bb4fd, type: 3}
      propertyPath: m_AnchorMax.x
      value: 0
      objectReference: {fileID: 0}
    - target: {fileID: 4703632569581191112, guid: 701bea1a4a6854aba93b0c68f11bb4fd, type: 3}
      propertyPath: m_AnchorMax.y
      value: 1
      objectReference: {fileID: 0}
    - target: {fileID: 4703632569581191112, guid: 701bea1a4a6854aba93b0c68f11bb4fd, type: 3}
      propertyPath: m_AnchorMin.x
      value: 0
      objectReference: {fileID: 0}
    - target: {fileID: 4703632569581191112, guid: 701bea1a4a6854aba93b0c68f11bb4fd, type: 3}
      propertyPath: m_AnchorMin.y
      value: 1
      objectReference: {fileID: 0}
    - target: {fileID: 4703632569581191112, guid: 701bea1a4a6854aba93b0c68f11bb4fd, type: 3}
      propertyPath: m_SizeDelta.x
      value: 1180
      objectReference: {fileID: 0}
    - target: {fileID: 4703632569581191112, guid: 701bea1a4a6854aba93b0c68f11bb4fd, type: 3}
      propertyPath: m_SizeDelta.y
      value: 240
      objectReference: {fileID: 0}
    - target: {fileID: 4703632569581191112, guid: 701bea1a4a6854aba93b0c68f11bb4fd, type: 3}
      propertyPath: m_LocalPosition.x
      value: 0
      objectReference: {fileID: 0}
    - target: {fileID: 4703632569581191112, guid: 701bea1a4a6854aba93b0c68f11bb4fd, type: 3}
      propertyPath: m_LocalPosition.y
      value: 0
      objectReference: {fileID: 0}
    - target: {fileID: 4703632569581191112, guid: 701bea1a4a6854aba93b0c68f11bb4fd, type: 3}
      propertyPath: m_LocalPosition.z
      value: 0
      objectReference: {fileID: 0}
    - target: {fileID: 4703632569581191112, guid: 701bea1a4a6854aba93b0c68f11bb4fd, type: 3}
      propertyPath: m_LocalRotation.w
      value: 1
      objectReference: {fileID: 0}
    - target: {fileID: 4703632569581191112, guid: 701bea1a4a6854aba93b0c68f11bb4fd, type: 3}
      propertyPath: m_LocalRotation.x
      value: 0
      objectReference: {fileID: 0}
    - target: {fileID: 4703632569581191112, guid: 701bea1a4a6854aba93b0c68f11bb4fd, type: 3}
      propertyPath: m_LocalRotation.y
      value: 0
      objectReference: {fileID: 0}
    - target: {fileID: 4703632569581191112, guid: 701bea1a4a6854aba93b0c68f11bb4fd, type: 3}
      propertyPath: m_LocalRotation.z
      value: 0
      objectReference: {fileID: 0}
    - target: {fileID: 4703632569581191112, guid: 701bea1a4a6854aba93b0c68f11bb4fd, type: 3}
      propertyPath: m_AnchoredPosition.x
      value: 0
      objectReference: {fileID: 0}
    - target: {fileID: 4703632569581191112, guid: 701bea1a4a6854aba93b0c68f11bb4fd, type: 3}
      propertyPath: m_AnchoredPosition.y
      value: 0
      objectReference: {fileID: 0}
    - target: {fileID: 4703632569581191112, guid: 701bea1a4a6854aba93b0c68f11bb4fd, type: 3}
      propertyPath: m_LocalEulerAnglesHint.x
      value: 0
      objectReference: {fileID: 0}
    - target: {fileID: 4703632569581191112, guid: 701bea1a4a6854aba93b0c68f11bb4fd, type: 3}
      propertyPath: m_LocalEulerAnglesHint.y
      value: 0
      objectReference: {fileID: 0}
    - target: {fileID: 4703632569581191112, guid: 701bea1a4a6854aba93b0c68f11bb4fd, type: 3}
      propertyPath: m_LocalEulerAnglesHint.z
      value: 0
      objectReference: {fileID: 0}
    - target: {fileID: 9046675390165111191, guid: 701bea1a4a6854aba93b0c68f11bb4fd, type: 3}
      propertyPath: m_SizeDelta.x
      value: 0
      objectReference: {fileID: 0}
    m_RemovedComponents: []
    m_RemovedGameObjects: []
    m_AddedGameObjects: []
    m_AddedComponents: []
  m_SourcePrefab: {fileID: 100100000, guid: 701bea1a4a6854aba93b0c68f11bb4fd, type: 3}
--- !u!114 &1251281582169058030 stripped
MonoBehaviour:
  m_CorrespondingSourceObject: {fileID: 7523028930748732161, guid: 701bea1a4a6854aba93b0c68f11bb4fd, type: 3}
  m_PrefabInstance: {fileID: 8735394534460963311}
  m_PrefabAsset: {fileID: 0}
  m_GameObject: {fileID: 0}
  m_Enabled: 1
  m_EditorHideFlags: 0
  m_Script: {fileID: 11500000, guid: 4e29b1a8efbd4b44bb3f3716e73f07ff, type: 3}
  m_Name: 
  m_EditorClassIdentifier: 
--- !u!114 &1634923376034701604 stripped
MonoBehaviour:
  m_CorrespondingSourceObject: {fileID: 8037290541201283275, guid: 701bea1a4a6854aba93b0c68f11bb4fd, type: 3}
  m_PrefabInstance: {fileID: 8735394534460963311}
  m_PrefabAsset: {fileID: 0}
  m_GameObject: {fileID: 0}
  m_Enabled: 1
  m_EditorHideFlags: 0
  m_Script: {fileID: 11500000, guid: 4e29b1a8efbd4b44bb3f3716e73f07ff, type: 3}
  m_Name: 
  m_EditorClassIdentifier: 
--- !u!224 &4070396352414549543 stripped
RectTransform:
  m_CorrespondingSourceObject: {fileID: 4703632569581191112, guid: 701bea1a4a6854aba93b0c68f11bb4fd, type: 3}
  m_PrefabInstance: {fileID: 8735394534460963311}
  m_PrefabAsset: {fileID: 0}
--- !u!114 &4415717452583342345 stripped
MonoBehaviour:
  m_CorrespondingSourceObject: {fileID: 4935273032082401510, guid: 701bea1a4a6854aba93b0c68f11bb4fd, type: 3}
  m_PrefabInstance: {fileID: 8735394534460963311}
  m_PrefabAsset: {fileID: 0}
  m_GameObject: {fileID: 0}
  m_Enabled: 1
  m_EditorHideFlags: 0
  m_Script: {fileID: 11500000, guid: f4688fdb7df04437aeb418b961361dc5, type: 3}
  m_Name: 
  m_EditorClassIdentifier: 
--- !u!1 &5139753108102950695 stripped
GameObject:
  m_CorrespondingSourceObject: {fileID: 4498613567200728776, guid: 701bea1a4a6854aba93b0c68f11bb4fd, type: 3}
  m_PrefabInstance: {fileID: 8735394534460963311}
  m_PrefabAsset: {fileID: 0}
--- !u!114 &5158590217882725722 stripped
MonoBehaviour:
  m_CorrespondingSourceObject: {fileID: 4516166447232930997, guid: 701bea1a4a6854aba93b0c68f11bb4fd, type: 3}
  m_PrefabInstance: {fileID: 8735394534460963311}
  m_PrefabAsset: {fileID: 0}
  m_GameObject: {fileID: 0}
  m_Enabled: 1
  m_EditorHideFlags: 0
  m_Script: {fileID: 11500000, guid: f4688fdb7df04437aeb418b961361dc5, type: 3}
  m_Name: 
  m_EditorClassIdentifier: 
--- !u!114 &8727945829379734659 stripped
MonoBehaviour:
  m_CorrespondingSourceObject: {fileID: 10625067204003180, guid: 701bea1a4a6854aba93b0c68f11bb4fd, type: 3}
  m_PrefabInstance: {fileID: 8735394534460963311}
  m_PrefabAsset: {fileID: 0}
  m_GameObject: {fileID: 0}
  m_Enabled: 1
  m_EditorHideFlags: 0
  m_Script: {fileID: 11500000, guid: 4e29b1a8efbd4b44bb3f3716e73f07ff, type: 3}
  m_Name: 
  m_EditorClassIdentifier: 
--- !u!114 &8865448273156285983 stripped
MonoBehaviour:
  m_CorrespondingSourceObject: {fileID: 158256246556434416, guid: 701bea1a4a6854aba93b0c68f11bb4fd, type: 3}
  m_PrefabInstance: {fileID: 8735394534460963311}
  m_PrefabAsset: {fileID: 0}
  m_GameObject: {fileID: 0}
  m_Enabled: 1
  m_EditorHideFlags: 0
  m_Script: {fileID: 11500000, guid: 4e29b1a8efbd4b44bb3f3716e73f07ff, type: 3}
  m_Name: 
  m_EditorClassIdentifier: 
--- !u!114 &8955283832351146763 stripped
MonoBehaviour:
  m_CorrespondingSourceObject: {fileID: 395705708478855908, guid: 701bea1a4a6854aba93b0c68f11bb4fd, type: 3}
  m_PrefabInstance: {fileID: 8735394534460963311}
  m_PrefabAsset: {fileID: 0}
  m_GameObject: {fileID: 0}
  m_Enabled: 1
  m_EditorHideFlags: 0
  m_Script: {fileID: 11500000, guid: 1e79e296834574c5d9138852d94c8998, type: 3}
  m_Name: 
  m_EditorClassIdentifier: 
--- !u!114 &9161292668902543015 stripped
MonoBehaviour:
  m_CorrespondingSourceObject: {fileID: 439426594302113608, guid: 701bea1a4a6854aba93b0c68f11bb4fd, type: 3}
  m_PrefabInstance: {fileID: 8735394534460963311}
  m_PrefabAsset: {fileID: 0}
  m_GameObject: {fileID: 0}
  m_Enabled: 1
  m_EditorHideFlags: 0
  m_Script: {fileID: 11500000, guid: f4688fdb7df04437aeb418b961361dc5, type: 3}
  m_Name: 
  m_EditorClassIdentifier: <|MERGE_RESOLUTION|>--- conflicted
+++ resolved
@@ -1030,22 +1030,11 @@
     m_RemovedComponents: []
     m_RemovedGameObjects: []
     m_AddedGameObjects: []
-    m_AddedComponents:
-    - targetCorrespondingSourceObject: {fileID: 4274773754785718902, guid: e4edf3a7bf4ec44daada2bfe4ce5edb0, type: 3}
-      insertIndex: -1
-      addedObject: {fileID: 7549698460462113222}
-    - targetCorrespondingSourceObject: {fileID: 6836442790759022300, guid: e4edf3a7bf4ec44daada2bfe4ce5edb0, type: 3}
-      insertIndex: -1
-      addedObject: {fileID: 6572850745027472970}
-    - targetCorrespondingSourceObject: {fileID: 3509857386311832297, guid: e4edf3a7bf4ec44daada2bfe4ce5edb0, type: 3}
-      insertIndex: -1
-      addedObject: {fileID: 6652308715150361498}
-    - targetCorrespondingSourceObject: {fileID: 578566175765240935, guid: e4edf3a7bf4ec44daada2bfe4ce5edb0, type: 3}
-      insertIndex: -1
-      addedObject: {fileID: 1023815419668678977}
-    - targetCorrespondingSourceObject: {fileID: 4868409088683462044, guid: e4edf3a7bf4ec44daada2bfe4ce5edb0, type: 3}
-      insertIndex: -1
-      addedObject: {fileID: 759038939845413209}
+    m_AddedComponents: [{targetCorrespondingSourceObject: {fileID: 4274773754785718902, guid: e4edf3a7bf4ec44daada2bfe4ce5edb0, type: 3}, insertIndex: -1, addedObject: {fileID: 7549698460462113222}},
+      {targetCorrespondingSourceObject: {fileID: 6836442790759022300, guid: e4edf3a7bf4ec44daada2bfe4ce5edb0, type: 3}, insertIndex: -1, addedObject: {fileID: 6572850745027472970}},
+      {targetCorrespondingSourceObject: {fileID: 3509857386311832297, guid: e4edf3a7bf4ec44daada2bfe4ce5edb0, type: 3}, insertIndex: -1, addedObject: {fileID: 6652308715150361498}},
+      {targetCorrespondingSourceObject: {fileID: 578566175765240935, guid: e4edf3a7bf4ec44daada2bfe4ce5edb0, type: 3}, insertIndex: -1, addedObject: {fileID: 1023815419668678977}},
+      {targetCorrespondingSourceObject: {fileID: 4868409088683462044, guid: e4edf3a7bf4ec44daada2bfe4ce5edb0, type: 3}, insertIndex: -1, addedObject: {fileID: 759038939845413209}}]
   m_SourcePrefab: {fileID: 100100000, guid: e4edf3a7bf4ec44daada2bfe4ce5edb0, type: 3}
 --- !u!1 &80682548536287402 stripped
 GameObject:
@@ -2011,7 +2000,6 @@
     - target: {fileID: 4121083764114253782, guid: 74eae08068f444246821acd550adcba4, type: 3}
       propertyPath: m_AnchorMax.y
       value: 1
-<<<<<<< HEAD
       objectReference: {fileID: 0}
     - target: {fileID: 4121083764114253782, guid: 74eae08068f444246821acd550adcba4, type: 3}
       propertyPath: m_AnchorMin.y
@@ -2164,811 +2152,33 @@
     m_RemovedComponents: []
     m_RemovedGameObjects: []
     m_AddedGameObjects: []
-    m_AddedComponents:
-    - targetCorrespondingSourceObject: {fileID: 9081096988605733981, guid: 74eae08068f444246821acd550adcba4, type: 3}
-      insertIndex: -1
-      addedObject: {fileID: 728374894004721703}
-    - targetCorrespondingSourceObject: {fileID: 8943349156196390667, guid: 74eae08068f444246821acd550adcba4, type: 3}
-      insertIndex: -1
-      addedObject: {fileID: 7043053196748355037}
-    - targetCorrespondingSourceObject: {fileID: 3466057161292250806, guid: 74eae08068f444246821acd550adcba4, type: 3}
-      insertIndex: -1
-      addedObject: {fileID: 4699973916244633216}
-    - targetCorrespondingSourceObject: {fileID: 3736898868201211237, guid: 74eae08068f444246821acd550adcba4, type: 3}
-      insertIndex: -1
-      addedObject: {fileID: 2122248764692222959}
-    - targetCorrespondingSourceObject: {fileID: 7195334811350136839, guid: 74eae08068f444246821acd550adcba4, type: 3}
-      insertIndex: -1
-      addedObject: {fileID: 7783086747765671887}
-    - targetCorrespondingSourceObject: {fileID: 8346172717197229935, guid: 74eae08068f444246821acd550adcba4, type: 3}
-      insertIndex: -1
-      addedObject: {fileID: 1773487428920732476}
-    - targetCorrespondingSourceObject: {fileID: 3978378716569371360, guid: 74eae08068f444246821acd550adcba4, type: 3}
-      insertIndex: -1
-      addedObject: {fileID: 7072348543488579059}
-    - targetCorrespondingSourceObject: {fileID: 294692771536680969, guid: 74eae08068f444246821acd550adcba4, type: 3}
-      insertIndex: -1
-      addedObject: {fileID: 8865823765807859435}
-    - targetCorrespondingSourceObject: {fileID: 1902619781259775406, guid: 74eae08068f444246821acd550adcba4, type: 3}
-      insertIndex: -1
-      addedObject: {fileID: 4069492736316254244}
-    - targetCorrespondingSourceObject: {fileID: 2113396581898544699, guid: 74eae08068f444246821acd550adcba4, type: 3}
-      insertIndex: -1
-      addedObject: {fileID: 1318194938334929203}
-    - targetCorrespondingSourceObject: {fileID: 1969887673000213385, guid: 74eae08068f444246821acd550adcba4, type: 3}
-      insertIndex: -1
-      addedObject: {fileID: 132681048442441763}
-    - targetCorrespondingSourceObject: {fileID: 2814539480391877028, guid: 74eae08068f444246821acd550adcba4, type: 3}
-      insertIndex: -1
-      addedObject: {fileID: 2525621251159199758}
-    - targetCorrespondingSourceObject: {fileID: 8455049633501638433, guid: 74eae08068f444246821acd550adcba4, type: 3}
-      insertIndex: -1
-      addedObject: {fileID: 3633731327861609093}
-    - targetCorrespondingSourceObject: {fileID: 7721383935785441926, guid: 74eae08068f444246821acd550adcba4, type: 3}
-      insertIndex: -1
-      addedObject: {fileID: 3122926980966067471}
-    - targetCorrespondingSourceObject: {fileID: 7788097756898177299, guid: 74eae08068f444246821acd550adcba4, type: 3}
-      insertIndex: -1
-      addedObject: {fileID: 5881447199404035037}
-    - targetCorrespondingSourceObject: {fileID: 7644536274377895073, guid: 74eae08068f444246821acd550adcba4, type: 3}
-      insertIndex: -1
-      addedObject: {fileID: 1159313402279984445}
-    - targetCorrespondingSourceObject: {fileID: 6219448979896850060, guid: 74eae08068f444246821acd550adcba4, type: 3}
-      insertIndex: -1
-      addedObject: {fileID: 1099352722813956652}
-    - targetCorrespondingSourceObject: {fileID: 6170616610753864197, guid: 74eae08068f444246821acd550adcba4, type: 3}
-      insertIndex: -1
-      addedObject: {fileID: 3113978635224892895}
-    - targetCorrespondingSourceObject: {fileID: 5463970269902444450, guid: 74eae08068f444246821acd550adcba4, type: 3}
-      insertIndex: -1
-      addedObject: {fileID: 8359839849553722611}
-    - targetCorrespondingSourceObject: {fileID: 5539656656190454839, guid: 74eae08068f444246821acd550adcba4, type: 3}
-      insertIndex: -1
-      addedObject: {fileID: 1184948079384061292}
-    - targetCorrespondingSourceObject: {fileID: 5396131456480403845, guid: 74eae08068f444246821acd550adcba4, type: 3}
-      insertIndex: -1
-      addedObject: {fileID: 5789209685123998484}
-    - targetCorrespondingSourceObject: {fileID: 8555671749626715048, guid: 74eae08068f444246821acd550adcba4, type: 3}
-      insertIndex: -1
-      addedObject: {fileID: 2503681839094927584}
-    - targetCorrespondingSourceObject: {fileID: 6260316944022232614, guid: 74eae08068f444246821acd550adcba4, type: 3}
-      insertIndex: -1
-      addedObject: {fileID: 8239853926328124321}
-    - targetCorrespondingSourceObject: {fileID: 8206689896809267212, guid: 74eae08068f444246821acd550adcba4, type: 3}
-      insertIndex: -1
-      addedObject: {fileID: 1433607232866418210}
-    - targetCorrespondingSourceObject: {fileID: 3814265357611382545, guid: 74eae08068f444246821acd550adcba4, type: 3}
-      insertIndex: -1
-      addedObject: {fileID: 8840631685279487761}
-    - targetCorrespondingSourceObject: {fileID: 795521686525098973, guid: 74eae08068f444246821acd550adcba4, type: 3}
-      insertIndex: -1
-      addedObject: {fileID: 3272907024400504824}
-    - targetCorrespondingSourceObject: {fileID: 2165600584954065068, guid: 74eae08068f444246821acd550adcba4, type: 3}
-      insertIndex: -1
-      addedObject: {fileID: 7445552508278498410}
-  m_SourcePrefab: {fileID: 100100000, guid: 74eae08068f444246821acd550adcba4, type: 3}
---- !u!1 &947089065826148924 stripped
-GameObject:
-  m_CorrespondingSourceObject: {fileID: 6219448979896850060, guid: 74eae08068f444246821acd550adcba4, type: 3}
-  m_PrefabInstance: {fileID: 6587455198398231728}
-  m_PrefabAsset: {fileID: 0}
---- !u!114 &1099352722813956652
-MonoBehaviour:
-  m_ObjectHideFlags: 0
-  m_CorrespondingSourceObject: {fileID: 0}
-  m_PrefabInstance: {fileID: 0}
-  m_PrefabAsset: {fileID: 0}
-  m_GameObject: {fileID: 947089065826148924}
-  m_Enabled: 1
-  m_EditorHideFlags: 0
-  m_Script: {fileID: 11500000, guid: eddc1fbd4bd796345832996a9560b9bd, type: 3}
-  m_Name: 
-  m_EditorClassIdentifier: 
---- !u!1 &975674244897598102 stripped
-GameObject:
-  m_CorrespondingSourceObject: {fileID: 6260316944022232614, guid: 74eae08068f444246821acd550adcba4, type: 3}
-  m_PrefabInstance: {fileID: 6587455198398231728}
-  m_PrefabAsset: {fileID: 0}
---- !u!114 &8239853926328124321
-MonoBehaviour:
-  m_ObjectHideFlags: 0
-  m_CorrespondingSourceObject: {fileID: 0}
-  m_PrefabInstance: {fileID: 0}
-  m_PrefabAsset: {fileID: 0}
-  m_GameObject: {fileID: 975674244897598102}
-  m_Enabled: 1
-  m_EditorHideFlags: 0
-  m_Script: {fileID: 11500000, guid: eddc1fbd4bd796345832996a9560b9bd, type: 3}
-  m_Name: 
-  m_EditorClassIdentifier: 
---- !u!1 &1065444930115622581 stripped
-GameObject:
-  m_CorrespondingSourceObject: {fileID: 6170616610753864197, guid: 74eae08068f444246821acd550adcba4, type: 3}
-  m_PrefabInstance: {fileID: 6587455198398231728}
-  m_PrefabAsset: {fileID: 0}
---- !u!114 &3113978635224892895
-MonoBehaviour:
-  m_ObjectHideFlags: 0
-  m_CorrespondingSourceObject: {fileID: 0}
-  m_PrefabInstance: {fileID: 0}
-  m_PrefabAsset: {fileID: 0}
-  m_GameObject: {fileID: 1065444930115622581}
-  m_Enabled: 1
-  m_EditorHideFlags: 0
-  m_Script: {fileID: 11500000, guid: eddc1fbd4bd796345832996a9560b9bd, type: 3}
-  m_Name: 
-  m_EditorClassIdentifier: 
---- !u!1 &1204919175697867538 stripped
-GameObject:
-  m_CorrespondingSourceObject: {fileID: 5463970269902444450, guid: 74eae08068f444246821acd550adcba4, type: 3}
-  m_PrefabInstance: {fileID: 6587455198398231728}
-  m_PrefabAsset: {fileID: 0}
---- !u!114 &8359839849553722611
-MonoBehaviour:
-  m_ObjectHideFlags: 0
-  m_CorrespondingSourceObject: {fileID: 0}
-  m_PrefabInstance: {fileID: 0}
-  m_PrefabAsset: {fileID: 0}
-  m_GameObject: {fileID: 1204919175697867538}
-  m_Enabled: 1
-  m_EditorHideFlags: 0
-  m_Script: {fileID: 11500000, guid: eddc1fbd4bd796345832996a9560b9bd, type: 3}
-  m_Name: 
-  m_EditorClassIdentifier: 
---- !u!1 &1263751596513219893 stripped
-GameObject:
-  m_CorrespondingSourceObject: {fileID: 5396131456480403845, guid: 74eae08068f444246821acd550adcba4, type: 3}
-  m_PrefabInstance: {fileID: 6587455198398231728}
-  m_PrefabAsset: {fileID: 0}
---- !u!114 &5789209685123998484
-MonoBehaviour:
-  m_ObjectHideFlags: 0
-  m_CorrespondingSourceObject: {fileID: 0}
-  m_PrefabInstance: {fileID: 0}
-  m_PrefabAsset: {fileID: 0}
-  m_GameObject: {fileID: 1263751596513219893}
-  m_Enabled: 1
-  m_EditorHideFlags: 0
-  m_Script: {fileID: 11500000, guid: eddc1fbd4bd796345832996a9560b9bd, type: 3}
-  m_Name: 
-  m_EditorClassIdentifier: 
---- !u!1 &1696599188211468423 stripped
-GameObject:
-  m_CorrespondingSourceObject: {fileID: 5539656656190454839, guid: 74eae08068f444246821acd550adcba4, type: 3}
-  m_PrefabInstance: {fileID: 6587455198398231728}
-  m_PrefabAsset: {fileID: 0}
---- !u!114 &1184948079384061292
-MonoBehaviour:
-  m_ObjectHideFlags: 0
-  m_CorrespondingSourceObject: {fileID: 0}
-  m_PrefabInstance: {fileID: 0}
-  m_PrefabAsset: {fileID: 0}
-  m_GameObject: {fileID: 1696599188211468423}
-  m_Enabled: 1
-  m_EditorHideFlags: 0
-  m_Script: {fileID: 11500000, guid: eddc1fbd4bd796345832996a9560b9bd, type: 3}
-  m_Name: 
-  m_EditorClassIdentifier: 
---- !u!1 &2697055848058153197 stripped
-GameObject:
-  m_CorrespondingSourceObject: {fileID: 9081096988605733981, guid: 74eae08068f444246821acd550adcba4, type: 3}
-  m_PrefabInstance: {fileID: 6587455198398231728}
-  m_PrefabAsset: {fileID: 0}
---- !u!114 &728374894004721703
-MonoBehaviour:
-  m_ObjectHideFlags: 0
-  m_CorrespondingSourceObject: {fileID: 0}
-  m_PrefabInstance: {fileID: 0}
-  m_PrefabAsset: {fileID: 0}
-  m_GameObject: {fileID: 2697055848058153197}
-  m_Enabled: 1
-  m_EditorHideFlags: 0
-  m_Script: {fileID: 11500000, guid: eddc1fbd4bd796345832996a9560b9bd, type: 3}
-  m_Name: 
-  m_EditorClassIdentifier: 
---- !u!1 &2843600082877785019 stripped
-GameObject:
-  m_CorrespondingSourceObject: {fileID: 8943349156196390667, guid: 74eae08068f444246821acd550adcba4, type: 3}
-  m_PrefabInstance: {fileID: 6587455198398231728}
-  m_PrefabAsset: {fileID: 0}
---- !u!114 &7043053196748355037
-MonoBehaviour:
-  m_ObjectHideFlags: 0
-  m_CorrespondingSourceObject: {fileID: 0}
-  m_PrefabInstance: {fileID: 0}
-  m_PrefabAsset: {fileID: 0}
-  m_GameObject: {fileID: 2843600082877785019}
-  m_Enabled: 1
-  m_EditorHideFlags: 0
-  m_Script: {fileID: 11500000, guid: eddc1fbd4bd796345832996a9560b9bd, type: 3}
-  m_Name: 
-  m_EditorClassIdentifier: 
---- !u!1 &2934332944485665759 stripped
-GameObject:
-  m_CorrespondingSourceObject: {fileID: 8346172717197229935, guid: 74eae08068f444246821acd550adcba4, type: 3}
-  m_PrefabInstance: {fileID: 6587455198398231728}
-  m_PrefabAsset: {fileID: 0}
---- !u!114 &1773487428920732476
-MonoBehaviour:
-  m_ObjectHideFlags: 0
-  m_CorrespondingSourceObject: {fileID: 0}
-  m_PrefabInstance: {fileID: 0}
-  m_PrefabAsset: {fileID: 0}
-  m_GameObject: {fileID: 2934332944485665759}
-  m_Enabled: 1
-  m_EditorHideFlags: 0
-  m_Script: {fileID: 11500000, guid: eddc1fbd4bd796345832996a9560b9bd, type: 3}
-  m_Name: 
-  m_EditorClassIdentifier: 
---- !u!1 &3066761556253029564 stripped
-GameObject:
-  m_CorrespondingSourceObject: {fileID: 8206689896809267212, guid: 74eae08068f444246821acd550adcba4, type: 3}
-  m_PrefabInstance: {fileID: 6587455198398231728}
-  m_PrefabAsset: {fileID: 0}
---- !u!114 &1433607232866418210
-MonoBehaviour:
-  m_ObjectHideFlags: 0
-  m_CorrespondingSourceObject: {fileID: 0}
-  m_PrefabInstance: {fileID: 0}
-  m_PrefabAsset: {fileID: 0}
-  m_GameObject: {fileID: 3066761556253029564}
-  m_Enabled: 1
-  m_EditorHideFlags: 0
-  m_Script: {fileID: 11500000, guid: eddc1fbd4bd796345832996a9560b9bd, type: 3}
-  m_Name: 
-  m_EditorClassIdentifier: 
---- !u!1 &3301294355675606808 stripped
-GameObject:
-  m_CorrespondingSourceObject: {fileID: 8555671749626715048, guid: 74eae08068f444246821acd550adcba4, type: 3}
-  m_PrefabInstance: {fileID: 6587455198398231728}
-  m_PrefabAsset: {fileID: 0}
---- !u!114 &2503681839094927584
-MonoBehaviour:
-  m_ObjectHideFlags: 0
-  m_CorrespondingSourceObject: {fileID: 0}
-  m_PrefabInstance: {fileID: 0}
-  m_PrefabAsset: {fileID: 0}
-  m_GameObject: {fileID: 3301294355675606808}
-  m_Enabled: 1
-  m_EditorHideFlags: 0
-  m_Script: {fileID: 11500000, guid: eddc1fbd4bd796345832996a9560b9bd, type: 3}
-  m_Name: 
-  m_EditorClassIdentifier: 
---- !u!1 &3331829476944960401 stripped
-GameObject:
-  m_CorrespondingSourceObject: {fileID: 8455049633501638433, guid: 74eae08068f444246821acd550adcba4, type: 3}
-  m_PrefabInstance: {fileID: 6587455198398231728}
-  m_PrefabAsset: {fileID: 0}
---- !u!114 &3633731327861609093
-MonoBehaviour:
-  m_ObjectHideFlags: 0
-  m_CorrespondingSourceObject: {fileID: 0}
-  m_PrefabInstance: {fileID: 0}
-  m_PrefabAsset: {fileID: 0}
-  m_GameObject: {fileID: 3331829476944960401}
-  m_Enabled: 1
-  m_EditorHideFlags: 0
-  m_Script: {fileID: 11500000, guid: eddc1fbd4bd796345832996a9560b9bd, type: 3}
-  m_Name: 
-  m_EditorClassIdentifier: 
---- !u!1 &3480308749601975862 stripped
-GameObject:
-  m_CorrespondingSourceObject: {fileID: 7721383935785441926, guid: 74eae08068f444246821acd550adcba4, type: 3}
-  m_PrefabInstance: {fileID: 6587455198398231728}
-  m_PrefabAsset: {fileID: 0}
---- !u!114 &3122926980966067471
-MonoBehaviour:
-  m_ObjectHideFlags: 0
-  m_CorrespondingSourceObject: {fileID: 0}
-  m_PrefabInstance: {fileID: 0}
-  m_PrefabAsset: {fileID: 0}
-  m_GameObject: {fileID: 3480308749601975862}
-  m_Enabled: 1
-  m_EditorHideFlags: 0
-  m_Script: {fileID: 11500000, guid: eddc1fbd4bd796345832996a9560b9bd, type: 3}
-  m_Name: 
-  m_EditorClassIdentifier: 
---- !u!114 &3484876337616357202 stripped
-MonoBehaviour:
-  m_CorrespondingSourceObject: {fileID: 7725805354245305314, guid: 74eae08068f444246821acd550adcba4, type: 3}
-  m_PrefabInstance: {fileID: 6587455198398231728}
-  m_PrefabAsset: {fileID: 0}
-  m_GameObject: {fileID: 0}
-  m_Enabled: 1
-  m_EditorHideFlags: 0
-  m_Script: {fileID: 11500000, guid: bb368430d5f84d0aa0c006fb09340e15, type: 3}
-  m_Name: 
-  m_EditorClassIdentifier: 
---- !u!1 &3566163318474430481 stripped
-GameObject:
-  m_CorrespondingSourceObject: {fileID: 7644536274377895073, guid: 74eae08068f444246821acd550adcba4, type: 3}
-  m_PrefabInstance: {fileID: 6587455198398231728}
-  m_PrefabAsset: {fileID: 0}
---- !u!114 &1159313402279984445
-MonoBehaviour:
-  m_ObjectHideFlags: 0
-  m_CorrespondingSourceObject: {fileID: 0}
-  m_PrefabInstance: {fileID: 0}
-  m_PrefabAsset: {fileID: 0}
-  m_GameObject: {fileID: 3566163318474430481}
-  m_Enabled: 1
-  m_EditorHideFlags: 0
-  m_Script: {fileID: 11500000, guid: eddc1fbd4bd796345832996a9560b9bd, type: 3}
-  m_Name: 
-  m_EditorClassIdentifier: 
---- !u!1 &3999115364850795939 stripped
-GameObject:
-  m_CorrespondingSourceObject: {fileID: 7788097756898177299, guid: 74eae08068f444246821acd550adcba4, type: 3}
-  m_PrefabInstance: {fileID: 6587455198398231728}
-  m_PrefabAsset: {fileID: 0}
---- !u!114 &5881447199404035037
-MonoBehaviour:
-  m_ObjectHideFlags: 0
-  m_CorrespondingSourceObject: {fileID: 0}
-  m_PrefabInstance: {fileID: 0}
-  m_PrefabAsset: {fileID: 0}
-  m_GameObject: {fileID: 3999115364850795939}
-  m_Enabled: 1
-  m_EditorHideFlags: 0
-  m_Script: {fileID: 11500000, guid: eddc1fbd4bd796345832996a9560b9bd, type: 3}
-  m_Name: 
-  m_EditorClassIdentifier: 
---- !u!1 &4085223884722621623 stripped
-GameObject:
-  m_CorrespondingSourceObject: {fileID: 7195334811350136839, guid: 74eae08068f444246821acd550adcba4, type: 3}
-  m_PrefabInstance: {fileID: 6587455198398231728}
-  m_PrefabAsset: {fileID: 0}
---- !u!114 &7783086747765671887
-MonoBehaviour:
-  m_ObjectHideFlags: 0
-  m_CorrespondingSourceObject: {fileID: 0}
-  m_PrefabInstance: {fileID: 0}
-  m_PrefabAsset: {fileID: 0}
-  m_GameObject: {fileID: 4085223884722621623}
-  m_Enabled: 1
-  m_EditorHideFlags: 0
-  m_Script: {fileID: 11500000, guid: eddc1fbd4bd796345832996a9560b9bd, type: 3}
-  m_Name: 
-  m_EditorClassIdentifier: 
---- !u!1 &4628897770072870713 stripped
-GameObject:
-  m_CorrespondingSourceObject: {fileID: 1969887673000213385, guid: 74eae08068f444246821acd550adcba4, type: 3}
-  m_PrefabInstance: {fileID: 6587455198398231728}
-  m_PrefabAsset: {fileID: 0}
---- !u!114 &132681048442441763
-MonoBehaviour:
-  m_ObjectHideFlags: 0
-  m_CorrespondingSourceObject: {fileID: 0}
-  m_PrefabInstance: {fileID: 0}
-  m_PrefabAsset: {fileID: 0}
-  m_GameObject: {fileID: 4628897770072870713}
-  m_Enabled: 1
-  m_EditorHideFlags: 0
-  m_Script: {fileID: 11500000, guid: eddc1fbd4bd796345832996a9560b9bd, type: 3}
-  m_Name: 
-  m_EditorClassIdentifier: 
---- !u!1 &4687157620477098270 stripped
-GameObject:
-  m_CorrespondingSourceObject: {fileID: 1902619781259775406, guid: 74eae08068f444246821acd550adcba4, type: 3}
-  m_PrefabInstance: {fileID: 6587455198398231728}
-  m_PrefabAsset: {fileID: 0}
---- !u!114 &4069492736316254244
-MonoBehaviour:
-  m_ObjectHideFlags: 0
-  m_CorrespondingSourceObject: {fileID: 0}
-  m_PrefabInstance: {fileID: 0}
-  m_PrefabAsset: {fileID: 0}
-  m_GameObject: {fileID: 4687157620477098270}
-  m_Enabled: 1
-  m_EditorHideFlags: 0
-  m_Script: {fileID: 11500000, guid: eddc1fbd4bd796345832996a9560b9bd, type: 3}
-  m_Name: 
-  m_EditorClassIdentifier: 
---- !u!1 &5000849208195089436 stripped
-GameObject:
-  m_CorrespondingSourceObject: {fileID: 2165600584954065068, guid: 74eae08068f444246821acd550adcba4, type: 3}
-  m_PrefabInstance: {fileID: 6587455198398231728}
-  m_PrefabAsset: {fileID: 0}
---- !u!114 &7445552508278498410
-MonoBehaviour:
-  m_ObjectHideFlags: 0
-  m_CorrespondingSourceObject: {fileID: 0}
-  m_PrefabInstance: {fileID: 0}
-  m_PrefabAsset: {fileID: 0}
-  m_GameObject: {fileID: 5000849208195089436}
-  m_Enabled: 1
-  m_EditorHideFlags: 0
-  m_Script: {fileID: 11500000, guid: eddc1fbd4bd796345832996a9560b9bd, type: 3}
-  m_Name: 
-  m_EditorClassIdentifier: 
---- !u!1 &5061796836952887947 stripped
-GameObject:
-  m_CorrespondingSourceObject: {fileID: 2113396581898544699, guid: 74eae08068f444246821acd550adcba4, type: 3}
-  m_PrefabInstance: {fileID: 6587455198398231728}
-  m_PrefabAsset: {fileID: 0}
---- !u!114 &1318194938334929203
-MonoBehaviour:
-  m_ObjectHideFlags: 0
-  m_CorrespondingSourceObject: {fileID: 0}
-  m_PrefabInstance: {fileID: 0}
-  m_PrefabAsset: {fileID: 0}
-  m_GameObject: {fileID: 5061796836952887947}
-  m_Enabled: 1
-  m_EditorHideFlags: 0
-  m_Script: {fileID: 11500000, guid: eddc1fbd4bd796345832996a9560b9bd, type: 3}
-  m_Name: 
-  m_EditorClassIdentifier: 
---- !u!1 &5791934079349886829 stripped
-GameObject:
-  m_CorrespondingSourceObject: {fileID: 795521686525098973, guid: 74eae08068f444246821acd550adcba4, type: 3}
-  m_PrefabInstance: {fileID: 6587455198398231728}
-  m_PrefabAsset: {fileID: 0}
---- !u!114 &3272907024400504824
-MonoBehaviour:
-  m_ObjectHideFlags: 0
-  m_CorrespondingSourceObject: {fileID: 0}
-  m_PrefabInstance: {fileID: 0}
-  m_PrefabAsset: {fileID: 0}
-  m_GameObject: {fileID: 5791934079349886829}
-  m_Enabled: 1
-  m_EditorHideFlags: 0
-  m_Script: {fileID: 11500000, guid: eddc1fbd4bd796345832996a9560b9bd, type: 3}
-  m_Name: 
-  m_EditorClassIdentifier: 
---- !u!1 &6880834039570369721 stripped
-GameObject:
-  m_CorrespondingSourceObject: {fileID: 294692771536680969, guid: 74eae08068f444246821acd550adcba4, type: 3}
-  m_PrefabInstance: {fileID: 6587455198398231728}
-  m_PrefabAsset: {fileID: 0}
---- !u!114 &8865823765807859435
-MonoBehaviour:
-  m_ObjectHideFlags: 0
-  m_CorrespondingSourceObject: {fileID: 0}
-  m_PrefabInstance: {fileID: 0}
-  m_PrefabAsset: {fileID: 0}
-  m_GameObject: {fileID: 6880834039570369721}
-  m_Enabled: 1
-  m_EditorHideFlags: 0
-  m_Script: {fileID: 11500000, guid: eddc1fbd4bd796345832996a9560b9bd, type: 3}
-  m_Name: 
-  m_EditorClassIdentifier: 
---- !u!1 &7545629585373852117 stripped
-GameObject:
-  m_CorrespondingSourceObject: {fileID: 3736898868201211237, guid: 74eae08068f444246821acd550adcba4, type: 3}
-  m_PrefabInstance: {fileID: 6587455198398231728}
-  m_PrefabAsset: {fileID: 0}
---- !u!114 &2122248764692222959
-MonoBehaviour:
-  m_ObjectHideFlags: 0
-  m_CorrespondingSourceObject: {fileID: 0}
-  m_PrefabInstance: {fileID: 0}
-  m_PrefabAsset: {fileID: 0}
-  m_GameObject: {fileID: 7545629585373852117}
-  m_Enabled: 1
-  m_EditorHideFlags: 0
-  m_Script: {fileID: 11500000, guid: eddc1fbd4bd796345832996a9560b9bd, type: 3}
-  m_Name: 
-  m_EditorClassIdentifier: 
---- !u!224 &7596744029912012324 stripped
-RectTransform:
-  m_CorrespondingSourceObject: {fileID: 3604667421000606356, guid: 74eae08068f444246821acd550adcba4, type: 3}
-  m_PrefabInstance: {fileID: 6587455198398231728}
-  m_PrefabAsset: {fileID: 0}
---- !u!1 &7742460742637865478 stripped
-GameObject:
-  m_CorrespondingSourceObject: {fileID: 3466057161292250806, guid: 74eae08068f444246821acd550adcba4, type: 3}
-  m_PrefabInstance: {fileID: 6587455198398231728}
-  m_PrefabAsset: {fileID: 0}
---- !u!114 &4699973916244633216
-MonoBehaviour:
-  m_ObjectHideFlags: 0
-  m_CorrespondingSourceObject: {fileID: 0}
-  m_PrefabInstance: {fileID: 0}
-  m_PrefabAsset: {fileID: 0}
-  m_GameObject: {fileID: 7742460742637865478}
-  m_Enabled: 1
-  m_EditorHideFlags: 0
-  m_Script: {fileID: 11500000, guid: eddc1fbd4bd796345832996a9560b9bd, type: 3}
-  m_Name: 
-  m_EditorClassIdentifier: 
---- !u!1 &7808500428097992272 stripped
-GameObject:
-  m_CorrespondingSourceObject: {fileID: 3978378716569371360, guid: 74eae08068f444246821acd550adcba4, type: 3}
-  m_PrefabInstance: {fileID: 6587455198398231728}
-  m_PrefabAsset: {fileID: 0}
---- !u!114 &7072348543488579059
-MonoBehaviour:
-  m_ObjectHideFlags: 0
-  m_CorrespondingSourceObject: {fileID: 0}
-  m_PrefabInstance: {fileID: 0}
-  m_PrefabAsset: {fileID: 0}
-  m_GameObject: {fileID: 7808500428097992272}
-  m_Enabled: 1
-  m_EditorHideFlags: 0
-  m_Script: {fileID: 11500000, guid: eddc1fbd4bd796345832996a9560b9bd, type: 3}
-  m_Name: 
-  m_EditorClassIdentifier: 
---- !u!1 &8036015733518533537 stripped
-GameObject:
-  m_CorrespondingSourceObject: {fileID: 3814265357611382545, guid: 74eae08068f444246821acd550adcba4, type: 3}
-  m_PrefabInstance: {fileID: 6587455198398231728}
-  m_PrefabAsset: {fileID: 0}
---- !u!114 &8840631685279487761
-MonoBehaviour:
-  m_ObjectHideFlags: 0
-  m_CorrespondingSourceObject: {fileID: 0}
-  m_PrefabInstance: {fileID: 0}
-  m_PrefabAsset: {fileID: 0}
-  m_GameObject: {fileID: 8036015733518533537}
-  m_Enabled: 1
-  m_EditorHideFlags: 0
-  m_Script: {fileID: 11500000, guid: eddc1fbd4bd796345832996a9560b9bd, type: 3}
-  m_Name: 
-  m_EditorClassIdentifier: 
---- !u!1 &8963314615404573972 stripped
-GameObject:
-  m_CorrespondingSourceObject: {fileID: 2814539480391877028, guid: 74eae08068f444246821acd550adcba4, type: 3}
-  m_PrefabInstance: {fileID: 6587455198398231728}
-  m_PrefabAsset: {fileID: 0}
---- !u!114 &2525621251159199758
-MonoBehaviour:
-  m_ObjectHideFlags: 0
-  m_CorrespondingSourceObject: {fileID: 0}
-  m_PrefabInstance: {fileID: 0}
-  m_PrefabAsset: {fileID: 0}
-  m_GameObject: {fileID: 8963314615404573972}
-  m_Enabled: 1
-  m_EditorHideFlags: 0
-  m_Script: {fileID: 11500000, guid: eddc1fbd4bd796345832996a9560b9bd, type: 3}
-  m_Name: 
-  m_EditorClassIdentifier: 
---- !u!1001 &6889715166196064957
-PrefabInstance:
-  m_ObjectHideFlags: 0
-  serializedVersion: 2
-  m_Modification:
-    serializedVersion: 3
-    m_TransformParent: {fileID: 3467398301968746798}
-    m_Modifications:
-    - target: {fileID: 3260988652126502289, guid: 20a6e16dbdc9f4db88faeeafb18061f2, type: 3}
-      propertyPath: m_text
-      value: MEMBERS
-=======
->>>>>>> 855a9d27
-      objectReference: {fileID: 0}
-    - target: {fileID: 4121083764114253782, guid: 74eae08068f444246821acd550adcba4, type: 3}
-      propertyPath: m_AnchorMin.y
-      value: 1
-      objectReference: {fileID: 0}
-    - target: {fileID: 4121083764114253782, guid: 74eae08068f444246821acd550adcba4, type: 3}
-      propertyPath: m_AnchoredPosition.x
-      value: 14
-      objectReference: {fileID: 0}
-    - target: {fileID: 4121083764114253782, guid: 74eae08068f444246821acd550adcba4, type: 3}
-      propertyPath: m_AnchoredPosition.y
-      value: -14
-      objectReference: {fileID: 0}
-    - target: {fileID: 4238671421382598402, guid: 74eae08068f444246821acd550adcba4, type: 3}
-      propertyPath: m_AnchorMax.y
-      value: 1
-      objectReference: {fileID: 0}
-    - target: {fileID: 4238671421382598402, guid: 74eae08068f444246821acd550adcba4, type: 3}
-      propertyPath: m_AnchorMin.y
-      value: 1
-      objectReference: {fileID: 0}
-    - target: {fileID: 4238671421382598402, guid: 74eae08068f444246821acd550adcba4, type: 3}
-      propertyPath: m_AnchoredPosition.x
-      value: 56
-      objectReference: {fileID: 0}
-    - target: {fileID: 4238671421382598402, guid: 74eae08068f444246821acd550adcba4, type: 3}
-      propertyPath: m_AnchoredPosition.y
-      value: -23
-      objectReference: {fileID: 0}
-    - target: {fileID: 4978424250942349051, guid: 74eae08068f444246821acd550adcba4, type: 3}
-      propertyPath: m_AnchorMax.x
-      value: 1
-      objectReference: {fileID: 0}
-    - target: {fileID: 4978424250942349051, guid: 74eae08068f444246821acd550adcba4, type: 3}
-      propertyPath: m_AnchorMax.y
-      value: 1
-      objectReference: {fileID: 0}
-    - target: {fileID: 5040473611654639857, guid: 74eae08068f444246821acd550adcba4, type: 3}
-      propertyPath: m_AnchorMax.y
-      value: 1
-      objectReference: {fileID: 0}
-    - target: {fileID: 5040473611654639857, guid: 74eae08068f444246821acd550adcba4, type: 3}
-      propertyPath: m_AnchorMin.y
-      value: 1
-      objectReference: {fileID: 0}
-    - target: {fileID: 5040473611654639857, guid: 74eae08068f444246821acd550adcba4, type: 3}
-      propertyPath: m_AnchoredPosition.x
-      value: 30
-      objectReference: {fileID: 0}
-    - target: {fileID: 5040473611654639857, guid: 74eae08068f444246821acd550adcba4, type: 3}
-      propertyPath: m_AnchoredPosition.y
-      value: -14
-      objectReference: {fileID: 0}
-    - target: {fileID: 5445523100968208426, guid: 74eae08068f444246821acd550adcba4, type: 3}
-      propertyPath: m_AnchorMax.y
-      value: 1
-      objectReference: {fileID: 0}
-    - target: {fileID: 5445523100968208426, guid: 74eae08068f444246821acd550adcba4, type: 3}
-      propertyPath: m_AnchorMin.y
-      value: 1
-      objectReference: {fileID: 0}
-    - target: {fileID: 5445523100968208426, guid: 74eae08068f444246821acd550adcba4, type: 3}
-      propertyPath: m_AnchoredPosition.x
-      value: 121.2
-      objectReference: {fileID: 0}
-    - target: {fileID: 5445523100968208426, guid: 74eae08068f444246821acd550adcba4, type: 3}
-      propertyPath: m_AnchoredPosition.y
-      value: -23
-      objectReference: {fileID: 0}
-    - target: {fileID: 5748788584765836566, guid: 74eae08068f444246821acd550adcba4, type: 3}
-      propertyPath: m_AnchorMax.y
-      value: 1
-      objectReference: {fileID: 0}
-    - target: {fileID: 5748788584765836566, guid: 74eae08068f444246821acd550adcba4, type: 3}
-      propertyPath: m_AnchorMin.y
-      value: 1
-      objectReference: {fileID: 0}
-    - target: {fileID: 5748788584765836566, guid: 74eae08068f444246821acd550adcba4, type: 3}
-      propertyPath: m_AnchoredPosition.x
-      value: 178.5
-      objectReference: {fileID: 0}
-    - target: {fileID: 5748788584765836566, guid: 74eae08068f444246821acd550adcba4, type: 3}
-      propertyPath: m_AnchoredPosition.y
-      value: -27.5
-      objectReference: {fileID: 0}
-    - target: {fileID: 5934925699617456508, guid: 74eae08068f444246821acd550adcba4, type: 3}
-      propertyPath: m_AnchorMax.y
-      value: 1
-      objectReference: {fileID: 0}
-    - target: {fileID: 5934925699617456508, guid: 74eae08068f444246821acd550adcba4, type: 3}
-      propertyPath: m_AnchorMin.y
-      value: 1
-      objectReference: {fileID: 0}
-    - target: {fileID: 5934925699617456508, guid: 74eae08068f444246821acd550adcba4, type: 3}
-      propertyPath: m_AnchoredPosition.x
-      value: 289.3
-      objectReference: {fileID: 0}
-    - target: {fileID: 5934925699617456508, guid: 74eae08068f444246821acd550adcba4, type: 3}
-      propertyPath: m_AnchoredPosition.y
-      value: -23
-      objectReference: {fileID: 0}
-    - target: {fileID: 6662630655866054844, guid: 74eae08068f444246821acd550adcba4, type: 3}
-      propertyPath: m_AnchorMax.y
-      value: 1
-      objectReference: {fileID: 0}
-    - target: {fileID: 6662630655866054844, guid: 74eae08068f444246821acd550adcba4, type: 3}
-      propertyPath: m_AnchorMin.y
-      value: 1
-      objectReference: {fileID: 0}
-    - target: {fileID: 6662630655866054844, guid: 74eae08068f444246821acd550adcba4, type: 3}
-      propertyPath: m_AnchoredPosition.x
-      value: 19.5
-      objectReference: {fileID: 0}
-    - target: {fileID: 6662630655866054844, guid: 74eae08068f444246821acd550adcba4, type: 3}
-      propertyPath: m_AnchoredPosition.y
-      value: -82.5
-      objectReference: {fileID: 0}
-    - target: {fileID: 7738965015722870030, guid: 74eae08068f444246821acd550adcba4, type: 3}
-      propertyPath: m_AnchorMax.y
-      value: 1
-      objectReference: {fileID: 0}
-    - target: {fileID: 7738965015722870030, guid: 74eae08068f444246821acd550adcba4, type: 3}
-      propertyPath: m_AnchorMin.y
-      value: 1
-      objectReference: {fileID: 0}
-    - target: {fileID: 7738965015722870030, guid: 74eae08068f444246821acd550adcba4, type: 3}
-      propertyPath: m_AnchoredPosition.x
-      value: 186.4
-      objectReference: {fileID: 0}
-    - target: {fileID: 7738965015722870030, guid: 74eae08068f444246821acd550adcba4, type: 3}
-      propertyPath: m_AnchoredPosition.y
-      value: -23
-      objectReference: {fileID: 0}
-    - target: {fileID: 7776426476756200311, guid: 74eae08068f444246821acd550adcba4, type: 3}
-      propertyPath: m_AnchorMax.y
-      value: 1
-      objectReference: {fileID: 0}
-    - target: {fileID: 7776426476756200311, guid: 74eae08068f444246821acd550adcba4, type: 3}
-      propertyPath: m_AnchorMin.y
-      value: 1
-      objectReference: {fileID: 0}
-    - target: {fileID: 7776426476756200311, guid: 74eae08068f444246821acd550adcba4, type: 3}
-      propertyPath: m_AnchoredPosition.x
-      value: 224.09999
-      objectReference: {fileID: 0}
-    - target: {fileID: 7776426476756200311, guid: 74eae08068f444246821acd550adcba4, type: 3}
-      propertyPath: m_AnchoredPosition.y
-      value: -23
-      objectReference: {fileID: 0}
-    m_RemovedComponents: []
-    m_RemovedGameObjects: []
-    m_AddedGameObjects: []
-    m_AddedComponents:
-    - targetCorrespondingSourceObject: {fileID: 9081096988605733981, guid: 74eae08068f444246821acd550adcba4, type: 3}
-      insertIndex: -1
-      addedObject: {fileID: 728374894004721703}
-    - targetCorrespondingSourceObject: {fileID: 8943349156196390667, guid: 74eae08068f444246821acd550adcba4, type: 3}
-      insertIndex: -1
-      addedObject: {fileID: 7043053196748355037}
-    - targetCorrespondingSourceObject: {fileID: 3466057161292250806, guid: 74eae08068f444246821acd550adcba4, type: 3}
-      insertIndex: -1
-      addedObject: {fileID: 4699973916244633216}
-    - targetCorrespondingSourceObject: {fileID: 3736898868201211237, guid: 74eae08068f444246821acd550adcba4, type: 3}
-      insertIndex: -1
-      addedObject: {fileID: 2122248764692222959}
-    - targetCorrespondingSourceObject: {fileID: 7195334811350136839, guid: 74eae08068f444246821acd550adcba4, type: 3}
-      insertIndex: -1
-      addedObject: {fileID: 7783086747765671887}
-    - targetCorrespondingSourceObject: {fileID: 8346172717197229935, guid: 74eae08068f444246821acd550adcba4, type: 3}
-      insertIndex: -1
-      addedObject: {fileID: 1773487428920732476}
-    - targetCorrespondingSourceObject: {fileID: 3978378716569371360, guid: 74eae08068f444246821acd550adcba4, type: 3}
-      insertIndex: -1
-      addedObject: {fileID: 7072348543488579059}
-    - targetCorrespondingSourceObject: {fileID: 294692771536680969, guid: 74eae08068f444246821acd550adcba4, type: 3}
-      insertIndex: -1
-      addedObject: {fileID: 8865823765807859435}
-    - targetCorrespondingSourceObject: {fileID: 1902619781259775406, guid: 74eae08068f444246821acd550adcba4, type: 3}
-      insertIndex: -1
-      addedObject: {fileID: 4069492736316254244}
-    - targetCorrespondingSourceObject: {fileID: 2113396581898544699, guid: 74eae08068f444246821acd550adcba4, type: 3}
-      insertIndex: -1
-      addedObject: {fileID: 1318194938334929203}
-    - targetCorrespondingSourceObject: {fileID: 1969887673000213385, guid: 74eae08068f444246821acd550adcba4, type: 3}
-      insertIndex: -1
-      addedObject: {fileID: 132681048442441763}
-    - targetCorrespondingSourceObject: {fileID: 2814539480391877028, guid: 74eae08068f444246821acd550adcba4, type: 3}
-      insertIndex: -1
-      addedObject: {fileID: 2525621251159199758}
-    - targetCorrespondingSourceObject: {fileID: 8455049633501638433, guid: 74eae08068f444246821acd550adcba4, type: 3}
-      insertIndex: -1
-      addedObject: {fileID: 3633731327861609093}
-    - targetCorrespondingSourceObject: {fileID: 7721383935785441926, guid: 74eae08068f444246821acd550adcba4, type: 3}
-      insertIndex: -1
-      addedObject: {fileID: 3122926980966067471}
-    - targetCorrespondingSourceObject: {fileID: 7788097756898177299, guid: 74eae08068f444246821acd550adcba4, type: 3}
-      insertIndex: -1
-      addedObject: {fileID: 5881447199404035037}
-    - targetCorrespondingSourceObject: {fileID: 7644536274377895073, guid: 74eae08068f444246821acd550adcba4, type: 3}
-      insertIndex: -1
-      addedObject: {fileID: 1159313402279984445}
-    - targetCorrespondingSourceObject: {fileID: 6219448979896850060, guid: 74eae08068f444246821acd550adcba4, type: 3}
-      insertIndex: -1
-      addedObject: {fileID: 1099352722813956652}
-    - targetCorrespondingSourceObject: {fileID: 6170616610753864197, guid: 74eae08068f444246821acd550adcba4, type: 3}
-      insertIndex: -1
-      addedObject: {fileID: 3113978635224892895}
-    - targetCorrespondingSourceObject: {fileID: 5463970269902444450, guid: 74eae08068f444246821acd550adcba4, type: 3}
-      insertIndex: -1
-      addedObject: {fileID: 8359839849553722611}
-    - targetCorrespondingSourceObject: {fileID: 5539656656190454839, guid: 74eae08068f444246821acd550adcba4, type: 3}
-      insertIndex: -1
-      addedObject: {fileID: 1184948079384061292}
-    - targetCorrespondingSourceObject: {fileID: 5396131456480403845, guid: 74eae08068f444246821acd550adcba4, type: 3}
-      insertIndex: -1
-      addedObject: {fileID: 5789209685123998484}
-    - targetCorrespondingSourceObject: {fileID: 8555671749626715048, guid: 74eae08068f444246821acd550adcba4, type: 3}
-      insertIndex: -1
-      addedObject: {fileID: 2503681839094927584}
-    - targetCorrespondingSourceObject: {fileID: 6260316944022232614, guid: 74eae08068f444246821acd550adcba4, type: 3}
-      insertIndex: -1
-      addedObject: {fileID: 8239853926328124321}
-    - targetCorrespondingSourceObject: {fileID: 8206689896809267212, guid: 74eae08068f444246821acd550adcba4, type: 3}
-      insertIndex: -1
-      addedObject: {fileID: 1433607232866418210}
-    - targetCorrespondingSourceObject: {fileID: 3814265357611382545, guid: 74eae08068f444246821acd550adcba4, type: 3}
-      insertIndex: -1
-      addedObject: {fileID: 8840631685279487761}
-    - targetCorrespondingSourceObject: {fileID: 795521686525098973, guid: 74eae08068f444246821acd550adcba4, type: 3}
-      insertIndex: -1
-      addedObject: {fileID: 3272907024400504824}
-    - targetCorrespondingSourceObject: {fileID: 2165600584954065068, guid: 74eae08068f444246821acd550adcba4, type: 3}
-      insertIndex: -1
-      addedObject: {fileID: 7445552508278498410}
+    m_AddedComponents: [{targetCorrespondingSourceObject: {fileID: 9081096988605733981, guid: 74eae08068f444246821acd550adcba4, type: 3}, insertIndex: -1, addedObject: {fileID: 728374894004721703}},
+      {targetCorrespondingSourceObject: {fileID: 8943349156196390667, guid: 74eae08068f444246821acd550adcba4, type: 3}, insertIndex: -1, addedObject: {fileID: 7043053196748355037}},
+      {targetCorrespondingSourceObject: {fileID: 3466057161292250806, guid: 74eae08068f444246821acd550adcba4, type: 3}, insertIndex: -1, addedObject: {fileID: 4699973916244633216}},
+      {targetCorrespondingSourceObject: {fileID: 3736898868201211237, guid: 74eae08068f444246821acd550adcba4, type: 3}, insertIndex: -1, addedObject: {fileID: 2122248764692222959}},
+      {targetCorrespondingSourceObject: {fileID: 7195334811350136839, guid: 74eae08068f444246821acd550adcba4, type: 3}, insertIndex: -1, addedObject: {fileID: 7783086747765671887}},
+      {targetCorrespondingSourceObject: {fileID: 8346172717197229935, guid: 74eae08068f444246821acd550adcba4, type: 3}, insertIndex: -1, addedObject: {fileID: 1773487428920732476}},
+      {targetCorrespondingSourceObject: {fileID: 3978378716569371360, guid: 74eae08068f444246821acd550adcba4, type: 3}, insertIndex: -1, addedObject: {fileID: 7072348543488579059}},
+      {targetCorrespondingSourceObject: {fileID: 294692771536680969, guid: 74eae08068f444246821acd550adcba4, type: 3}, insertIndex: -1, addedObject: {fileID: 8865823765807859435}},
+      {targetCorrespondingSourceObject: {fileID: 1902619781259775406, guid: 74eae08068f444246821acd550adcba4, type: 3}, insertIndex: -1, addedObject: {fileID: 4069492736316254244}},
+      {targetCorrespondingSourceObject: {fileID: 2113396581898544699, guid: 74eae08068f444246821acd550adcba4, type: 3}, insertIndex: -1, addedObject: {fileID: 1318194938334929203}},
+      {targetCorrespondingSourceObject: {fileID: 1969887673000213385, guid: 74eae08068f444246821acd550adcba4, type: 3}, insertIndex: -1, addedObject: {fileID: 132681048442441763}},
+      {targetCorrespondingSourceObject: {fileID: 2814539480391877028, guid: 74eae08068f444246821acd550adcba4, type: 3}, insertIndex: -1, addedObject: {fileID: 2525621251159199758}},
+      {targetCorrespondingSourceObject: {fileID: 8455049633501638433, guid: 74eae08068f444246821acd550adcba4, type: 3}, insertIndex: -1, addedObject: {fileID: 3633731327861609093}},
+      {targetCorrespondingSourceObject: {fileID: 7721383935785441926, guid: 74eae08068f444246821acd550adcba4, type: 3}, insertIndex: -1, addedObject: {fileID: 3122926980966067471}},
+      {targetCorrespondingSourceObject: {fileID: 7788097756898177299, guid: 74eae08068f444246821acd550adcba4, type: 3}, insertIndex: -1, addedObject: {fileID: 5881447199404035037}},
+      {targetCorrespondingSourceObject: {fileID: 7644536274377895073, guid: 74eae08068f444246821acd550adcba4, type: 3}, insertIndex: -1, addedObject: {fileID: 1159313402279984445}},
+      {targetCorrespondingSourceObject: {fileID: 6219448979896850060, guid: 74eae08068f444246821acd550adcba4, type: 3}, insertIndex: -1, addedObject: {fileID: 1099352722813956652}},
+      {targetCorrespondingSourceObject: {fileID: 6170616610753864197, guid: 74eae08068f444246821acd550adcba4, type: 3}, insertIndex: -1, addedObject: {fileID: 3113978635224892895}},
+      {targetCorrespondingSourceObject: {fileID: 5463970269902444450, guid: 74eae08068f444246821acd550adcba4, type: 3}, insertIndex: -1, addedObject: {fileID: 8359839849553722611}},
+      {targetCorrespondingSourceObject: {fileID: 5539656656190454839, guid: 74eae08068f444246821acd550adcba4, type: 3}, insertIndex: -1, addedObject: {fileID: 1184948079384061292}},
+      {targetCorrespondingSourceObject: {fileID: 5396131456480403845, guid: 74eae08068f444246821acd550adcba4, type: 3}, insertIndex: -1, addedObject: {fileID: 5789209685123998484}},
+      {targetCorrespondingSourceObject: {fileID: 8555671749626715048, guid: 74eae08068f444246821acd550adcba4, type: 3}, insertIndex: -1, addedObject: {fileID: 2503681839094927584}},
+      {targetCorrespondingSourceObject: {fileID: 6260316944022232614, guid: 74eae08068f444246821acd550adcba4, type: 3}, insertIndex: -1, addedObject: {fileID: 8239853926328124321}},
+      {targetCorrespondingSourceObject: {fileID: 8206689896809267212, guid: 74eae08068f444246821acd550adcba4, type: 3}, insertIndex: -1, addedObject: {fileID: 1433607232866418210}},
+      {targetCorrespondingSourceObject: {fileID: 3814265357611382545, guid: 74eae08068f444246821acd550adcba4, type: 3}, insertIndex: -1, addedObject: {fileID: 8840631685279487761}},
+      {targetCorrespondingSourceObject: {fileID: 795521686525098973, guid: 74eae08068f444246821acd550adcba4, type: 3}, insertIndex: -1, addedObject: {fileID: 3272907024400504824}},
+      {targetCorrespondingSourceObject: {fileID: 2165600584954065068, guid: 74eae08068f444246821acd550adcba4, type: 3}, insertIndex: -1, addedObject: {fileID: 7445552508278498410}}]
   m_SourcePrefab: {fileID: 100100000, guid: 74eae08068f444246821acd550adcba4, type: 3}
 --- !u!1 &947089065826148924 stripped
 GameObject:
