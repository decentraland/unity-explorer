--- conflicted
+++ resolved
@@ -84,21 +84,11 @@
             communityData = community;
         }
 
-<<<<<<< HEAD
-        public void InitGrid(Func<SectionFetchData<PlaceInfo>> placesDataFunc,
-            ThumbnailLoader newThumbnailLoader,
+        public void InitGrid(ThumbnailLoader newThumbnailLoader,
             CancellationToken panelCancellationToken)
         {
             loopGrid.InitGridView(0, GetLoopGridItemByIndex);
-            getPlacesFetchData = placesDataFunc;
             this.thumbnailLoader = newThumbnailLoader;
-=======
-        public void InitGrid(ObjectProxy<ISpriteCache> placeThumbnailsCache,
-            CancellationToken panelCancellationToken)
-        {
-            loopGrid.InitGridView(0, GetLoopGridItemByIndex);
-            this.spriteCache = placeThumbnailsCache;
->>>>>>> 6e70397e
             cancellationToken = panelCancellationToken;
         }
 
