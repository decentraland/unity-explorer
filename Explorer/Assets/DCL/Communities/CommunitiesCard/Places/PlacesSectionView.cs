--- conflicted
+++ resolved
@@ -1,16 +1,10 @@
-<<<<<<< HEAD
 using DCL.UI;
+using Cysharp.Threading.Tasks;
 using DCL.UI.GenericContextMenu;
 using DCL.UI.GenericContextMenu.Controls.Configs;
 using DCL.UI.Utilities;
 using DCL.Utilities;
-=======
-using Cysharp.Threading.Tasks;
-using DCL.UI.GenericContextMenu;
-using DCL.UI.GenericContextMenu.Controls.Configs;
-using DCL.UI.Utilities;
 using DCL.Web3.Identities;
->>>>>>> 92f193d5
 using DCL.WebRequests;
 using MVC;
 using Nethereum.Siwe.Core.Recap;
@@ -57,12 +51,8 @@
 
         private Func<SectionFetchData<PlaceInfo>> getPlacesFetchData;
         private bool canModify;
-<<<<<<< HEAD
+        private CommunityData communityData;
         private ObjectProxy<ISpriteCache> spriteCache;
-=======
-        private CommunityData communityData;
-        private IWebRequestController webRequestController;
->>>>>>> 92f193d5
         private IMVCManager mvcManager;
         private GenericContextMenu contextMenu;
         private CancellationToken cancellationToken;
@@ -128,12 +118,8 @@
             SectionFetchData<PlaceInfo> membersData = getPlacesFetchData();
 
             int realIndex = canModify ? index - 1 : index;
-<<<<<<< HEAD
-            elementView.Configure(membersData.items[realIndex], spriteCache);
-=======
             PlaceInfo placeInfo = membersData.items[realIndex];
-            elementView.Configure(placeInfo, placeInfo.owner.EqualsIgnoreCase(web3IdentityCache.Identity?.Address) && canModify, webRequestController);
->>>>>>> 92f193d5
+            elementView.Configure(placeInfo, placeInfo.owner.EqualsIgnoreCase(web3IdentityCache.Identity?.Address) && canModify, spriteCache);
 
             elementView.SubscribeToInteractions((placeInfo, value, cardView) => ElementLikeToggleChanged?.Invoke(placeInfo, value, cardView),
                 (placeInfo, value, cardView) => ElementDislikeToggleChanged?.Invoke(placeInfo, value, cardView),
