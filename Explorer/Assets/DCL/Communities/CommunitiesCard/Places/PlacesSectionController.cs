--- conflicted
+++ resolved
@@ -157,13 +157,8 @@
                     return;
                 }
 
-<<<<<<< HEAD
-                placesFetchData.Items.RemoveAll(elem => elem.id.Equals(placeInfo.id));
+                placesFetchData.Items.RemoveAll(elem => elem.PlaceInfo.id.Equals(placeInfo.id));
                 RefreshGrid(true);
-=======
-                placesFetchData.Items.RemoveAll(elem => elem.PlaceInfo.id.Equals(placeInfo.id));
-                RefreshGrid(false);
->>>>>>> 30cf0efa
             }
         }
 
