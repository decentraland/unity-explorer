using CommunicationData.URLHelpers;
using Cysharp.Threading.Tasks;
using DCL.Browser;
using DCL.Clipboard;
using DCL.CommunicationData.URLHelpers;
using DCL.Communities.CommunityCreation;
using DCL.Diagnostics;
using DCL.PlacesAPIService;
using DCL.UI;
using DCL.Utilities;
using DCL.Utilities.Extensions;
using DCL.Web3.Identities;
using DCL.WebRequests;
using ECS.SceneLifeCycle.Realm;
using MVC;
using System;
using System.Collections.Generic;
using System.Threading;
using Utility;
using Utility.Types;
using CommunityData = DCL.Communities.GetCommunityResponse.CommunityData;
using PlaceInfo = DCL.PlacesAPIService.PlacesData.PlaceInfo;

namespace DCL.Communities.CommunitiesCard.Places
{
    public class PlacesSectionController : CommunityFetchingControllerBase<PlaceInfo, PlacesSectionView>
    {
        private const int PAGE_SIZE = 10;

        private const int WARNING_NOTIFICATION_DURATION_MS = 3000;
        private const string LIKE_PLACE_ERROR_MESSAGE = "There was an error liking the place. Please try again.";
        private const string DISLIKE_PLACE_ERROR_MESSAGE = "There was an error disliking the place. Please try again.";
        private const string FAVORITE_PLACE_ERROR_MESSAGE = "There was an error setting the place as favorite. Please try again.";
        private const string COMMUNITY_PLACES_FETCH_ERROR_MESSAGE = "There was an error fetching the community places. Please try again.";
        private const string COMMUNITY_PLACES_DELETE_ERROR_MESSAGE = "There was an error deleting the community place. Please try again.";

        private const string LINK_COPIED_MESSAGE = "Link copied to clipboard!";

        private const string JUMP_IN_GC_LINK = " https://decentraland.org/jump/?position={0},{1}";
        private const string JUMP_IN_WORLD_LINK = " https://decentraland.org/jump/?realm={0}";
        private const string TWITTER_NEW_POST_LINK = "https://twitter.com/intent/tweet?text={0}&hashtags={1}&url={2}";
        private const string TWITTER_PLACE_DESCRIPTION = "Check out {0}, a cool place I found in Decentraland!";

        private readonly PlacesSectionView view;
        private readonly ICommunitiesDataProvider communitiesDataProvider;
        private readonly SectionFetchData<PlaceInfo> placesFetchData = new (PAGE_SIZE);
        private readonly IPlacesAPIService placesAPIService;
        private readonly WarningNotificationView inWorldWarningNotificationView;
        private readonly WarningNotificationView inWorldSuccessNotificationView;
        private readonly IRealmNavigator realmNavigator;
        private readonly ISystemClipboard clipboard;
        private readonly IWebBrowser webBrowser;
        private readonly IMVCManager mvcManager;

        private string[] communityPlaceIds;

        protected override SectionFetchData<PlaceInfo> currentSectionFetchData => placesFetchData;

        private CommunityData? communityData = null;
        private bool userCanModify = false;
        private CancellationTokenSource placeCardOperationsCts = new ();

        public PlacesSectionController(PlacesSectionView view,
            ObjectProxy<ISpriteCache> placeSpriteCache,
            ICommunitiesDataProvider communitiesDataProvider,
            IPlacesAPIService placesAPIService,
            WarningNotificationView inWorldWarningNotificationView,
            WarningNotificationView inWorldSuccessNotificationView,
            IRealmNavigator realmNavigator,
            IMVCManager mvcManager,
            ISystemClipboard clipboard,
            IWebBrowser webBrowser,
            IWeb3IdentityCache web3IdentityCache) : base (view, PAGE_SIZE)
        {
            this.view = view;
            this.communitiesDataProvider = communitiesDataProvider;
            this.placesAPIService = placesAPIService;
            this.inWorldWarningNotificationView = inWorldWarningNotificationView;
            this.inWorldSuccessNotificationView = inWorldSuccessNotificationView;
            this.realmNavigator = realmNavigator;
            this.mvcManager = mvcManager;
            this.clipboard = clipboard;
            this.webBrowser = webBrowser;

<<<<<<< HEAD
            view.InitGrid(() => currentSectionFetchData, placeSpriteCache, mvcManager, cancellationToken);
=======
            view.InitGrid(() => currentSectionFetchData, webRequestController, mvcManager, cancellationToken, web3IdentityCache);
>>>>>>> 92f193d5

            view.AddPlaceRequested += OnAddPlaceClicked;

            view.ElementLikeToggleChanged += OnElementLikeToggleChanged;
            view.ElementDislikeToggleChanged += OnElementDislikeToggleChanged;
            view.ElementFavoriteToggleChanged += OnElementFavoriteToggleChanged;
            view.ElementShareButtonClicked += OnElementShareButtonClicked;
            view.ElementCopyLinkButtonClicked += OnElementCopyLinkButtonClicked;
            view.ElementInfoButtonClicked += OnElementInfoButtonClicked;
            view.ElementJumpInButtonClicked += OnElementJumpInButtonClicked;
            view.ElementDeleteButtonClicked += OnElementDeleteButtonClicked;
        }

        public override void Dispose()
        {
            view.AddPlaceRequested -= OnAddPlaceClicked;

            view.ElementLikeToggleChanged -= OnElementLikeToggleChanged;
            view.ElementDislikeToggleChanged -= OnElementDislikeToggleChanged;
            view.ElementFavoriteToggleChanged -= OnElementFavoriteToggleChanged;
            view.ElementShareButtonClicked -= OnElementShareButtonClicked;
            view.ElementCopyLinkButtonClicked -= OnElementCopyLinkButtonClicked;
            view.ElementInfoButtonClicked -= OnElementInfoButtonClicked;
            view.ElementJumpInButtonClicked -= OnElementJumpInButtonClicked;
            view.ElementDeleteButtonClicked -= OnElementDeleteButtonClicked;

            placeCardOperationsCts.SafeCancelAndDispose();

            base.Dispose();
        }

        private void OnAddPlaceClicked()
        {
            mvcManager.ShowAsync(
                CommunityCreationEditionController.IssueCommand(new CommunityCreationEditionParameter(
                    canCreateCommunities: true,
                    communityId: communityData!.Value.id)));
        }

        private void OnElementDeleteButtonClicked(PlaceInfo placeInfo)
        {
            placeCardOperationsCts = placeCardOperationsCts.SafeRestart();
            DeletePlaceAsync(placeCardOperationsCts.Token).Forget();
            return;

            async UniTaskVoid DeletePlaceAsync(CancellationToken ct)
            {
                var result = await communitiesDataProvider.RemovePlaceFromCommunityAsync(communityData!.Value.id, placeInfo.id, ct)
                                                          .SuppressToResultAsync(ReportCategory.COMMUNITIES);

                if (!result.Success)
                {
                    await inWorldWarningNotificationView.AnimatedShowAsync(COMMUNITY_PLACES_DELETE_ERROR_MESSAGE, WARNING_NOTIFICATION_DURATION_MS, ct);
                    return;
                }

                placesFetchData.items.RemoveAll(elem => elem.id.Equals(placeInfo.id));
                view.RefreshGrid();
            }
        }

        private void OnElementJumpInButtonClicked(PlaceInfo placeInfo)
        {
            placeCardOperationsCts = placeCardOperationsCts.SafeRestart();

            if (!string.IsNullOrWhiteSpace(placeInfo.world_name))
                realmNavigator.TryChangeRealmAsync(URLDomain.FromString(new ENS(placeInfo.world_name).ConvertEnsToWorldUrl()), placeCardOperationsCts.Token).Forget();
            else
                realmNavigator.TeleportToParcelAsync(placeInfo.base_position_processed, placeCardOperationsCts.Token, false).Forget();
        }

        private void OnElementInfoButtonClicked(PlaceInfo place)
        {
            throw new NotImplementedException();
        }

        private void OnElementShareButtonClicked(PlaceInfo place)
        {
            string description = string.Format(TWITTER_PLACE_DESCRIPTION, place.title);
            string twitterLink = string.Format(TWITTER_NEW_POST_LINK, description, "DCLPlace", GetPlaceCopyLink(place));

            webBrowser.OpenUrl(twitterLink);
        }

        private void OnElementCopyLinkButtonClicked(PlaceInfo place)
        {
            clipboard.Set(GetPlaceCopyLink(place));

            inWorldSuccessNotificationView.AnimatedShowAsync(LINK_COPIED_MESSAGE, WARNING_NOTIFICATION_DURATION_MS, cancellationToken).Forget();
        }

        private static string GetPlaceCopyLink(PlaceInfo place)
        {
            if (!string.IsNullOrEmpty(place.world_name))
                return string.Format(JUMP_IN_WORLD_LINK, place.world_name);

            VectorUtilities.TryParseVector2Int(place.base_position, out var coordinates);
            return string.Format(JUMP_IN_GC_LINK, coordinates.x, coordinates.y);
        }

        private void OnElementFavoriteToggleChanged(PlaceInfo placeInfo, bool favoriteValue, PlaceCardView placeCardView)
        {
            placeCardOperationsCts = placeCardOperationsCts.SafeRestart();
            UpdateFavoritePlaceAsync(placeCardOperationsCts.Token).Forget();
            return;

            async UniTaskVoid UpdateFavoritePlaceAsync(CancellationToken ct)
            {
                var result = await placesAPIService.SetPlaceFavoriteAsync(placeInfo.id, favoriteValue, ct)
                                                   .SuppressToResultAsync(ReportCategory.COMMUNITIES);

                if (!result.Success)
                {
                    placeCardView.SilentlySetFavoriteToggle(!favoriteValue);
                    await inWorldWarningNotificationView.AnimatedShowAsync(FAVORITE_PLACE_ERROR_MESSAGE, WARNING_NOTIFICATION_DURATION_MS, ct);
                }

                placeInfo.user_favorite = favoriteValue;
            }
        }

        private void OnElementDislikeToggleChanged(PlaceInfo placeInfo, bool dislikeValue, PlaceCardView placeCardView)
        {
            placeCardOperationsCts = placeCardOperationsCts.SafeRestart();
            DislikePlaceAsync(placeCardOperationsCts.Token).Forget();
            return;

            async UniTaskVoid DislikePlaceAsync(CancellationToken ct)
            {
                var result = await placesAPIService.RatePlaceAsync(dislikeValue ? false : null, placeInfo.id, ct)
                                                   .SuppressToResultAsync(ReportCategory.COMMUNITIES);

                if (!result.Success)
                {
                    placeCardView.SilentlySetDislikeToggle(!dislikeValue);
                    await inWorldWarningNotificationView.AnimatedShowAsync(DISLIKE_PLACE_ERROR_MESSAGE, WARNING_NOTIFICATION_DURATION_MS, ct);

                    return;
                }

                if (dislikeValue)
                {
                    placeCardView.SilentlySetLikeToggle(false);
                    placeInfo.user_dislike = true;
                    placeInfo.user_like = false;
                }
            }
        }

        private void OnElementLikeToggleChanged(PlaceInfo placeInfo, bool likeValue, PlaceCardView placeCardView)
        {
            placeCardOperationsCts = placeCardOperationsCts.SafeRestart();
            LikePlaceAsync(placeCardOperationsCts.Token).Forget();
            return;

            async UniTaskVoid LikePlaceAsync(CancellationToken ct)
            {
                var result = await placesAPIService.RatePlaceAsync(likeValue ? true : null, placeInfo.id, ct)
                                      .SuppressToResultAsync(ReportCategory.COMMUNITIES);

                if (!result.Success)
                {
                    placeCardView.SilentlySetLikeToggle(!likeValue);
                    await inWorldWarningNotificationView.AnimatedShowAsync(LIKE_PLACE_ERROR_MESSAGE, WARNING_NOTIFICATION_DURATION_MS, ct);

                    return;
                }

                if (likeValue)
                {
                    placeCardView.SilentlySetDislikeToggle(false);
                    placeInfo.user_dislike = false;
                    placeInfo.user_like = true;
                }
            }
        }

        public override void Reset()
        {
            communityData = null;
            placesFetchData.Reset();
            view.SetCanModify(false);
            base.Reset();
        }

        protected override async UniTask<int> FetchDataAsync(CancellationToken ct)
        {
            int offset = (placesFetchData.pageNumber - 1) * PAGE_SIZE;
            int total = communityPlaceIds.Length;

            int remaining = total - offset;
            int count = Math.Min(PAGE_SIZE, remaining);

            ArraySegment<string> slice = new ArraySegment<string>(communityPlaceIds, offset, count);

            Result<PlacesData.PlacesAPIResponse> response = await placesAPIService.GetPlacesByIdsAsync(slice, ct)
                                                                                  .SuppressToResultAsync(ReportCategory.COMMUNITIES);

            if (!response.Success || !response.Value.ok)
            {
                placesFetchData.pageNumber--;
                await inWorldWarningNotificationView.AnimatedShowAsync(COMMUNITY_PLACES_FETCH_ERROR_MESSAGE, WARNING_NOTIFICATION_DURATION_MS, ct);
                return placesFetchData.totalToFetch;
            }

            placesFetchData.items.AddRange(response.Value.data);

            return response.Value.total;
        }

        public void ShowPlaces(CommunityData community, string[] placeIds, CancellationToken token)
        {
            cancellationToken = token;

            if (communityData is not null && community.id.Equals(communityData.Value.id)) return;

            communityData = community;
            communityPlaceIds = placeIds;
            userCanModify = communityData.Value.role is CommunityMemberRole.moderator or CommunityMemberRole.owner;
            view.SetCanModify(userCanModify);
            view.SetCommunityData(community);

            FetchNewDataAsync(token).Forget();
        }
    }
}<|MERGE_RESOLUTION|>--- conflicted
+++ resolved
@@ -82,11 +82,7 @@
             this.clipboard = clipboard;
             this.webBrowser = webBrowser;
 
-<<<<<<< HEAD
-            view.InitGrid(() => currentSectionFetchData, placeSpriteCache, mvcManager, cancellationToken);
-=======
-            view.InitGrid(() => currentSectionFetchData, webRequestController, mvcManager, cancellationToken, web3IdentityCache);
->>>>>>> 92f193d5
+            view.InitGrid(() => currentSectionFetchData, placeSpriteCache, mvcManager, cancellationToken, web3IdentityCache);
 
             view.AddPlaceRequested += OnAddPlaceClicked;
 
