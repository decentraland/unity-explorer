using CommunicationData.URLHelpers;
using Cysharp.Threading.Tasks;
using DCL.Browser;
using DCL.Clipboard;
using DCL.CommunicationData.URLHelpers;
using DCL.Communities.CommunityCreation;
using DCL.Diagnostics;
using DCL.PlacesAPIService;
using DCL.UI;
using DCL.Utilities.Extensions;
using ECS.SceneLifeCycle.Realm;
using MVC;
using System;
using System.Threading;
using Utility;
using Utility.Types;
using CommunityData = DCL.Communities.GetCommunityResponse.CommunityData;
using PlaceInfo = DCL.PlacesAPIService.PlacesData.PlaceInfo;

namespace DCL.Communities.CommunitiesCard.Places
{
    public class PlacesSectionController : CommunityFetchingControllerBase<PlaceInfo, PlacesSectionView>
    {
        private const int PAGE_SIZE = 10;

        private const int WARNING_NOTIFICATION_DURATION_MS = 3000;
        private const string LIKE_PLACE_ERROR_MESSAGE = "There was an error liking the place. Please try again.";
        private const string DISLIKE_PLACE_ERROR_MESSAGE = "There was an error disliking the place. Please try again.";
        private const string FAVORITE_PLACE_ERROR_MESSAGE = "There was an error setting the place as favorite. Please try again.";
        private const string COMMUNITY_PLACES_FETCH_ERROR_MESSAGE = "There was an error fetching the community places. Please try again.";
        private const string COMMUNITY_PLACES_DELETE_ERROR_MESSAGE = "There was an error deleting the community place. Please try again.";

        private const string LINK_COPIED_MESSAGE = "Link copied to clipboard!";

        private const string JUMP_IN_GC_LINK = " https://decentraland.org/jump/?position={0},{1}";
        private const string JUMP_IN_WORLD_LINK = " https://decentraland.org/jump/?realm={0}";
        private const string TWITTER_NEW_POST_LINK = "https://twitter.com/intent/tweet?text={0}&hashtags={1}&url={2}";
        private const string TWITTER_PLACE_DESCRIPTION = "Check out {0}, a cool place I found in Decentraland!";

        private readonly PlacesSectionView view;
        private readonly ICommunitiesDataProvider communitiesDataProvider;
        private readonly SectionFetchData<PlaceInfo> placesFetchData = new (PAGE_SIZE);
        private readonly IPlacesAPIService placesAPIService;
        private readonly WarningNotificationView inWorldWarningNotificationView;
        private readonly WarningNotificationView inWorldSuccessNotificationView;
        private readonly IRealmNavigator realmNavigator;
        private readonly ISystemClipboard clipboard;
        private readonly IWebBrowser webBrowser;
        private readonly IMVCManager mvcManager;
        private readonly ThumbnailLoader thumbnailLoader;

        private string[] communityPlaceIds;

        protected override SectionFetchData<PlaceInfo> currentSectionFetchData => placesFetchData;

        private CommunityData? communityData = null;
        private bool userCanModify = false;
        private CancellationTokenSource placeCardOperationsCts = new ();

        public PlacesSectionController(PlacesSectionView view,
            ThumbnailLoader thumbnailLoader,
            ICommunitiesDataProvider communitiesDataProvider,
            IPlacesAPIService placesAPIService,
            WarningNotificationView inWorldWarningNotificationView,
            WarningNotificationView inWorldSuccessNotificationView,
            IRealmNavigator realmNavigator,
            IMVCManager mvcManager,
            ISystemClipboard clipboard,
            IWebBrowser webBrowser) : base (view, PAGE_SIZE)
        {
            this.view = view;
            this.communitiesDataProvider = communitiesDataProvider;
            this.placesAPIService = placesAPIService;
            this.inWorldWarningNotificationView = inWorldWarningNotificationView;
            this.inWorldSuccessNotificationView = inWorldSuccessNotificationView;
            this.realmNavigator = realmNavigator;
            this.mvcManager = mvcManager;
            this.clipboard = clipboard;
            this.webBrowser = webBrowser;
            this.thumbnailLoader = thumbnailLoader;

<<<<<<< HEAD
            view.InitGrid(() => currentSectionFetchData, thumbnailLoader, cancellationToken);
=======
            view.InitGrid(placeSpriteCache, cancellationToken);
>>>>>>> 6e70397e

            view.AddPlaceRequested += OnAddPlaceClicked;

            view.ElementLikeToggleChanged += OnElementLikeToggleChanged;
            view.ElementDislikeToggleChanged += OnElementDislikeToggleChanged;
            view.ElementFavoriteToggleChanged += OnElementFavoriteToggleChanged;
            view.ElementShareButtonClicked += OnElementShareButtonClicked;
            view.ElementCopyLinkButtonClicked += OnElementCopyLinkButtonClicked;
            view.ElementInfoButtonClicked += OnElementInfoButtonClicked;
            view.ElementJumpInButtonClicked += OnElementJumpInButtonClicked;
            view.ElementDeleteButtonClicked += OnElementDeleteButtonClicked;
        }

        public override void Dispose()
        {
            view.AddPlaceRequested -= OnAddPlaceClicked;

            view.ElementLikeToggleChanged -= OnElementLikeToggleChanged;
            view.ElementDislikeToggleChanged -= OnElementDislikeToggleChanged;
            view.ElementFavoriteToggleChanged -= OnElementFavoriteToggleChanged;
            view.ElementShareButtonClicked -= OnElementShareButtonClicked;
            view.ElementCopyLinkButtonClicked -= OnElementCopyLinkButtonClicked;
            view.ElementInfoButtonClicked -= OnElementInfoButtonClicked;
            view.ElementJumpInButtonClicked -= OnElementJumpInButtonClicked;
            view.ElementDeleteButtonClicked -= OnElementDeleteButtonClicked;

            placeCardOperationsCts.SafeCancelAndDispose();

            base.Dispose();
        }

        private void OnAddPlaceClicked()
        {
            mvcManager.ShowAsync(
                CommunityCreationEditionController.IssueCommand(new CommunityCreationEditionParameter(
                    canCreateCommunities: true,
                    communityId: communityData!.Value.id,
                    thumbnailLoader.Cache!)));
        }

        private void OnElementDeleteButtonClicked(PlaceInfo placeInfo)
        {
            placeCardOperationsCts = placeCardOperationsCts.SafeRestart();
            DeletePlaceAsync(placeCardOperationsCts.Token).Forget();
            return;

            async UniTaskVoid DeletePlaceAsync(CancellationToken ct)
            {
                var result = await communitiesDataProvider.RemovePlaceFromCommunityAsync(communityData!.Value.id, placeInfo.id, ct)
                                                          .SuppressToResultAsync(ReportCategory.COMMUNITIES);

                if (ct.IsCancellationRequested)
                    return;

                if (!result.Success)
                {
                    await inWorldWarningNotificationView.AnimatedShowAsync(COMMUNITY_PLACES_DELETE_ERROR_MESSAGE, WARNING_NOTIFICATION_DURATION_MS, ct)
                                                        .SuppressToResultAsync(ReportCategory.COMMUNITIES);
                    return;
                }

                placesFetchData.Items.RemoveAll(elem => elem.id.Equals(placeInfo.id));
                RefreshGrid(false);
            }
        }

        private void OnElementJumpInButtonClicked(PlaceInfo placeInfo)
        {
            placeCardOperationsCts = placeCardOperationsCts.SafeRestart();

            if (!string.IsNullOrWhiteSpace(placeInfo.world_name))
                realmNavigator.TryChangeRealmAsync(URLDomain.FromString(new ENS(placeInfo.world_name).ConvertEnsToWorldUrl()), placeCardOperationsCts.Token).Forget();
            else
                realmNavigator.TeleportToParcelAsync(placeInfo.base_position_processed, placeCardOperationsCts.Token, false).Forget();
        }

        private void OnElementInfoButtonClicked(PlaceInfo place)
        {
            throw new NotImplementedException();
        }

        private void OnElementShareButtonClicked(PlaceInfo place)
        {
            string description = string.Format(TWITTER_PLACE_DESCRIPTION, place.title);
            string twitterLink = string.Format(TWITTER_NEW_POST_LINK, description, "DCLPlace", GetPlaceCopyLink(place));

            webBrowser.OpenUrl(twitterLink);
        }

        private void OnElementCopyLinkButtonClicked(PlaceInfo place)
        {
            clipboard.Set(GetPlaceCopyLink(place));

            inWorldSuccessNotificationView.AnimatedShowAsync(LINK_COPIED_MESSAGE, WARNING_NOTIFICATION_DURATION_MS, cancellationToken)
                                          .SuppressToResultAsync(ReportCategory.COMMUNITIES)
                                          .Forget();
        }

        private static string GetPlaceCopyLink(PlaceInfo place)
        {
            if (!string.IsNullOrEmpty(place.world_name))
                return string.Format(JUMP_IN_WORLD_LINK, place.world_name);

            VectorUtilities.TryParseVector2Int(place.base_position, out var coordinates);
            return string.Format(JUMP_IN_GC_LINK, coordinates.x, coordinates.y);
        }

        private void OnElementFavoriteToggleChanged(PlaceInfo placeInfo, bool favoriteValue, PlaceCardView placeCardView)
        {
            placeCardOperationsCts = placeCardOperationsCts.SafeRestart();
            UpdateFavoritePlaceAsync(placeCardOperationsCts.Token).Forget();
            return;

            async UniTaskVoid UpdateFavoritePlaceAsync(CancellationToken ct)
            {
                var result = await placesAPIService.SetPlaceFavoriteAsync(placeInfo.id, favoriteValue, ct)
                                                   .SuppressToResultAsync(ReportCategory.COMMUNITIES);

                if (ct.IsCancellationRequested)
                    return;

                if (!result.Success)
                {
                    placeCardView.SilentlySetFavoriteToggle(!favoriteValue);
                    await inWorldWarningNotificationView.AnimatedShowAsync(FAVORITE_PLACE_ERROR_MESSAGE, WARNING_NOTIFICATION_DURATION_MS, ct)
                                                        .SuppressToResultAsync(ReportCategory.COMMUNITIES);
                }

                placeInfo.user_favorite = favoriteValue;
            }
        }

        private void OnElementDislikeToggleChanged(PlaceInfo placeInfo, bool dislikeValue, PlaceCardView placeCardView)
        {
            placeCardOperationsCts = placeCardOperationsCts.SafeRestart();
            DislikePlaceAsync(placeCardOperationsCts.Token).Forget();
            return;

            async UniTaskVoid DislikePlaceAsync(CancellationToken ct)
            {
                var result = await placesAPIService.RatePlaceAsync(dislikeValue ? false : null, placeInfo.id, ct)
                                                   .SuppressToResultAsync(ReportCategory.COMMUNITIES);

                if (ct.IsCancellationRequested)
                    return;

                if (!result.Success)
                {
                    placeCardView.SilentlySetDislikeToggle(!dislikeValue);
                    await inWorldWarningNotificationView.AnimatedShowAsync(DISLIKE_PLACE_ERROR_MESSAGE, WARNING_NOTIFICATION_DURATION_MS, ct)
                                                        .SuppressToResultAsync(ReportCategory.COMMUNITIES);

                    return;
                }

                if (dislikeValue)
                {
                    placeCardView.SilentlySetLikeToggle(false);
                    placeInfo.user_dislike = true;
                    placeInfo.user_like = false;
                }
            }
        }

        private void OnElementLikeToggleChanged(PlaceInfo placeInfo, bool likeValue, PlaceCardView placeCardView)
        {
            placeCardOperationsCts = placeCardOperationsCts.SafeRestart();
            LikePlaceAsync(placeCardOperationsCts.Token).Forget();
            return;

            async UniTaskVoid LikePlaceAsync(CancellationToken ct)
            {
                var result = await placesAPIService.RatePlaceAsync(likeValue ? true : null, placeInfo.id, ct)
                                      .SuppressToResultAsync(ReportCategory.COMMUNITIES);

                if (ct.IsCancellationRequested)
                    return;

                if (!result.Success)
                {
                    placeCardView.SilentlySetLikeToggle(!likeValue);
                    await inWorldWarningNotificationView.AnimatedShowAsync(LIKE_PLACE_ERROR_MESSAGE, WARNING_NOTIFICATION_DURATION_MS, ct)
                                                        .SuppressToResultAsync(ReportCategory.COMMUNITIES);

                    return;
                }

                if (likeValue)
                {
                    placeCardView.SilentlySetDislikeToggle(false);
                    placeInfo.user_dislike = false;
                    placeInfo.user_like = true;
                }
            }
        }

        public override void Reset()
        {
            communityData = null;
            placesFetchData.Reset();
            view.SetCanModify(false);
            base.Reset();
        }

        protected override async UniTask<int> FetchDataAsync(CancellationToken ct)
        {
            int offset = (placesFetchData.PageNumber - 1) * PAGE_SIZE;
            int total = communityPlaceIds.Length;

            int remaining = total - offset;
            int count = Math.Min(PAGE_SIZE, remaining);

            ArraySegment<string> slice = new ArraySegment<string>(communityPlaceIds, offset, count);

            Result<PlacesData.PlacesAPIResponse> response = await placesAPIService.GetPlacesByIdsAsync(slice, ct)
                                                                                  .SuppressToResultAsync(ReportCategory.COMMUNITIES);

            if (ct.IsCancellationRequested)
                return 0;

            if (!response.Success || !response.Value.ok)
            {
                placesFetchData.PageNumber--;
                await inWorldWarningNotificationView.AnimatedShowAsync(COMMUNITY_PLACES_FETCH_ERROR_MESSAGE, WARNING_NOTIFICATION_DURATION_MS, ct)
                                                    .SuppressToResultAsync(ReportCategory.COMMUNITIES);
                return placesFetchData.TotalToFetch;
            }

            placesFetchData.Items.AddRange(response.Value.data);

            return response.Value.total;
        }

        public void ShowPlaces(CommunityData community, string[] placeIds, CancellationToken token)
        {
            cancellationToken = token;

            if (communityData is not null && community.id.Equals(communityData.Value.id)) return;

            communityData = community;
            communityPlaceIds = placeIds;
            userCanModify = communityData.Value.role is CommunityMemberRole.moderator or CommunityMemberRole.owner;
            view.SetCanModify(userCanModify);
            view.SetCommunityData(community);

            FetchNewDataAsync(token).Forget();
        }
    }
}<|MERGE_RESOLUTION|>--- conflicted
+++ resolved
@@ -79,11 +79,7 @@
             this.webBrowser = webBrowser;
             this.thumbnailLoader = thumbnailLoader;
 
-<<<<<<< HEAD
-            view.InitGrid(() => currentSectionFetchData, thumbnailLoader, cancellationToken);
-=======
-            view.InitGrid(placeSpriteCache, cancellationToken);
->>>>>>> 6e70397e
+            view.InitGrid(thumbnailLoader, cancellationToken);
 
             view.AddPlaceRequested += OnAddPlaceClicked;
 
