using Cysharp.Threading.Tasks;
using DCL.Chat.ControllerShowParams;
using DCL.Chat.EventBus;
using DCL.Communities.CommunitiesDataProvider.DTOs;
using DCL.Diagnostics;
using DCL.Friends;
using DCL.Friends.UI;
using DCL.Friends.UI.BlockUserPrompt;
using DCL.Friends.UI.Requests;
using DCL.NotificationsBusController.NotificationsBus;
using DCL.Passport;
using DCL.UI;
using DCL.UI.GenericContextMenu.Controls.Configs;
using DCL.UI.Profiles.Helpers;
using DCL.UI.SharedSpaceManager;
using DCL.Utilities;
using DCL.Utilities.Extensions;
using DCL.Web3;
using DCL.Web3.Identities;
using MVC;
using System;
using System.Collections.Generic;
using System.Threading;
using Utility;
using Utility.Types;

namespace DCL.Communities.CommunitiesCard.Members
{
    public class MembersListController : CommunityFetchingControllerBase<ICommunityMemberData, MembersListView>
    {
        private const int PAGE_SIZE = 20;
        private const string UNBAN_USER_ERROR_TEXT = "There was an error unbanning the user. Please try again.";
        private const string REMOVE_MODERATOR_ERROR_TEXT = "There was an error removing moderator from user. Please try again.";
        private const string ADD_MODERATOR_ERROR_TEXT = "There was an error adding moderator to user. Please try again.";
        private const string KICK_USER_ERROR_TEXT = "There was an error kicking the user. Please try again.";
        private const string BAN_USER_ERROR_TEXT = "There was an error banning the user. Please try again.";
        private const string MANAGE_REQUEST_ERROR_TEXT = "There was an error managing the user request. Please try again.";
        private const int WARNING_NOTIFICATION_DURATION_MS = 3000;

        private readonly MembersListView view;
        private readonly IMVCManager mvcManager;
        private readonly ObjectProxy<IFriendsService> friendServiceProxy;
        private readonly CommunitiesDataProvider.CommunitiesDataProvider communitiesDataProvider;
        private readonly WarningNotificationView inWorldWarningNotificationView;
        private readonly ISharedSpaceManager sharedSpaceManager;
        private readonly IChatEventBus chatEventBus;
        private readonly IWeb3IdentityCache web3IdentityCache;

        private readonly Dictionary<MembersListView.MemberListSections, SectionFetchData<ICommunityMemberData>> sectionsFetchData = new ();

        private GetCommunityResponse.CommunityData? communityData = null;

        private int requestAmount;
        private int RequestsAmount
        {
            get => requestAmount;

            set
            {
                requestAmount = value;
                view.UpdateRequestsCounter(value);
            }
        }
        protected override SectionFetchData<ICommunityMemberData> currentSectionFetchData => sectionsFetchData[currentSection];

        private CancellationTokenSource friendshipOperationCts = new ();
        private CancellationTokenSource contextMenuOperationCts = new ();
        private CancellationTokenSource communityOperationCts = new ();
        private UniTaskCompletionSource? panelLifecycleTask;
        private MembersListView.MemberListSections currentSection = MembersListView.MemberListSections.MEMBERS;

        public MembersListController(MembersListView view,
            ProfileRepositoryWrapper profileDataProvider,
            IMVCManager mvcManager,
            ObjectProxy<IFriendsService> friendServiceProxy,
            CommunitiesDataProvider.CommunitiesDataProvider communitiesDataProvider,
            WarningNotificationView inWorldWarningNotificationView,
            ISharedSpaceManager sharedSpaceManager,
            IChatEventBus chatEventBus,
            IWeb3IdentityCache web3IdentityCache,
            INotificationsBusController notificationsBus) : base(view, PAGE_SIZE)
        {
            this.view = view;
            this.mvcManager = mvcManager;
            this.friendServiceProxy = friendServiceProxy;
            this.communitiesDataProvider = communitiesDataProvider;
            this.inWorldWarningNotificationView = inWorldWarningNotificationView;
            this.sharedSpaceManager = sharedSpaceManager;
            this.chatEventBus = chatEventBus;
            this.web3IdentityCache = web3IdentityCache;

            this.view.InitGrid();
            this.view.ActiveSectionChanged += OnMemberListSectionChanged;
            this.view.ElementMainButtonClicked += OnMainButtonClicked;
            this.view.ContextMenuUserProfileButtonClicked += HandleContextMenuUserProfileButtonAsync;
            this.view.ElementFriendButtonClicked += OnFriendButtonClicked;
            this.view.ElementUnbanButtonClicked += OnUnbanButtonClicked;
            this.view.ElementManageRequestClicked += OnManageRequestClicked;

            this.view.OpenProfilePassportRequested += OpenProfilePassport;
            this.view.OpenUserChatRequested += OpenChatWithUserAsync;
            this.view.CallUserRequested += CallUser;
            this.view.BlockUserRequested += BlockUserClickedAsync;
            this.view.RemoveModeratorRequested += RemoveModerator;
            this.view.AddModeratorRequested += AddModerator;
            this.view.KickUserRequested += OnKickUser;
            this.view.BanUserRequested += OnBanUser;

            this.view.SetProfileDataProvider(profileDataProvider);
<<<<<<< HEAD

            foreach (MembersListView.MemberListSections section in EnumUtils.Values<MembersListView.MemberListSections>())
                sectionsFetchData[section] = new SectionFetchData<ICommunityMemberData>(PAGE_SIZE);
=======
            this.view.SetCommunitiesDataProvider(communitiesDataProvider);
            this.view.SetNotificationsBusController(notificationsBus);
>>>>>>> 938ea361
        }

        public override void Dispose()
        {
            contextMenuOperationCts.SafeCancelAndDispose();
            friendshipOperationCts.SafeCancelAndDispose();
            communityOperationCts.SafeCancelAndDispose();
            view.ActiveSectionChanged -= OnMemberListSectionChanged;
            view.ElementMainButtonClicked -= OnMainButtonClicked;
            view.ContextMenuUserProfileButtonClicked -= HandleContextMenuUserProfileButtonAsync;
            view.ElementFriendButtonClicked -= OnFriendButtonClicked;
            view.ElementUnbanButtonClicked -= OnUnbanButtonClicked;
            view.ElementManageRequestClicked -= OnManageRequestClicked;

            view.OpenProfilePassportRequested -= OpenProfilePassport;
            view.OpenUserChatRequested -= OpenChatWithUserAsync;
            view.CallUserRequested -= CallUser;
            view.BlockUserRequested -= BlockUserClickedAsync;
            view.RemoveModeratorRequested -= RemoveModerator;
            view.AddModeratorRequested -= AddModerator;
            view.KickUserRequested -= OnKickUser;
            view.BanUserRequested -= OnBanUser;

            base.Dispose();
        }

        private void OnManageRequestClicked(ICommunityMemberData profile, InviteRequestIntention intention)
        {
            communityOperationCts = communityOperationCts.SafeRestart();
            ManageRequestAsync(communityOperationCts.Token).Forget();
            return;

            async UniTaskVoid ManageRequestAsync(CancellationToken ct)
            {
                Result<bool> result = await communitiesDataProvider.ManageInviteRequestToJoinAsync(communityData!.Value.id, profile.Id, intention, ct)
                                                                   .SuppressToResultAsync(ReportCategory.COMMUNITIES);
                if (!result.Success || !result.Value)
                {
                    await inWorldWarningNotificationView.AnimatedShowAsync(MANAGE_REQUEST_ERROR_TEXT, WARNING_NOTIFICATION_DURATION_MS, ct)
                                                        .SuppressToResultAsync(ReportCategory.COMMUNITIES);
                    return;
                }

                RequestsAmount--;
                currentSectionFetchData.Items.Remove(profile);

                if (intention == InviteRequestIntention.accepted)
                {
                    profile.Role = CommunityMemberRole.member;
                    List<ICommunityMemberData> memberList = sectionsFetchData[MembersListView.MemberListSections.MEMBERS].Items;
                    memberList.Add(profile);
                    MembersSorter.SortMembersList(memberList);
                }

                RefreshGrid(true);
            }

        }

        private void OnMemberListSectionChanged(MembersListView.MemberListSections section)
        {
            if (isFetching)
                WaitForFetchAsync().Forget();
            else
                SwitchSection();

            return;

            async UniTaskVoid WaitForFetchAsync()
            {
                await UniTask.WaitUntil(() => isFetching == false, cancellationToken: cancellationToken);
                SwitchSection();
            }

            void SwitchSection()
            {
                currentSection = section;

                SectionFetchData<ICommunityMemberData> sectionData = currentSectionFetchData;

                if (sectionData.PageNumber == 0)
                    FetchNewDataAsync(cancellationToken).Forget();
                else
                    view.SetEmptyStateActive(sectionData.Items.Count == 0);

                RefreshGrid(true);
            }
        }

        private async void BlockUserClickedAsync(ICommunityMemberData profile)
        {
            try
            {
                await mvcManager.ShowAsync(BlockUserPromptController.IssueCommand(
                    new BlockUserPromptParams(new Web3Address(profile.Address), profile.Name, BlockUserPromptParams.UserBlockAction.BLOCK)),
                    cancellationToken);
                await FetchFriendshipStatusAndRefreshAsync(profile.Address, cancellationToken);
            }
            catch (OperationCanceledException) { }
            catch (Exception ex)
            {
                ReportHub.LogException(ex, ReportCategory.COMMUNITIES);
            }
        }

        private void OnBanUser(ICommunityMemberData profile)
        {
            contextMenuOperationCts = contextMenuOperationCts.SafeRestart();
            BanUserAsync(contextMenuOperationCts.Token).Forget();
            return;

            async UniTaskVoid BanUserAsync(CancellationToken token)
            {
                Result<bool> result = await communitiesDataProvider.BanUserFromCommunityAsync(profile.Address, communityData?.id, token)
                                                           .SuppressToResultAsync(ReportCategory.COMMUNITIES);

                if (token.IsCancellationRequested)
                    return;

                if (!result.Success || !result.Value)
                {
                    await inWorldWarningNotificationView.AnimatedShowAsync(BAN_USER_ERROR_TEXT, WARNING_NOTIFICATION_DURATION_MS, token)
                                                        .SuppressToResultAsync(ReportCategory.COMMUNITIES);
                    return;
                }

                sectionsFetchData[MembersListView.MemberListSections.MEMBERS].Items.Remove(profile);

                List<ICommunityMemberData> memberList = sectionsFetchData[MembersListView.MemberListSections.BANNED].Items;
                profile.Role = CommunityMemberRole.none;
                memberList.Add(profile);

                MembersSorter.SortMembersList(memberList);

                RefreshGrid(true);
            }
        }

        private void OnKickUser(ICommunityMemberData profile)
        {
            contextMenuOperationCts = contextMenuOperationCts.SafeRestart();
            KickUserAsync(contextMenuOperationCts.Token).Forget();
            return;

            async UniTaskVoid KickUserAsync(CancellationToken token)
            {
                Result<bool> result = await communitiesDataProvider.KickUserFromCommunityAsync(profile.Address, communityData?.id, token)
                                                           .SuppressToResultAsync(ReportCategory.COMMUNITIES);

                if (token.IsCancellationRequested)
                    return;

                if (!result.Success || !result.Value)
                {
                    await inWorldWarningNotificationView.AnimatedShowAsync(KICK_USER_ERROR_TEXT, WARNING_NOTIFICATION_DURATION_MS, token)
                                                        .SuppressToResultAsync(ReportCategory.COMMUNITIES);
                    return;
                }

                sectionsFetchData[MembersListView.MemberListSections.MEMBERS].Items.Remove(profile);
                RefreshGrid(true);
            }
        }

        public void TryRemoveLocalUser()
        {
            List<ICommunityMemberData> memberList = sectionsFetchData[MembersListView.MemberListSections.MEMBERS].Items;

            string? userAddress = web3IdentityCache.Identity?.Address;
            for (int i = 0; i < memberList.Count; i++)
                if (memberList[i].Address.Equals(userAddress, StringComparison.OrdinalIgnoreCase))
                {
                    memberList.RemoveAt(i);
                    if (currentSection == MembersListView.MemberListSections.MEMBERS)
                        RefreshGrid(true);
                    break;
                }
        }

        private void AddModerator(ICommunityMemberData profile)
        {
            contextMenuOperationCts = contextMenuOperationCts.SafeRestart();
            AddModeratorAsync(contextMenuOperationCts.Token).Forget();
            return;

            async UniTaskVoid AddModeratorAsync(CancellationToken token)
            {
                Result<bool> result = await communitiesDataProvider.SetMemberRoleAsync(profile.Address, communityData?.id, CommunityMemberRole.moderator, token)
                                                           .SuppressToResultAsync(ReportCategory.COMMUNITIES);

                if (token.IsCancellationRequested)
                    return;

                if (!result.Success || !result.Value)
                {
                    await inWorldWarningNotificationView.AnimatedShowAsync(ADD_MODERATOR_ERROR_TEXT, WARNING_NOTIFICATION_DURATION_MS, token)
                                                        .SuppressToResultAsync(ReportCategory.COMMUNITIES);
                    return;
                }

                List<ICommunityMemberData> memberList = sectionsFetchData[MembersListView.MemberListSections.MEMBERS].Items;

                foreach (ICommunityMemberData member in memberList)
                    if (member.Address.Equals(profile.Address))
                    {
                        member.Role = CommunityMemberRole.moderator;
                        break;
                    }

                MembersSorter.SortMembersList(memberList);

                RefreshGrid(true);
            }
        }

        private void RemoveModerator(ICommunityMemberData profile)
        {
            contextMenuOperationCts = contextMenuOperationCts.SafeRestart();
            RemoveModeratorAsync(contextMenuOperationCts.Token).Forget();
            return;

            async UniTaskVoid RemoveModeratorAsync(CancellationToken token)
            {

                Result<bool> result = await communitiesDataProvider.SetMemberRoleAsync(profile.Address, communityData?.id, CommunityMemberRole.member, token)
                                                           .SuppressToResultAsync(ReportCategory.COMMUNITIES);

                if (token.IsCancellationRequested)
                    return;

                if (!result.Success || !result.Value)
                {
                    await inWorldWarningNotificationView.AnimatedShowAsync(REMOVE_MODERATOR_ERROR_TEXT, WARNING_NOTIFICATION_DURATION_MS, token)
                                                        .SuppressToResultAsync(ReportCategory.COMMUNITIES);
                    return;
                }

                List<ICommunityMemberData> memberList = sectionsFetchData[MembersListView.MemberListSections.MEMBERS].Items;
                foreach (ICommunityMemberData member in memberList)
                    if (member.Address.Equals(profile.Address))
                    {
                        member.Role = CommunityMemberRole.member;
                        break;
                    }

                MembersSorter.SortMembersList(memberList);

                RefreshGrid(true);
            }
        }

        private void CallUser(ICommunityMemberData profile)
        {
            //TODO: call user in private conversation
            throw new NotImplementedException();
        }

        private async void OpenChatWithUserAsync(ICommunityMemberData profile)
        {
            try
            {
                await sharedSpaceManager.ShowAsync(PanelsSharingSpace.Chat, new ChatControllerShowParams(true, true));
                chatEventBus.OpenPrivateConversationUsingUserId(profile.Address);
            }
            catch (OperationCanceledException) { }
            catch (Exception ex)
            {
                ReportHub.LogException(ex, ReportCategory.COMMUNITIES);
            }
        }

        private void OpenProfilePassport(ICommunityMemberData profile) =>
            mvcManager.ShowAsync(PassportController.IssueCommand(new PassportController.Params(profile.Address)), cancellationToken).Forget();

        public override void Reset()
        {
            communityData = null;
            currentSection = MembersListView.MemberListSections.MEMBERS;
            view.Close();

            foreach (var sectionFetchData in sectionsFetchData)
                sectionFetchData.Value.Reset();

            panelLifecycleTask?.TrySetResult();

            RequestsAmount = 0;

            base.Reset();
        }

        private async void HandleContextMenuUserProfileButtonAsync(UserProfileContextMenuControlSettings.UserData userData, UserProfileContextMenuControlSettings.FriendshipStatus friendshipStatus)
        {
            try
            {
                friendshipOperationCts = friendshipOperationCts.SafeRestart();
                CancellationToken ct = friendshipOperationCts.Token;

                switch (friendshipStatus)
                {
                    case UserProfileContextMenuControlSettings.FriendshipStatus.REQUEST_SENT:
                        await friendServiceProxy.StrictObject.CancelFriendshipAsync(userData.userAddress, ct)
                                                .SuppressToResultAsync(ReportCategory.COMMUNITIES);

                        break;
                    case UserProfileContextMenuControlSettings.FriendshipStatus.REQUEST_RECEIVED:
                        await mvcManager.ShowAsync(FriendRequestController.IssueCommand(new FriendRequestParams
                        {
                            OneShotFriendAccepted = userData.ToFriendProfile()
                        }), ct: ct);

                        break;
                    case UserProfileContextMenuControlSettings.FriendshipStatus.BLOCKED:
                        await mvcManager.ShowAsync(BlockUserPromptController.IssueCommand(new BlockUserPromptParams(
                            new Web3Address(userData.userAddress), userData.userName, BlockUserPromptParams.UserBlockAction.UNBLOCK)),
                            ct);
                        break;
                    case UserProfileContextMenuControlSettings.FriendshipStatus.FRIEND:
                        await mvcManager.ShowAsync(UnfriendConfirmationPopupController.IssueCommand(new UnfriendConfirmationPopupController.Params
                        {
                            UserId = new Web3Address(userData.userAddress),
                        }), ct);

                        break;
                    case UserProfileContextMenuControlSettings.FriendshipStatus.NONE:
                        await mvcManager.ShowAsync(FriendRequestController.IssueCommand(new FriendRequestParams
                        {
                            DestinationUser = new Web3Address(userData.userAddress),
                        }), ct);

                        break;
                }

                if (ct.IsCancellationRequested)
                    return;

                await FetchFriendshipStatusAndRefreshAsync(userData.userAddress, ct);
            }
            catch (OperationCanceledException) { }
            catch (Exception ex)
            {
                ReportHub.LogException(ex, ReportCategory.COMMUNITIES);
            }
        }

        private async UniTask FetchFriendshipStatusAndRefreshAsync(string userId, CancellationToken ct)
        {
            Friends.FriendshipStatus status = await friendServiceProxy.StrictObject.GetFriendshipStatusAsync(userId, ct);

            currentSectionFetchData.Items.Find(item => item.Address.Equals(userId))
                                   .FriendshipStatus = status.Convert();

            RefreshGrid(true);
        }

        protected override async UniTask<int> FetchDataAsync(CancellationToken ct)
        {
            SectionFetchData<ICommunityMemberData> membersData = currentSectionFetchData;

            UniTask<ICommunityMemberPagedResponse> responseTask = currentSection switch
                                                                  {
                                                                      MembersListView.MemberListSections.MEMBERS => communitiesDataProvider.GetCommunityMembersAsync(communityData?.id, membersData.PageNumber, PAGE_SIZE, ct),
                                                                      MembersListView.MemberListSections.BANNED => communitiesDataProvider.GetBannedCommunityMembersAsync(communityData?.id, membersData.PageNumber, PAGE_SIZE, ct),
                                                                      MembersListView.MemberListSections.REQUESTS =>
                                                                          communitiesDataProvider.GetCommunityInviteRequestAsync(communityData?.id, InviteRequestAction.request_to_join, membersData.PageNumber, PAGE_SIZE, ct),
                                                                      MembersListView.MemberListSections.INVITES =>
                                                                          communitiesDataProvider.GetCommunityInviteRequestAsync(communityData?.id, InviteRequestAction.invite, membersData.PageNumber, PAGE_SIZE, ct),
                                                                      _ => throw new ArgumentOutOfRangeException(nameof(currentSection), currentSection, null)
                                                                  };

            Result<ICommunityMemberPagedResponse> response = await responseTask.SuppressToResultAsync(ReportCategory.COMMUNITIES);

            if (ct.IsCancellationRequested)
                return 0;

            if (!response.Success)
            {
                //If the request fails, we restore the previous page number in order to retry the same request next time
                membersData.PageNumber--;
                return membersData.TotalToFetch;
            }

            foreach (var member in response.Value.members)
                if (!membersData.Items.Contains(member))
                    membersData.Items.Add(member);

            MembersSorter.SortMembersList(membersData.Items);

            if (currentSection == MembersListView.MemberListSections.REQUESTS)
                RequestsAmount = response.Value.total;

            return response.Value.total;
        }

        public void ShowMembersList(GetCommunityResponse.CommunityData community, CancellationToken ct)
        {
            cancellationToken = ct;

            if (communityData is not null && community.id.Equals(communityData.Value.id)) return;

            communityData = community;
            view.SetSectionButtonsActive(communityData?.role is CommunityMemberRole.moderator or CommunityMemberRole.owner);
            panelLifecycleTask = new UniTaskCompletionSource();
            view.SetCommunityData(community, panelLifecycleTask!.Task, ct);

            FetchNewDataAsync(ct).Forget();
            FetchRequestsToJoinAsync(ct).Forget();
            return;

            async UniTaskVoid FetchRequestsToJoinAsync(CancellationToken ctkn)
            {
                //communitiesDataProvider.GetCommunityInviteRequestAsync(communityData?.id, InviteRequestAction.request, 1, 0, ctkn);
                Result<ICommunityMemberPagedResponse> response = await communitiesDataProvider.GetCommunityInviteRequestAsync(communityData?.id, InviteRequestAction.request_to_join, 1, 0, ctkn)
                                                                                              .SuppressToResultAsync(ReportCategory.COMMUNITIES);

                if (ct.IsCancellationRequested)
                    return;

                if (!response.Success)
                    return;

                RequestsAmount = response.Value.total;
            }
        }

        private void OnMainButtonClicked(ICommunityMemberData profile) =>
            OpenProfilePassport(profile);

        private void OnFriendButtonClicked(ICommunityMemberData profile) =>
            HandleContextMenuUserProfileButtonAsync(profile.ToUserData(), profile.FriendshipStatus.Convert());

        private void OnUnbanButtonClicked(ICommunityMemberData profile)
        {
            contextMenuOperationCts = contextMenuOperationCts.SafeRestart();
            UnbanUserAsync(contextMenuOperationCts.Token).Forget();
            return;

            async UniTaskVoid UnbanUserAsync(CancellationToken ct)
            {

                Result<bool> result = await communitiesDataProvider.UnBanUserFromCommunityAsync(profile.Address, communityData?.id, ct)
                                                           .SuppressToResultAsync(ReportCategory.COMMUNITIES);

                if (ct.IsCancellationRequested)
                    return;

                if (!result.Success || !result.Value)
                {
                    await inWorldWarningNotificationView.AnimatedShowAsync(UNBAN_USER_ERROR_TEXT, WARNING_NOTIFICATION_DURATION_MS, ct)
                                                        .SuppressToResultAsync(ReportCategory.COMMUNITIES);
                    return;
                }

                sectionsFetchData[MembersListView.MemberListSections.BANNED].Items.Remove(profile);
                RefreshGrid(false);
            }
        }
    }
}<|MERGE_RESOLUTION|>--- conflicted
+++ resolved
@@ -107,14 +107,11 @@
             this.view.BanUserRequested += OnBanUser;
 
             this.view.SetProfileDataProvider(profileDataProvider);
-<<<<<<< HEAD
+            this.view.SetCommunitiesDataProvider(communitiesDataProvider);
+            this.view.SetNotificationsBusController(notificationsBus);
 
             foreach (MembersListView.MemberListSections section in EnumUtils.Values<MembersListView.MemberListSections>())
                 sectionsFetchData[section] = new SectionFetchData<ICommunityMemberData>(PAGE_SIZE);
-=======
-            this.view.SetCommunitiesDataProvider(communitiesDataProvider);
-            this.view.SetNotificationsBusController(notificationsBus);
->>>>>>> 938ea361
         }
 
         public override void Dispose()
