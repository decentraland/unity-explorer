using DCL.UI.ProfileElements;
using DCL.UI.Profiles.Helpers;
using System;
using System.Globalization;
using TMPro;
using UnityEngine;
using UnityEngine.EventSystems;
using UnityEngine.UI;
using MemberData = DCL.Communities.GetCommunityMembersResponse.MemberData;

namespace DCL.Communities.CommunitiesCard.Members
{
    public class MemberListItemView : MonoBehaviour, IPointerEnterHandler, IPointerExitHandler
    {
        private const string MUTUAL_FRIENDS_FORMAT = "{0} Mutual Friends";

        [field: SerializeField] private Image background { get; set; }
        [field: SerializeField] private Color normalColor { get; set; }
        [field: SerializeField] private Color hoveredColor { get; set; }
        [field: SerializeField] private Button mainButton { get; set; }
        [field: SerializeField] private Button contextMenuButton { get; set; }
        [field: SerializeField] private Button unbanButton { get; set; }

        [field: Header("User")]
        [field: SerializeField] private TMP_Text userName { get; set; }
        [field: SerializeField] private TMP_Text userNameTag { get; set; }
        [field: SerializeField] private GameObject verifiedIcon { get; set; }
        [field: SerializeField] private ProfilePictureView profilePicture { get; set; }
        [field: SerializeField] private TMP_Text mutualFriendsText { get; set; }
        [field: SerializeField] private TMP_Text roleText { get; set; }

        [field: Header("Friend buttons")]
        [field: SerializeField] private Button addFriendButton { get; set; }
        [field: SerializeField] private Button acceptFriendButton { get; set; }
        [field: SerializeField] private Button removeFriendButton { get; set; }
        [field: SerializeField] private Button cancelFriendButton { get; set; }
        [field: SerializeField] private Button unblockFriendButton { get; set; }

        private bool canUnHover = true;
        private MembersListView.MemberListSections currentSection = MembersListView.MemberListSections.ALL;

        public MemberData UserProfile { get; protected set; }

        public event Action<MemberData>? MainButtonClicked;
        public event Action<MemberData, Vector2, MemberListItemView>? ContextMenuButtonClicked;
        public event Action<MemberData>? FriendButtonClicked;
        public event Action<MemberData>? UnbanButtonClicked;

        private void RemoveAllListeners()
        {
            MainButtonClicked = null;
            ContextMenuButtonClicked = null;
            FriendButtonClicked = null;
            UnbanButtonClicked = null;
        }

        internal bool CanUnHover
        {
            get => canUnHover;
            set
            {
                if (!canUnHover && value)
                {
                    canUnHover = value;
                    UnHover();
                }
                canUnHover = value;
            }
        }

        private void Awake()
        {
            mainButton.onClick.AddListener(() => MainButtonClicked?.Invoke(UserProfile));
            unbanButton.onClick.AddListener(() => UnbanButtonClicked?.Invoke(UserProfile));
            contextMenuButton.onClick.AddListener(() => ContextMenuButtonClicked?.Invoke(UserProfile, contextMenuButton.transform.position, this));

            addFriendButton.onClick.AddListener(() => FriendButtonClicked?.Invoke(UserProfile));
            acceptFriendButton.onClick.AddListener(() => FriendButtonClicked?.Invoke(UserProfile));
            removeFriendButton.onClick.AddListener(() => FriendButtonClicked?.Invoke(UserProfile));
            cancelFriendButton.onClick.AddListener(() => FriendButtonClicked?.Invoke(UserProfile));
            unblockFriendButton.onClick.AddListener(() => FriendButtonClicked?.Invoke(UserProfile));

            background.color = normalColor;
        }

<<<<<<< HEAD
        public void Configure(MemberData memberProfile, MembersListView.MemberListSections section, bool isSelfCard)
=======
        public void Configure(MemberData memberProfile, MembersListView.MemberListSections section, ProfileRepositoryWrapper profileDataProvider)
>>>>>>> 070d6bfe
        {
            UnHover();
            UserProfile = memberProfile;

            Color userColor = memberProfile.GetUserNameColor();

            userName.text = memberProfile.name;
            userName.color = userColor;
            userNameTag.text = $"#{memberProfile.memberAddress[^4..]}";
            userNameTag.gameObject.SetActive(!memberProfile.hasClaimedName);
            verifiedIcon.SetActive(memberProfile.hasClaimedName);
            mutualFriendsText.text = string.Format(MUTUAL_FRIENDS_FORMAT, memberProfile.mutualFriends);
            mutualFriendsText.gameObject.SetActive(memberProfile.friendshipStatus != FriendshipStatus.friend && memberProfile.mutualFriends > 0);
            roleText.text = CultureInfo.InvariantCulture.TextInfo.ToTitleCase(memberProfile.role.ToString());
            roleText.transform.parent.gameObject.SetActive(memberProfile.role is CommunityMemberRole.owner or CommunityMemberRole.moderator);
            profilePicture.Setup(profileDataProvider, memberProfile.GetUserNameColor(), memberProfile.profilePictureUrl, memberProfile.memberAddress);

            currentSection = section;

            addFriendButton.gameObject.SetActive(!isSelfCard && memberProfile.friendshipStatus == FriendshipStatus.none && currentSection == MembersListView.MemberListSections.ALL);
            acceptFriendButton.gameObject.SetActive(!isSelfCard && memberProfile.friendshipStatus == FriendshipStatus.request_received && currentSection == MembersListView.MemberListSections.ALL);
            removeFriendButton.gameObject.SetActive(!isSelfCard && memberProfile.friendshipStatus == FriendshipStatus.friend && currentSection == MembersListView.MemberListSections.ALL);
            cancelFriendButton.gameObject.SetActive(!isSelfCard && memberProfile.friendshipStatus == FriendshipStatus.request_sent && currentSection == MembersListView.MemberListSections.ALL);
            unblockFriendButton.gameObject.SetActive(!isSelfCard && memberProfile.friendshipStatus == FriendshipStatus.blocked && currentSection == MembersListView.MemberListSections.ALL);
        }

        public void SubscribeToInteractions(Action<MemberData> mainButton,
            Action<MemberData, Vector2, MemberListItemView> contextMenuButton,
            Action<MemberData> friendButton,
            Action<MemberData> unbanButton)
        {
            RemoveAllListeners();

            MainButtonClicked += mainButton;
            ContextMenuButtonClicked += contextMenuButton;
            FriendButtonClicked += friendButton;
            UnbanButtonClicked += unbanButton;
        }

        private void UnHover()
        {
            contextMenuButton.gameObject.SetActive(false);
            unbanButton.gameObject.SetActive(false);
            background.color = normalColor;
        }

        private void Hover()
        {
            contextMenuButton.gameObject.SetActive(true);
            unbanButton.gameObject.SetActive(currentSection == MembersListView.MemberListSections.BANNED);
            background.color = hoveredColor;
        }

        public void OnPointerEnter(PointerEventData eventData) =>
            Hover();

        public void OnPointerExit(PointerEventData eventData)
        {
            if (canUnHover)
                UnHover();
        }
    }
}<|MERGE_RESOLUTION|>--- conflicted
+++ resolved
@@ -83,11 +83,7 @@
             background.color = normalColor;
         }
 
-<<<<<<< HEAD
-        public void Configure(MemberData memberProfile, MembersListView.MemberListSections section, bool isSelfCard)
-=======
-        public void Configure(MemberData memberProfile, MembersListView.MemberListSections section, ProfileRepositoryWrapper profileDataProvider)
->>>>>>> 070d6bfe
+        public void Configure(MemberData memberProfile, MembersListView.MemberListSections section, bool isSelfCard, ProfileRepositoryWrapper profileDataProvider)
         {
             UnHover();
             UserProfile = memberProfile;
