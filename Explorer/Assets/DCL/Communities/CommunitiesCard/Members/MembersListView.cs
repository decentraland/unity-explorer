using Cysharp.Threading.Tasks;
using DCL.Communities.CommunitiesDataProvider.DTOs;
using DCL.Diagnostics;
using DCL.Friends.UI.FriendPanel;
using DCL.UI;
using DCL.UI.ConfirmationDialog.Opener;
using DCL.UI.Controls.Configs;
using DCL.UI.Profiles.Helpers;
using SuperScrollView;
using UnityEngine;
using DCL.UI.Utilities;
using DCL.Utilities.Extensions;
using DCL.Utility.Types;
using MVC;
using Nethereum.Siwe.Core.Recap;
using System;
using System.Threading;
using DCL.FeatureFlags;
using UnityEngine.UI;
using Utility;

namespace DCL.Communities.CommunitiesCard.Members
{
    public class MembersListView : MonoBehaviour, ICommunityFetchingView<ICommunityMemberData>
    {
        public enum MemberListSections
        {
            MEMBERS,
            BANNED,
            REQUESTS,
            INVITES
        }

        private const int ELEMENT_MISSING_THRESHOLD = 5;
        private const string TRANSFER_OWNERSHIP_TEXT_FORMAT = "Transfer Community Ownership";
        private const string TRANSFER_OWNERSHIP_SUB_TEXT_FORMAT = "You are about to transfer the [{0}] community ownership to [{1}]. Once done will have Moderator permissions. This action cannot be reversed by you. Do you wish to proceed?";
        private const string TRANSFER_OWNERSHIP_NON_INTERACTABLE_FEEDBACK = "Community ownership can be only transferred to people who has a Claimed Name.";
        private const string KICK_MEMBER_TEXT_FORMAT = "Are you sure you want to remove [{0}] from the [{1}] Community?";
        private const string BAN_MEMBER_TEXT_FORMAT = "Are you sure you want to ban [{0}] from the [{1}] Community?";
        private const string TRANSFER_OWNERSHIP_CANCEL_TEXT = "CANCEL";
        private const string TRANSFER_OWNERSHIP_CONFIRM_TEXT = "TRANSFER";
        private const string KICK_MEMBER_CANCEL_TEXT = "CANCEL";
        private const string KICK_MEMBER_CONFIRM_TEXT = "KICK";
        private const string BAN_MEMBER_CANCEL_TEXT = "CANCEL";
        private const string BAN_MEMBER_CONFIRM_TEXT = "BAN";

        private static readonly Vector2 ITEM_CONTEXT_MENU_SUBMENU_OFFSET = new Vector2(0.0f, -26.0f);

        [field: SerializeField] private LoopGridView loopGrid { get; set; } = null!;
        [field: SerializeField] private ScrollRect loopListScrollRect { get; set; } = null!;
        [field: SerializeField] private RectTransform sectionButtons { get; set; } = null!;
        [field: SerializeField] private RectTransform scrollViewRect { get; set; } = null!;
        [field: SerializeField] private MemberListSectionMapping[] memberListSectionsElements { get; set; } = null!;
        [field: SerializeField] private SkeletonLoadingView loadingObject { get; set; } = null!;
        [field: SerializeField] private NotificationIndicatorView requestsNotificationIndicator { get; set; } = null!;
        [field: SerializeField] private GameObject emptyStateParent { get; set; } = null!;
        [field: SerializeField] private GameObject resultsLoadingMoreSpinner { get; set; } = null!;

        [field: Header("Assets")]
        [field: SerializeField] private CommunityMemberListContextMenuConfiguration contextMenuSettings = null!;
        [field: SerializeField] private Sprite transferOwnershipSprite { get; set; } = null!;
        [field: SerializeField] private Sprite kickSprite { get; set; } = null!;
        [field: SerializeField] private Sprite banSprite { get; set; } = null!;

        public event Action<MemberListSections>? ActiveSectionChanged;
        public event Action? NewDataRequested;
        public event Action<ICommunityMemberData>? ElementMainButtonClicked;
        public event Action<ICommunityMemberData>? ElementFriendButtonClicked;
        public event Action<ICommunityMemberData>? ElementUnbanButtonClicked;
        public event Action<ICommunityMemberData, InviteRequestIntention>? ElementManageRequestClicked;

        public event Action<UserProfileContextMenuControlSettings.UserData, UserProfileContextMenuControlSettings.FriendshipStatus>? ContextMenuUserProfileButtonClicked;
        public event Action<ICommunityMemberData>? OpenProfilePassportRequested;
        public event Action<ICommunityMemberData>? GiftUserRequested;
        public event Action<ICommunityMemberData>? OpenUserChatRequested;
        public event Action<ICommunityMemberData>? CallUserRequested;
        public event Action<ICommunityMemberData>? BlockUserRequested;
        public event Action<ICommunityMemberData>? RemoveModeratorRequested;
        public event Action<ICommunityMemberData>? AddModeratorRequested;
        public event Action<ICommunityMemberData>? TransferOwnershipRequested;
        public event Action<ICommunityMemberData>? KickUserRequested;
        public event Action<ICommunityMemberData>? BanUserRequested;

        private MemberListSections currentSection;
        private CancellationTokenSource confirmationDialogCts = new ();
        private SectionFetchData<ICommunityMemberData> membersData = null!;
        private ProfileRepositoryWrapper? profileRepositoryWrapper;
        private ICommunityMemberData lastClickedProfileCtx = null!;
        private GenericContextMenu? contextMenu;
        private UserProfileContextMenuControlSettings? userProfileContextMenuControlSettings;
        private GenericContextMenuElement? removeModeratorContextMenuElement;
        private GenericContextMenuElement? addModeratorContextMenuElement;
        private GenericContextMenuElement? blockUserContextMenuElement;
        private GenericContextMenuElement? transferOwnershipContextMenuElement;
        private GenericContextMenuElement? kickUserContextMenuElement;
        private GenericContextMenuElement? banUserContextMenuElement;
        private GenericContextMenuElement? communityOptionsSeparatorContextMenuElement;
        private GenericContextMenuElement? contextMenuGiftButton;
        private GetCommunityResponse.CommunityData? communityData;
        private CancellationTokenSource contextMenuCts = new ();
        private UniTask panelTask;
        private bool viewerCanEdit => communityData?.role is CommunityMemberRole.moderator or CommunityMemberRole.owner;

        private CommunityInvitationContextMenuButtonHandler? invitationButtonHandler;
        private CommunitiesDataProvider.CommunitiesDataProvider? communitiesDataProvider;

        private void Awake()
        {
            loopListScrollRect.SetScrollSensitivityBasedOnPlatform();

            foreach (var sectionMapping in memberListSectionsElements)
                sectionMapping.Button.onClick.AddListener(() => ToggleSection(sectionMapping.Section));

            contextMenu = new GenericContextMenu(contextMenuSettings.ContextMenuWidth, verticalLayoutPadding: contextMenuSettings.VerticalPadding, elementsSpacing: contextMenuSettings.ElementsSpacing, showRim: true)
<<<<<<< HEAD
                .AddControl(userProfileContextMenuControlSettings = new UserProfileContextMenuControlSettings((user, friendshipStatus) => ContextMenuUserProfileButtonClicked?.Invoke(user, friendshipStatus), showProfilePicture: false))
                .AddControl(new SeparatorContextMenuControlSettings(contextMenuSettings.SeparatorHeight, -contextMenuSettings.VerticalPadding.left, -contextMenuSettings.VerticalPadding.right))
                .AddControl(new ButtonContextMenuControlSettings(contextMenuSettings.ViewProfileText, contextMenuSettings.ViewProfileSprite, () => OpenProfilePassportRequested?.Invoke(lastClickedProfileCtx!)))
                .AddControl(new ButtonContextMenuControlSettings(contextMenuSettings.ChatText, contextMenuSettings.ChatSprite, () => OpenUserChatRequested?.Invoke(lastClickedProfileCtx!)))
                .AddControl(new ButtonContextMenuControlSettings(contextMenuSettings.CallText, contextMenuSettings.CallSprite, () => CallUserRequested?.Invoke(lastClickedProfileCtx!)))
                .AddControl(blockUserContextMenuElement = new GenericContextMenuElement(new ButtonContextMenuControlSettings(contextMenuSettings.BlockText, contextMenuSettings.BlockSprite, () => BlockUserRequested?.Invoke(lastClickedProfileCtx!))));


            if (FeatureFlagsConfiguration.Instance.IsEnabled(FeatureFlagsStrings.GIFTING_ENABLED))
                contextMenu.AddControl(contextMenuGiftButton =
                    new GenericContextMenuElement(
                        new ButtonContextMenuControlSettings(contextMenuSettings.GiftUserText,
                            contextMenuSettings.GiftUserSprite,
                            () => GiftUserRequested?.Invoke(lastClickedProfileCtx!))));

            contextMenu.AddControl(communityOptionsSeparatorContextMenuElement = new GenericContextMenuElement(new SeparatorContextMenuControlSettings(contextMenuSettings.SeparatorHeight, -contextMenuSettings.VerticalPadding.left, -contextMenuSettings.VerticalPadding.right)))
                .AddControl(removeModeratorContextMenuElement = new GenericContextMenuElement(new ButtonContextMenuControlSettings(contextMenuSettings.RemoveModeratorText, contextMenuSettings.RemoveModeratorSprite, () => RemoveModeratorRequested?.Invoke(lastClickedProfileCtx!))))
                .AddControl(addModeratorContextMenuElement = new GenericContextMenuElement(new ButtonContextMenuControlSettings(contextMenuSettings.AddModeratorText, contextMenuSettings.AddModeratorSprite, () => AddModeratorRequested?.Invoke(lastClickedProfileCtx!))))
                .AddControl(kickUserContextMenuElement = new GenericContextMenuElement(new ButtonContextMenuControlSettings(contextMenuSettings.KickUserText, contextMenuSettings.KickUserSprite, () => ShowKickConfirmationDialog(lastClickedProfileCtx!, communityData?.name!))))
                .AddControl(banUserContextMenuElement = new GenericContextMenuElement(new ButtonContextMenuControlSettings(contextMenuSettings.BanUserText, contextMenuSettings.BanUserSprite, () => ShowBanConfirmationDialog(lastClickedProfileCtx!, communityData?.name!))));
=======
                         .AddControl(userProfileContextMenuControlSettings = new UserProfileContextMenuControlSettings((user, friendshipStatus) => ContextMenuUserProfileButtonClicked?.Invoke(user, friendshipStatus), showProfilePicture: false))
                         .AddControl(new SeparatorContextMenuControlSettings(contextMenuSettings.SeparatorHeight, -contextMenuSettings.VerticalPadding.left, -contextMenuSettings.VerticalPadding.right))
                         .AddControl(new ButtonContextMenuControlSettings(contextMenuSettings.ViewProfileText, contextMenuSettings.ViewProfileSprite, () => OpenProfilePassportRequested?.Invoke(lastClickedProfileCtx!)))
                         .AddControl(new ButtonContextMenuControlSettings(contextMenuSettings.ChatText, contextMenuSettings.ChatSprite, () => OpenUserChatRequested?.Invoke(lastClickedProfileCtx!)))
                         .AddControl(new ButtonContextMenuControlSettings(contextMenuSettings.CallText, contextMenuSettings.CallSprite, () => CallUserRequested?.Invoke(lastClickedProfileCtx!)))
                         .AddControl(blockUserContextMenuElement = new GenericContextMenuElement(new ButtonContextMenuControlSettings(contextMenuSettings.BlockText, contextMenuSettings.BlockSprite, () => BlockUserRequested?.Invoke(lastClickedProfileCtx!))))
                         .AddControl(communityOptionsSeparatorContextMenuElement = new GenericContextMenuElement(new SeparatorContextMenuControlSettings(contextMenuSettings.SeparatorHeight, -contextMenuSettings.VerticalPadding.left, -contextMenuSettings.VerticalPadding.right)))
                         .AddControl(removeModeratorContextMenuElement = new GenericContextMenuElement(new ButtonContextMenuControlSettings(contextMenuSettings.RemoveModeratorText, contextMenuSettings.RemoveModeratorSprite, () => RemoveModeratorRequested?.Invoke(lastClickedProfileCtx!))))
                         .AddControl(addModeratorContextMenuElement = new GenericContextMenuElement(new ButtonContextMenuControlSettings(contextMenuSettings.AddModeratorText, contextMenuSettings.AddModeratorSprite, () => AddModeratorRequested?.Invoke(lastClickedProfileCtx!))))
                         .AddControl(transferOwnershipContextMenuElement = new GenericContextMenuElement(new ButtonContextMenuControlSettings(contextMenuSettings.TransferOwnershipText, contextMenuSettings.TransferOwnershipSprite, () => ShowTransferOwnershipConfirmationDialog(lastClickedProfileCtx!, communityData?.name!))))
                         .AddControl(kickUserContextMenuElement = new GenericContextMenuElement(new ButtonContextMenuControlSettings(contextMenuSettings.KickUserText, contextMenuSettings.KickUserSprite, () => ShowKickConfirmationDialog(lastClickedProfileCtx!, communityData?.name!))))
                         .AddControl(banUserContextMenuElement = new GenericContextMenuElement(new ButtonContextMenuControlSettings(contextMenuSettings.BanUserText, contextMenuSettings.BanUserSprite, () => ShowBanConfirmationDialog(lastClickedProfileCtx!, communityData?.name!))));
>>>>>>> e92d9804
        }

        public void Close()
        {
            ToggleSection(MemberListSections.MEMBERS, false);
            confirmationDialogCts.SafeCancelAndDispose();
            contextMenuCts.SafeCancelAndDispose();
        }

        public void UpdateRequestsCounter(int amount) =>
            requestsNotificationIndicator.SetNotificationCount(amount);

        private void OnContextMenuButtonClicked(ICommunityMemberData profile, Vector2 buttonPosition, MemberListItemView elementView)
        {
            lastClickedProfileCtx = profile;
            contextMenuCts = contextMenuCts.SafeRestart();
            UserProfileContextMenuControlSettings.FriendshipStatus status = profile.FriendshipStatus.Convert();
            // Disable all buttons and leave only the unfriend one, as part of the UI/UX decision. The old passed value was:
            // status == UserProfileContextMenuControlSettings.FriendshipStatus.BLOCKED ? UserProfileContextMenuControlSettings.FriendshipStatus.DISABLED : status
            userProfileContextMenuControlSettings!.SetInitialData(profile.ToUserData(), status == UserProfileContextMenuControlSettings.FriendshipStatus.FRIEND ? status : UserProfileContextMenuControlSettings.FriendshipStatus.DISABLED);
            elementView.CanUnHover = false;

            removeModeratorContextMenuElement!.Enabled = profile.Role == CommunityMemberRole.moderator && communityData?.role is CommunityMemberRole.owner;
            addModeratorContextMenuElement!.Enabled = profile.Role == CommunityMemberRole.member && communityData?.role is CommunityMemberRole.owner;
            blockUserContextMenuElement!.Enabled = profile.FriendshipStatus != FriendshipStatus.blocked && profile.FriendshipStatus != FriendshipStatus.blocked_by;
<<<<<<< HEAD

            if (FeatureFlagsConfiguration.Instance.IsEnabled(FeatureFlagsStrings.GIFTING_ENABLED))
            {
                bool isOwnProfile = profile.Address.EqualsIgnoreCase(ViewDependencies.CurrentIdentity?.Address);
                bool isBlocked = profile.FriendshipStatus is FriendshipStatus.blocked or FriendshipStatus.blocked_by;
                contextMenuGiftButton!.Enabled = !isOwnProfile && !isBlocked;
            }
            
=======
            transferOwnershipContextMenuElement!.Enabled = communityData?.role == CommunityMemberRole.owner && profile.Role is CommunityMemberRole.member or CommunityMemberRole.moderator;
            transferOwnershipContextMenuElement!.Interactable = profile.HasClaimedName;
            if (!transferOwnershipContextMenuElement!.Interactable)
                transferOwnershipContextMenuElement!.NonInteractableFeedback = TRANSFER_OWNERSHIP_NON_INTERACTABLE_FEEDBACK;
>>>>>>> e92d9804
            kickUserContextMenuElement!.Enabled = profile.Role != CommunityMemberRole.owner && viewerCanEdit && currentSection == MemberListSections.MEMBERS;
            banUserContextMenuElement!.Enabled = profile.Role != CommunityMemberRole.owner && viewerCanEdit && currentSection == MemberListSections.MEMBERS;

            communityOptionsSeparatorContextMenuElement!.Enabled = removeModeratorContextMenuElement.Enabled || addModeratorContextMenuElement.Enabled || transferOwnershipContextMenuElement.Enabled || kickUserContextMenuElement.Enabled || banUserContextMenuElement.Enabled;

            if (invitationButtonHandler == null)
            {
                invitationButtonHandler = new CommunityInvitationContextMenuButtonHandler(communitiesDataProvider, contextMenuSettings.ElementsSpacing);
                invitationButtonHandler.AddSubmenuControlToContextMenu(contextMenu, ITEM_CONTEXT_MENU_SUBMENU_OFFSET, contextMenuSettings.InviteToCommunityText, contextMenuSettings.InviteToCommunitySprite);
            }

            invitationButtonHandler.SetUserToInvite(profile.Address);

            ViewDependencies.ContextMenuOpener.OpenContextMenu(new GenericContextMenuParameter(contextMenu, buttonPosition,
                           actionOnHide: () => elementView.CanUnHover = true,
                           closeTask: panelTask), contextMenuCts.Token);
        }

        private void ShowTransferOwnershipConfirmationDialog(ICommunityMemberData profile, string communityName)
        {
            confirmationDialogCts = confirmationDialogCts.SafeRestart();
            ShowTransferOwnershipConfirmationDialogAsync(confirmationDialogCts.Token).Forget();
            return;

            async UniTaskVoid ShowTransferOwnershipConfirmationDialogAsync(CancellationToken ct)
            {
                Result<ConfirmationResult> dialogResult = await ViewDependencies.ConfirmationDialogOpener.OpenConfirmationDialogAsync(new ConfirmationDialogParameter(
                                                                                         TRANSFER_OWNERSHIP_TEXT_FORMAT,
                                                                                         TRANSFER_OWNERSHIP_CANCEL_TEXT,
                                                                                         TRANSFER_OWNERSHIP_CONFIRM_TEXT,
                                                                                         transferOwnershipSprite,
                                                                                         false, false,
                                                                                         subText: string.Format(TRANSFER_OWNERSHIP_SUB_TEXT_FORMAT, communityName, profile.Name),
                                                                                         userInfo: new ConfirmationDialogParameter.UserData(profile.Address, profile.ProfilePictureUrl, profile.GetUserNameColor())),
                                                                                     ct)
                                                                                .SuppressToResultAsync(ReportCategory.COMMUNITIES);

                if (ct.IsCancellationRequested || !dialogResult.Success || dialogResult.Value == ConfirmationResult.CANCEL) return;

                TransferOwnershipRequested?.Invoke(profile);
            }
        }

        private void ShowKickConfirmationDialog(ICommunityMemberData profile, string communityName)
        {
            confirmationDialogCts = confirmationDialogCts.SafeRestart();
            ShowKickConfirmationDialogAsync(confirmationDialogCts.Token).Forget();
            return;

            async UniTaskVoid ShowKickConfirmationDialogAsync(CancellationToken ct)
            {
                Result<ConfirmationResult> dialogResult = await ViewDependencies.ConfirmationDialogOpener.OpenConfirmationDialogAsync(new ConfirmationDialogParameter(string.Format(KICK_MEMBER_TEXT_FORMAT, profile.Name, communityName),
                                                                                         KICK_MEMBER_CANCEL_TEXT,
                                                                                         KICK_MEMBER_CONFIRM_TEXT,
                                                                                         kickSprite,
                                                                                         false, false,
                                                                                         userInfo: new ConfirmationDialogParameter.UserData(profile.Address, profile.ProfilePictureUrl, profile.GetUserNameColor())),
                                                                                     ct)
                                                                                .SuppressToResultAsync(ReportCategory.COMMUNITIES);

                if (ct.IsCancellationRequested || !dialogResult.Success || dialogResult.Value == ConfirmationResult.CANCEL) return;

                KickUserRequested?.Invoke(profile);
            }
        }

        private void ShowBanConfirmationDialog(ICommunityMemberData profile, string communityName)
        {
            confirmationDialogCts = confirmationDialogCts.SafeRestart();
            ShowBanConfirmationDialogAsync(confirmationDialogCts.Token).Forget();
            return;

            async UniTaskVoid ShowBanConfirmationDialogAsync(CancellationToken ct)
            {
                Result<ConfirmationResult> dialogResult = await ViewDependencies.ConfirmationDialogOpener.OpenConfirmationDialogAsync(new ConfirmationDialogParameter(string.Format(BAN_MEMBER_TEXT_FORMAT, profile.Name, communityName),
                                                                                         BAN_MEMBER_CANCEL_TEXT,
                                                                                         BAN_MEMBER_CONFIRM_TEXT,
                                                                                         banSprite,
                                                                                         false, false,
                                                                                         userInfo: new ConfirmationDialogParameter.UserData(profile.Address, profile.ProfilePictureUrl, profile.GetUserNameColor())),
                                                                                     ct)
                                                                                .SuppressToResultAsync(ReportCategory.COMMUNITIES);

                if (ct.IsCancellationRequested || !dialogResult.Success || dialogResult.Value == ConfirmationResult.CANCEL) return;

                BanUserRequested?.Invoke(profile);
            }
        }

        public void SetActive(bool active) => gameObject.SetActive(active);

        private void ToggleSection(MemberListSections section, bool invokeEvent = true)
        {
            if (currentSection == section) return;

            foreach (var sectionMapping in memberListSectionsElements)
            {
                sectionMapping.SelectedBackground.SetActive(sectionMapping.Section == section);
                sectionMapping.SelectedText.SetActive(sectionMapping.Section == section);
                sectionMapping.UnselectedBackground.SetActive(sectionMapping.Section != section);
                sectionMapping.UnselectedText.SetActive(sectionMapping.Section != section);
            }

            currentSection = section;
            if (invokeEvent)
                ActiveSectionChanged?.Invoke(section);
        }

        public void SetSectionButtonsActive(bool isActive)
        {
            sectionButtons.gameObject.SetActive(isActive);
            scrollViewRect.offsetMax = new Vector2(scrollViewRect.offsetMax.x, isActive ? -sectionButtons.sizeDelta.y : 0);
        }

        public void InitGrid()
        {
            loopGrid.InitGridView(0, GetLoopGridItemByIndex);
        }

        public void SetProfileDataProvider(ProfileRepositoryWrapper profileDataProvider)
        {
            this.profileRepositoryWrapper = profileDataProvider;
        }

        public void SetCommunitiesDataProvider(CommunitiesDataProvider.CommunitiesDataProvider dataProvider)
        {
            this.communitiesDataProvider = dataProvider;
        }

        public void SetCommunityData(GetCommunityResponse.CommunityData community, UniTask panelTask)
        {
            communityData = community;
            this.panelTask = panelTask;

            foreach (var sectionMapping in memberListSectionsElements)
            {
                sectionMapping.Button.gameObject.SetActive(true);

                if (community.privacy != CommunityPrivacy.@private && sectionMapping.ForPrivateCommunitiesOnly)
                    sectionMapping.Button.gameObject.SetActive(false);
            }

        }

        private LoopGridViewItem GetLoopGridItemByIndex(LoopGridView loopGridView, int index, int row, int column)
        {
            LoopGridViewItem listItem = loopGridView.NewListViewItem(loopGridView.ItemPrefabDataList[0].mItemPrefab.name);
            MemberListItemView elementView = listItem.GetComponent<MemberListItemView>();

            ICommunityMemberData memberData = membersData.Items[index];
            elementView.Configure(memberData, currentSection, memberData.Address.EqualsIgnoreCase(ViewDependencies.CurrentIdentity?.Address), profileRepositoryWrapper);

            elementView.SubscribeToInteractions(member => ElementMainButtonClicked?.Invoke(member),
                OnContextMenuButtonClicked,
                member => ElementFriendButtonClicked?.Invoke(member),
                member => ElementUnbanButtonClicked?.Invoke(member),
                (member, intention) => ElementManageRequestClicked?.Invoke(member, intention));

            if (index >= membersData.TotalFetched - ELEMENT_MISSING_THRESHOLD && membersData.TotalFetched < membersData.TotalToFetch)
                NewDataRequested?.Invoke();

            return listItem;
        }

        public void RefreshGrid(SectionFetchData<ICommunityMemberData> data, bool redraw)
        {
            membersData = data;

            loopGrid.SetListItemCount(membersData.Items.Count, false);

            if (redraw)
                loopGrid.RefreshAllShownItem();
        }

        public void SetEmptyStateActive(bool active)
        {
            if (active)
            {
                emptyStateParent.SetActive(true);
                foreach (var sectionMapping in memberListSectionsElements)
                    sectionMapping.EmptyState.SetActive(sectionMapping.Section == currentSection);
            }
            else
                emptyStateParent.SetActive(false);
        }

        public void SetLoadingStateActive(bool active)
        {
            if (active)
                loadingObject.ShowLoading();
            else
                loadingObject.HideLoading();
        }

        public void SetLoadingMoreBadgeActive(bool isActive) =>
            resultsLoadingMoreSpinner.SetActive(isActive);

        [Serializable]
        public struct MemberListSectionMapping
        {
            [field: SerializeField]
            public MemberListSections Section { get; private set; }

            [field: SerializeField]
            public bool ForPrivateCommunitiesOnly { get; private set; }

            [field: SerializeField]
            public Button Button { get; private set; }

            [field: SerializeField]
            public GameObject SelectedBackground { get; private set; }

            [field: SerializeField]
            public GameObject SelectedText { get; private set; }

            [field: SerializeField]
            public GameObject UnselectedBackground { get; private set; }

            [field: SerializeField]
            public GameObject UnselectedText { get; private set; }

            [field: Space(10)]
            [field: SerializeField]
            public GameObject EmptyState { get; private set; }
        }
    }
}<|MERGE_RESOLUTION|>--- conflicted
+++ resolved
@@ -107,12 +107,11 @@
         private void Awake()
         {
             loopListScrollRect.SetScrollSensitivityBasedOnPlatform();
-
+            
             foreach (var sectionMapping in memberListSectionsElements)
                 sectionMapping.Button.onClick.AddListener(() => ToggleSection(sectionMapping.Section));
 
             contextMenu = new GenericContextMenu(contextMenuSettings.ContextMenuWidth, verticalLayoutPadding: contextMenuSettings.VerticalPadding, elementsSpacing: contextMenuSettings.ElementsSpacing, showRim: true)
-<<<<<<< HEAD
                 .AddControl(userProfileContextMenuControlSettings = new UserProfileContextMenuControlSettings((user, friendshipStatus) => ContextMenuUserProfileButtonClicked?.Invoke(user, friendshipStatus), showProfilePicture: false))
                 .AddControl(new SeparatorContextMenuControlSettings(contextMenuSettings.SeparatorHeight, -contextMenuSettings.VerticalPadding.left, -contextMenuSettings.VerticalPadding.right))
                 .AddControl(new ButtonContextMenuControlSettings(contextMenuSettings.ViewProfileText, contextMenuSettings.ViewProfileSprite, () => OpenProfilePassportRequested?.Invoke(lastClickedProfileCtx!)))
@@ -120,7 +119,6 @@
                 .AddControl(new ButtonContextMenuControlSettings(contextMenuSettings.CallText, contextMenuSettings.CallSprite, () => CallUserRequested?.Invoke(lastClickedProfileCtx!)))
                 .AddControl(blockUserContextMenuElement = new GenericContextMenuElement(new ButtonContextMenuControlSettings(contextMenuSettings.BlockText, contextMenuSettings.BlockSprite, () => BlockUserRequested?.Invoke(lastClickedProfileCtx!))));
 
-
             if (FeatureFlagsConfiguration.Instance.IsEnabled(FeatureFlagsStrings.GIFTING_ENABLED))
                 contextMenu.AddControl(contextMenuGiftButton =
                     new GenericContextMenuElement(
@@ -131,22 +129,9 @@
             contextMenu.AddControl(communityOptionsSeparatorContextMenuElement = new GenericContextMenuElement(new SeparatorContextMenuControlSettings(contextMenuSettings.SeparatorHeight, -contextMenuSettings.VerticalPadding.left, -contextMenuSettings.VerticalPadding.right)))
                 .AddControl(removeModeratorContextMenuElement = new GenericContextMenuElement(new ButtonContextMenuControlSettings(contextMenuSettings.RemoveModeratorText, contextMenuSettings.RemoveModeratorSprite, () => RemoveModeratorRequested?.Invoke(lastClickedProfileCtx!))))
                 .AddControl(addModeratorContextMenuElement = new GenericContextMenuElement(new ButtonContextMenuControlSettings(contextMenuSettings.AddModeratorText, contextMenuSettings.AddModeratorSprite, () => AddModeratorRequested?.Invoke(lastClickedProfileCtx!))))
+                .AddControl(transferOwnershipContextMenuElement = new GenericContextMenuElement(new ButtonContextMenuControlSettings(contextMenuSettings.TransferOwnershipText, contextMenuSettings.TransferOwnershipSprite, () => ShowTransferOwnershipConfirmationDialog(lastClickedProfileCtx!, communityData?.name!))))
                 .AddControl(kickUserContextMenuElement = new GenericContextMenuElement(new ButtonContextMenuControlSettings(contextMenuSettings.KickUserText, contextMenuSettings.KickUserSprite, () => ShowKickConfirmationDialog(lastClickedProfileCtx!, communityData?.name!))))
                 .AddControl(banUserContextMenuElement = new GenericContextMenuElement(new ButtonContextMenuControlSettings(contextMenuSettings.BanUserText, contextMenuSettings.BanUserSprite, () => ShowBanConfirmationDialog(lastClickedProfileCtx!, communityData?.name!))));
-=======
-                         .AddControl(userProfileContextMenuControlSettings = new UserProfileContextMenuControlSettings((user, friendshipStatus) => ContextMenuUserProfileButtonClicked?.Invoke(user, friendshipStatus), showProfilePicture: false))
-                         .AddControl(new SeparatorContextMenuControlSettings(contextMenuSettings.SeparatorHeight, -contextMenuSettings.VerticalPadding.left, -contextMenuSettings.VerticalPadding.right))
-                         .AddControl(new ButtonContextMenuControlSettings(contextMenuSettings.ViewProfileText, contextMenuSettings.ViewProfileSprite, () => OpenProfilePassportRequested?.Invoke(lastClickedProfileCtx!)))
-                         .AddControl(new ButtonContextMenuControlSettings(contextMenuSettings.ChatText, contextMenuSettings.ChatSprite, () => OpenUserChatRequested?.Invoke(lastClickedProfileCtx!)))
-                         .AddControl(new ButtonContextMenuControlSettings(contextMenuSettings.CallText, contextMenuSettings.CallSprite, () => CallUserRequested?.Invoke(lastClickedProfileCtx!)))
-                         .AddControl(blockUserContextMenuElement = new GenericContextMenuElement(new ButtonContextMenuControlSettings(contextMenuSettings.BlockText, contextMenuSettings.BlockSprite, () => BlockUserRequested?.Invoke(lastClickedProfileCtx!))))
-                         .AddControl(communityOptionsSeparatorContextMenuElement = new GenericContextMenuElement(new SeparatorContextMenuControlSettings(contextMenuSettings.SeparatorHeight, -contextMenuSettings.VerticalPadding.left, -contextMenuSettings.VerticalPadding.right)))
-                         .AddControl(removeModeratorContextMenuElement = new GenericContextMenuElement(new ButtonContextMenuControlSettings(contextMenuSettings.RemoveModeratorText, contextMenuSettings.RemoveModeratorSprite, () => RemoveModeratorRequested?.Invoke(lastClickedProfileCtx!))))
-                         .AddControl(addModeratorContextMenuElement = new GenericContextMenuElement(new ButtonContextMenuControlSettings(contextMenuSettings.AddModeratorText, contextMenuSettings.AddModeratorSprite, () => AddModeratorRequested?.Invoke(lastClickedProfileCtx!))))
-                         .AddControl(transferOwnershipContextMenuElement = new GenericContextMenuElement(new ButtonContextMenuControlSettings(contextMenuSettings.TransferOwnershipText, contextMenuSettings.TransferOwnershipSprite, () => ShowTransferOwnershipConfirmationDialog(lastClickedProfileCtx!, communityData?.name!))))
-                         .AddControl(kickUserContextMenuElement = new GenericContextMenuElement(new ButtonContextMenuControlSettings(contextMenuSettings.KickUserText, contextMenuSettings.KickUserSprite, () => ShowKickConfirmationDialog(lastClickedProfileCtx!, communityData?.name!))))
-                         .AddControl(banUserContextMenuElement = new GenericContextMenuElement(new ButtonContextMenuControlSettings(contextMenuSettings.BanUserText, contextMenuSettings.BanUserSprite, () => ShowBanConfirmationDialog(lastClickedProfileCtx!, communityData?.name!))));
->>>>>>> e92d9804
         }
 
         public void Close()
@@ -164,15 +149,13 @@
             lastClickedProfileCtx = profile;
             contextMenuCts = contextMenuCts.SafeRestart();
             UserProfileContextMenuControlSettings.FriendshipStatus status = profile.FriendshipStatus.Convert();
-            // Disable all buttons and leave only the unfriend one, as part of the UI/UX decision. The old passed value was:
-            // status == UserProfileContextMenuControlSettings.FriendshipStatus.BLOCKED ? UserProfileContextMenuControlSettings.FriendshipStatus.DISABLED : status
+
             userProfileContextMenuControlSettings!.SetInitialData(profile.ToUserData(), status == UserProfileContextMenuControlSettings.FriendshipStatus.FRIEND ? status : UserProfileContextMenuControlSettings.FriendshipStatus.DISABLED);
             elementView.CanUnHover = false;
 
             removeModeratorContextMenuElement!.Enabled = profile.Role == CommunityMemberRole.moderator && communityData?.role is CommunityMemberRole.owner;
             addModeratorContextMenuElement!.Enabled = profile.Role == CommunityMemberRole.member && communityData?.role is CommunityMemberRole.owner;
             blockUserContextMenuElement!.Enabled = profile.FriendshipStatus != FriendshipStatus.blocked && profile.FriendshipStatus != FriendshipStatus.blocked_by;
-<<<<<<< HEAD
 
             if (FeatureFlagsConfiguration.Instance.IsEnabled(FeatureFlagsStrings.GIFTING_ENABLED))
             {
@@ -181,16 +164,19 @@
                 contextMenuGiftButton!.Enabled = !isOwnProfile && !isBlocked;
             }
             
-=======
             transferOwnershipContextMenuElement!.Enabled = communityData?.role == CommunityMemberRole.owner && profile.Role is CommunityMemberRole.member or CommunityMemberRole.moderator;
             transferOwnershipContextMenuElement!.Interactable = profile.HasClaimedName;
             if (!transferOwnershipContextMenuElement!.Interactable)
                 transferOwnershipContextMenuElement!.NonInteractableFeedback = TRANSFER_OWNERSHIP_NON_INTERACTABLE_FEEDBACK;
->>>>>>> e92d9804
+
             kickUserContextMenuElement!.Enabled = profile.Role != CommunityMemberRole.owner && viewerCanEdit && currentSection == MemberListSections.MEMBERS;
             banUserContextMenuElement!.Enabled = profile.Role != CommunityMemberRole.owner && viewerCanEdit && currentSection == MemberListSections.MEMBERS;
-
-            communityOptionsSeparatorContextMenuElement!.Enabled = removeModeratorContextMenuElement.Enabled || addModeratorContextMenuElement.Enabled || transferOwnershipContextMenuElement.Enabled || kickUserContextMenuElement.Enabled || banUserContextMenuElement.Enabled;
+            
+            communityOptionsSeparatorContextMenuElement!.Enabled = removeModeratorContextMenuElement.Enabled ||
+                                                                   addModeratorContextMenuElement.Enabled ||
+                                                                   transferOwnershipContextMenuElement.Enabled ||
+                                                                   kickUserContextMenuElement.Enabled ||
+                                                                   banUserContextMenuElement.Enabled;
 
             if (invitationButtonHandler == null)
             {
@@ -201,8 +187,8 @@
             invitationButtonHandler.SetUserToInvite(profile.Address);
 
             ViewDependencies.ContextMenuOpener.OpenContextMenu(new GenericContextMenuParameter(contextMenu, buttonPosition,
-                           actionOnHide: () => elementView.CanUnHover = true,
-                           closeTask: panelTask), contextMenuCts.Token);
+                actionOnHide: () => elementView.CanUnHover = true,
+                closeTask: panelTask), contextMenuCts.Token);
         }
 
         private void ShowTransferOwnershipConfirmationDialog(ICommunityMemberData profile, string communityName)
@@ -214,15 +200,15 @@
             async UniTaskVoid ShowTransferOwnershipConfirmationDialogAsync(CancellationToken ct)
             {
                 Result<ConfirmationResult> dialogResult = await ViewDependencies.ConfirmationDialogOpener.OpenConfirmationDialogAsync(new ConfirmationDialogParameter(
-                                                                                         TRANSFER_OWNERSHIP_TEXT_FORMAT,
-                                                                                         TRANSFER_OWNERSHIP_CANCEL_TEXT,
-                                                                                         TRANSFER_OWNERSHIP_CONFIRM_TEXT,
-                                                                                         transferOwnershipSprite,
-                                                                                         false, false,
-                                                                                         subText: string.Format(TRANSFER_OWNERSHIP_SUB_TEXT_FORMAT, communityName, profile.Name),
-                                                                                         userInfo: new ConfirmationDialogParameter.UserData(profile.Address, profile.ProfilePictureUrl, profile.GetUserNameColor())),
-                                                                                     ct)
-                                                                                .SuppressToResultAsync(ReportCategory.COMMUNITIES);
+                            TRANSFER_OWNERSHIP_TEXT_FORMAT,
+                            TRANSFER_OWNERSHIP_CANCEL_TEXT,
+                            TRANSFER_OWNERSHIP_CONFIRM_TEXT,
+                            transferOwnershipSprite,
+                            false, false,
+                            subText: string.Format(TRANSFER_OWNERSHIP_SUB_TEXT_FORMAT, communityName, profile.Name),
+                            userInfo: new ConfirmationDialogParameter.UserData(profile.Address, profile.ProfilePictureUrl, profile.GetUserNameColor())),
+                        ct)
+                    .SuppressToResultAsync(ReportCategory.COMMUNITIES);
 
                 if (ct.IsCancellationRequested || !dialogResult.Success || dialogResult.Value == ConfirmationResult.CANCEL) return;
 
