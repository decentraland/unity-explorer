using Cysharp.Threading.Tasks;
using DCL.UI.Profiles.Helpers;
using SuperScrollView;
using UnityEngine;
using DCL.UI.Utilities;
using DCL.Web3.Identities;
using Nethereum.Siwe.Core.Recap;
using System;
using System.Threading;
using UnityEngine.UI;
using Utility;
using MemberData = DCL.Communities.GetCommunityMembersResponse.MemberData;

namespace DCL.Communities.CommunitiesCard.Members
{
    public class MembersListView : MonoBehaviour, ICommunityFetchingView
    {
        public enum MemberListSections
        {
            ALL,
            BANNED
        }

        private const int ELEMENT_MISSING_THRESHOLD = 5;
        private const string KICK_MEMBER_TEXT_FORMAT = "Are you sure you want to kick '{0}' from {1}?";
        private const string BAN_MEMBER_TEXT_FORMAT = "Are you sure you want to ban '{0}' from {1}?";
        private const string KICK_MEMBER_CANCEL_TEXT = "CANCEL";
        private const string KICK_MEMBER_CONFIRM_TEXT = "KICK";
        private const string BAN_MEMBER_CANCEL_TEXT = "CANCEL";
        private const string BAN_MEMBER_CONFIRM_TEXT = "BAN";

        [field: SerializeField] private ConfirmationDialogView confirmationDialogView { get; set; }
        [field: SerializeField] private LoopGridView loopGrid { get; set; }
        [field: SerializeField] private ScrollRect loopListScrollRect { get; set; }
        [field: SerializeField] private RectTransform sectionButtons { get; set; }
        [field: SerializeField] private RectTransform scrollViewRect { get; set; }
        [field: SerializeField] private MemberListSectionMapping[] memberListSectionsElements { get; set; }
        [field: SerializeField] private GameObject loadingObject { get; set; }

        [field: Header("Assets")]
        [field: SerializeField] public CommunityMemberListContextMenuConfiguration ContextMenuSettings { get; private set; }
        [field: SerializeField] private Sprite kickSprite { get; set; }
        [field: SerializeField] private Sprite banSprite { get; set; }

        public event Action<MemberListSections> ActiveSectionChanged;
        public event Action? NewDataRequested;
        public event Action<MemberData>? ElementMainButtonClicked;
        public event Action<MemberData, Vector2, MemberListItemView>? ElementContextMenuButtonClicked;
        public event Action<MemberData>? ElementFriendButtonClicked;
        public event Action<MemberData>? ElementUnbanButtonClicked;

        public event Action<MemberData>? KickUserRequested;
        public event Action<MemberData>? BanUserRequested;

        private float scrollViewMaxHeight;
        private float scrollViewHeight;
        private MemberListSections currentSection;
        private CancellationTokenSource confirmationDialogCts = new ();
        private Func<SectionFetchData<MemberData>> getCurrentSectionFetchData;
        private ProfileRepositoryWrapper profileRepositoryWrapper;
        private IWeb3IdentityCache web3IdentityCache;

        private void Awake()
        {
            loopListScrollRect.SetScrollSensitivityBasedOnPlatform();
            scrollViewHeight = scrollViewRect.sizeDelta.y;
            scrollViewMaxHeight = scrollViewHeight + sectionButtons.sizeDelta.y;

            foreach (var sectionMapping in memberListSectionsElements)
                sectionMapping.Button.onClick.AddListener(() => ToggleSection(sectionMapping.Section));
        }

        private void OnDisable()
        {
            ToggleSection(MemberListSections.ALL);
            confirmationDialogCts.SafeCancelAndDispose();
        }

        internal void ShowKickConfirmationDialog(MemberData profile, string communityName)
        {
            confirmationDialogCts = confirmationDialogCts.SafeRestart();
            ShowKickConfirmationDialogAsync(confirmationDialogCts.Token).Forget();
            return;

            async UniTaskVoid ShowKickConfirmationDialogAsync(CancellationToken ct)
            {
                ConfirmationDialogView.ConfirmationResult dialogResult = await confirmationDialogView.ShowConfirmationDialogAsync(
                    new ConfirmationDialogView.DialogData(string.Format(KICK_MEMBER_TEXT_FORMAT, profile.name, communityName),
                        KICK_MEMBER_CANCEL_TEXT,
                        KICK_MEMBER_CONFIRM_TEXT,
                        kickSprite,
                        false, false),
                    ct);

                if (dialogResult == ConfirmationDialogView.ConfirmationResult.CANCEL) return;

                KickUserRequested?.Invoke(profile);
            }
        }

        internal void ShowBanConfirmationDialog(MemberData profile, string communityName)
        {
            confirmationDialogCts = confirmationDialogCts.SafeRestart();
            ShowBanConfirmationDialogAsync(confirmationDialogCts.Token).Forget();
            return;

            async UniTaskVoid ShowBanConfirmationDialogAsync(CancellationToken ct)
            {
                ConfirmationDialogView.ConfirmationResult dialogResult = await confirmationDialogView.ShowConfirmationDialogAsync(
                    new ConfirmationDialogView.DialogData(string.Format(BAN_MEMBER_TEXT_FORMAT, profile.name, communityName),
                        BAN_MEMBER_CANCEL_TEXT,
                        BAN_MEMBER_CONFIRM_TEXT,
                        banSprite,
                        false, false),
                    ct);

                if (dialogResult == ConfirmationDialogView.ConfirmationResult.CANCEL) return;

                BanUserRequested?.Invoke(profile);
            }
        }

        public void SetActive(bool active) => gameObject.SetActive(active);

        private void ToggleSection(MemberListSections section)
        {
            if (currentSection == section) return;

            foreach (var sectionMapping in memberListSectionsElements)
            {
                sectionMapping.SelectedBackground.SetActive(sectionMapping.Section == section);
                sectionMapping.SelectedText.SetActive(sectionMapping.Section == section);
                sectionMapping.UnselectedBackground.SetActive(sectionMapping.Section != section);
                sectionMapping.UnselectedText.SetActive(sectionMapping.Section != section);
            }

            currentSection = section;
            ActiveSectionChanged?.Invoke(section);
        }

        public void SetSectionButtonsActive(bool isActive)
        {
            sectionButtons.gameObject.SetActive(isActive);
            scrollViewRect.sizeDelta = new Vector2(scrollViewRect.sizeDelta.x, isActive ? scrollViewHeight : scrollViewMaxHeight);
        }

        public void InitGrid(Func<SectionFetchData<MemberData>> currentSectionDataFunc,
            IWeb3IdentityCache web3IdentityCache)
        {
            loopGrid.InitGridView(0, GetLoopGridItemByIndex);
            getCurrentSectionFetchData = currentSectionDataFunc;
            this.web3IdentityCache = web3IdentityCache;
        }

        public void SetProfileDataProvider(ProfileRepositoryWrapper profileDataProvider)
        {
            this.profileRepositoryWrapper = profileDataProvider;
        }

        private LoopGridViewItem GetLoopGridItemByIndex(LoopGridView loopGridView, int index, int row, int column)
        {
            LoopGridViewItem listItem = loopGridView.NewListViewItem(loopGridView.ItemPrefabDataList[0].mItemPrefab.name);
            MemberListItemView elementView = listItem.GetComponent<MemberListItemView>();

            SectionFetchData<MemberData> membersData = getCurrentSectionFetchData();

<<<<<<< HEAD
            elementView.SetProfileDataProvider(profileRepositoryWrapper);
            MemberData memberData = membersData.items[index];
            elementView.Configure(memberData, currentSection, memberData.memberAddress.EqualsIgnoreCase(web3IdentityCache.Identity?.Address));
=======
            elementView.Configure(membersData.items[index], currentSection, profileRepositoryWrapper);
>>>>>>> 070d6bfe

            elementView.SubscribeToInteractions(member => ElementMainButtonClicked?.Invoke(member),
                (member, position, item) => ElementContextMenuButtonClicked?.Invoke(member, position, item),
                member => ElementFriendButtonClicked?.Invoke(member),
                member => ElementUnbanButtonClicked?.Invoke(member));

            if (index >= membersData.totalFetched - ELEMENT_MISSING_THRESHOLD && membersData.totalFetched < membersData.totalToFetch)
                NewDataRequested?.Invoke();

            return listItem;
        }

        public void RefreshGrid()
        {
            loopGrid.SetListItemCount(getCurrentSectionFetchData().items.Count, false);
            loopGrid.RefreshAllShownItem();
        }

        public void SetEmptyStateActive(bool active) { }

        public void SetLoadingStateActive(bool active) =>
            loadingObject.SetActive(active);

        [Serializable]
        public struct MemberListSectionMapping
        {
            [field: SerializeField]
            public MemberListSections Section { get; private set; }

            [field: SerializeField]
            public Button Button { get; private set; }

            [field: SerializeField]
            public GameObject SelectedBackground { get; private set; }

            [field: SerializeField]
            public GameObject SelectedText { get; private set; }

            [field: SerializeField]
            public GameObject UnselectedBackground { get; private set; }

            [field: SerializeField]
            public GameObject UnselectedText { get; private set; }
        }
    }
}<|MERGE_RESOLUTION|>--- conflicted
+++ resolved
@@ -164,13 +164,8 @@
 
             SectionFetchData<MemberData> membersData = getCurrentSectionFetchData();
 
-<<<<<<< HEAD
-            elementView.SetProfileDataProvider(profileRepositoryWrapper);
             MemberData memberData = membersData.items[index];
-            elementView.Configure(memberData, currentSection, memberData.memberAddress.EqualsIgnoreCase(web3IdentityCache.Identity?.Address));
-=======
-            elementView.Configure(membersData.items[index], currentSection, profileRepositoryWrapper);
->>>>>>> 070d6bfe
+            elementView.Configure(memberData, currentSection, memberData.memberAddress.EqualsIgnoreCase(web3IdentityCache.Identity?.Address), profileRepositoryWrapper);
 
             elementView.SubscribeToInteractions(member => ElementMainButtonClicked?.Invoke(member),
                 (member, position, item) => ElementContextMenuButtonClicked?.Invoke(member, position, item),
