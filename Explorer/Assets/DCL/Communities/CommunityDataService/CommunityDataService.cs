--- conflicted
+++ resolved
@@ -25,7 +25,7 @@
             ChannelId = channelId;
         }
     }
-    
+
     public interface ICommunityDataService
     {
         void SetCommunities(IEnumerable<GetUserCommunitiesData.CommunityData> communities);
@@ -193,7 +193,7 @@
                 CommunityMemberRole.owner,
                 newCommunity.ownerAddress,
                 1);
-            
+
             chatHistory.AddOrGetChannel(channelId, ChatChannel.ChatChannelType.COMMUNITY);
         }
 
@@ -216,22 +216,15 @@
         {
             return communities.TryGetValue(channelId, out communityData);
         }
-        
+
 
         public void Dispose()
         {
-<<<<<<< HEAD
-            communitiesDataProvider.CommunityCreated -= OnCommunityCreated;
-            communitiesDataProvider.CommunityDeleted -= OnCommunityDeleted;
-            communitiesDataProvider.CommunityLeft -= OnCommunityLeft;
-
-=======
             communitiesDataProvider.CommunityCreated -= CommunityCreated;
             communitiesDataProvider.CommunityDeleted -= CommunityDeleted;
             communitiesDataProvider.CommunityLeft -= CommunityLeft;
             communitiesDataProvider.CommunityUpdated -= CommunityUpdated;
-            
->>>>>>> d6abbdb7
+
             communitiesEventBus.UserConnectedToCommunity -= OnCommunitiesEventBusUserConnectedToCommunity;
             communitiesEventBus.UserDisconnectedFromCommunity -= OnCommunitiesEventBusUserDisconnectedToCommunity;
 
