--- conflicted
+++ resolved
@@ -3,7 +3,7 @@
 --- !u!129 &1
 PlayerSettings:
   m_ObjectHideFlags: 0
-  serializedVersion: 26
+  serializedVersion: 28
   productGUID: cf649117e962c5040b6f72b4f7dad22b
   AndroidProfiler: 0
   AndroidFilterTouchesWhenObscured: 0
@@ -900,11 +900,8 @@
   il2cppCompilerConfiguration: {}
   il2cppCodeGeneration:
     Standalone: 1
-<<<<<<< HEAD
   il2cppStacktraceInformation:
     Standalone: 1
-=======
->>>>>>> 6be5c782
   managedStrippingLevel:
     EmbeddedLinux: 1
     GameCoreScarlett: 1
