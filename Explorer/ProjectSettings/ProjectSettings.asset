%YAML 1.1
%TAG !u! tag:unity3d.com,2011:
--- !u!129 &1
PlayerSettings:
  m_ObjectHideFlags: 0
  serializedVersion: 26
  productGUID: cf649117e962c5040b6f72b4f7dad22b
  AndroidProfiler: 0
  AndroidFilterTouchesWhenObscured: 0
  AndroidEnableSustainedPerformanceMode: 0
  defaultScreenOrientation: 4
  targetDevice: 2
  useOnDemandResources: 0
  accelerometerFrequency: 60
  companyName: Decentraland
  productName: Explorer
  defaultCursor: {fileID: 0}
  cursorHotspot: {x: 0, y: 0}
  m_SplashScreenBackgroundColor: {r: 0, g: 0, b: 0, a: 1}
  m_ShowUnitySplashScreen: 1
  m_ShowUnitySplashLogo: 1
  m_SplashScreenOverlayOpacity: 1
  m_SplashScreenAnimation: 1
  m_SplashScreenLogoStyle: 1
  m_SplashScreenDrawMode: 1
  m_SplashScreenBackgroundAnimationZoom: 1
  m_SplashScreenLogoAnimationZoom: 1
  m_SplashScreenBackgroundLandscapeAspect: 1
  m_SplashScreenBackgroundPortraitAspect: 1
  m_SplashScreenBackgroundLandscapeUvs:
    serializedVersion: 2
    x: 0
    y: 0
    width: 1
    height: 1
  m_SplashScreenBackgroundPortraitUvs:
    serializedVersion: 2
    x: 0
    y: 0
    width: 1
    height: 1
  m_SplashScreenLogos:
  - logo: {fileID: 10404, guid: 0000000000000000f000000000000000, type: 0}
    duration: 2
  m_VirtualRealitySplashScreen: {fileID: 0}
  m_HolographicTrackingLossScreen: {fileID: 0}
  defaultScreenWidth: 1920
  defaultScreenHeight: 1080
  defaultScreenWidthWeb: 960
  defaultScreenHeightWeb: 600
  m_StereoRenderingPath: 0
  m_ActiveColorSpace: 1
  m_SpriteBatchVertexThreshold: 300
  m_MTRendering: 1
  mipStripping: 0
  numberOfMipsStripped: 0
  numberOfMipsStrippedPerMipmapLimitGroup: {}
  m_StackTraceTypes: 020000000200000002000000020000000200000001000000
  iosShowActivityIndicatorOnLoading: -1
  androidShowActivityIndicatorOnLoading: -1
  iosUseCustomAppBackgroundBehavior: 0
  allowedAutorotateToPortrait: 1
  allowedAutorotateToPortraitUpsideDown: 1
  allowedAutorotateToLandscapeRight: 1
  allowedAutorotateToLandscapeLeft: 1
  useOSAutorotation: 1
  use32BitDisplayBuffer: 1
  preserveFramebufferAlpha: 0
  disableDepthAndStencilBuffers: 0
  androidStartInFullscreen: 1
  androidRenderOutsideSafeArea: 1
  androidUseSwappy: 1
  androidBlitType: 0
  androidResizableWindow: 0
  androidDefaultWindowWidth: 1920
  androidDefaultWindowHeight: 1080
  androidMinimumWindowWidth: 400
  androidMinimumWindowHeight: 300
  androidFullscreenMode: 1
  defaultIsNativeResolution: 1
  macRetinaSupport: 1
  runInBackground: 1
  captureSingleScreen: 0
  muteOtherAudioSources: 0
  Prepare IOS For Recording: 0
  Force IOS Speakers When Recording: 0
  deferSystemGesturesMode: 0
  hideHomeButton: 0
  submitAnalytics: 1
  usePlayerLog: 1
  bakeCollisionMeshes: 0
  forceSingleInstance: 0
  useFlipModelSwapchain: 1
  resizableWindow: 0
  useMacAppStoreValidation: 0
  macAppStoreCategory: public.app-category.games
  gpuSkinning: 1
  xboxPIXTextureCapture: 0
  xboxEnableAvatar: 0
  xboxEnableKinect: 0
  xboxEnableKinectAutoTracking: 0
  xboxEnableFitness: 0
  visibleInBackground: 1
  allowFullscreenSwitch: 1
  fullscreenMode: 3
  xboxSpeechDB: 0
  xboxEnableHeadOrientation: 0
  xboxEnableGuest: 0
  xboxEnablePIXSampling: 0
  metalFramebufferOnly: 0
  xboxOneResolution: 0
  xboxOneSResolution: 0
  xboxOneXResolution: 3
  xboxOneMonoLoggingLevel: 0
  xboxOneLoggingLevel: 1
  xboxOneDisableEsram: 0
  xboxOneEnableTypeOptimization: 0
  xboxOnePresentImmediateThreshold: 0
  switchQueueCommandMemory: 0
  switchQueueControlMemory: 16384
  switchQueueComputeMemory: 262144
  switchNVNShaderPoolsGranularity: 33554432
  switchNVNDefaultPoolsGranularity: 16777216
  switchNVNOtherPoolsGranularity: 16777216
  switchGpuScratchPoolGranularity: 2097152
  switchAllowGpuScratchShrinking: 0
  switchNVNMaxPublicTextureIDCount: 0
  switchNVNMaxPublicSamplerIDCount: 0
  switchNVNGraphicsFirmwareMemory: 32
  stadiaPresentMode: 0
  stadiaTargetFramerate: 0
  vulkanNumSwapchainBuffers: 3
  vulkanEnableSetSRGBWrite: 0
  vulkanEnablePreTransform: 1
  vulkanEnableLateAcquireNextImage: 0
  vulkanEnableCommandBufferRecycling: 1
  loadStoreDebugModeEnabled: 0
  bundleVersion: 0.1.0-alpha
  preloadedAssets:
  - {fileID: 11400000, guid: 24ddc9d8b47e3438abc8aca7466f34b7, type: 2}
  metroInputSource: 0
  wsaTransparentSwapchain: 0
  m_HolographicPauseOnTrackingLoss: 1
  xboxOneDisableKinectGpuReservation: 1
  xboxOneEnable7thCore: 1
  vrSettings:
    enable360StereoCapture: 0
  isWsaHolographicRemotingEnabled: 0
  enableFrameTimingStats: 0
  enableOpenGLProfilerGPURecorders: 1
  useHDRDisplay: 0
  hdrBitDepth: 0
  m_ColorGamuts: 00000000
  targetPixelDensity: 30
  resolutionScalingMode: 0
  resetResolutionOnWindowResize: 0
  androidSupportedAspectRatio: 1
  androidMaxAspectRatio: 2.1
  applicationIdentifier:
    Standalone: com.Decentraland.Explorer
  buildNumber:
    Standalone: 0
    iPhone: 0
    tvOS: 0
  overrideDefaultApplicationIdentifier: 0
  AndroidBundleVersionCode: 1
  AndroidMinSdkVersion: 22
  AndroidTargetSdkVersion: 0
  AndroidPreferredInstallLocation: 1
  aotOptions: 
  stripEngineCode: 1
  iPhoneStrippingLevel: 0
  iPhoneScriptCallOptimization: 0
  ForceInternetPermission: 0
  ForceSDCardPermission: 0
  CreateWallpaper: 0
  APKExpansionFiles: 0
  keepLoadedShadersAlive: 0
  StripUnusedMeshComponents: 1
  strictShaderVariantMatching: 0
  VertexChannelCompressionMask: 4054
  iPhoneSdkVersion: 988
  iOSTargetOSVersionString: 12.0
  tvOSSdkVersion: 0
  tvOSRequireExtendedGameController: 0
  tvOSTargetOSVersionString: 12.0
  uIPrerenderedIcon: 0
  uIRequiresPersistentWiFi: 0
  uIRequiresFullScreen: 1
  uIStatusBarHidden: 1
  uIExitOnSuspend: 0
  uIStatusBarStyle: 0
  appleTVSplashScreen: {fileID: 0}
  appleTVSplashScreen2x: {fileID: 0}
  tvOSSmallIconLayers: []
  tvOSSmallIconLayers2x: []
  tvOSLargeIconLayers: []
  tvOSLargeIconLayers2x: []
  tvOSTopShelfImageLayers: []
  tvOSTopShelfImageLayers2x: []
  tvOSTopShelfImageWideLayers: []
  tvOSTopShelfImageWideLayers2x: []
  iOSLaunchScreenType: 0
  iOSLaunchScreenPortrait: {fileID: 0}
  iOSLaunchScreenLandscape: {fileID: 0}
  iOSLaunchScreenBackgroundColor:
    serializedVersion: 2
    rgba: 0
  iOSLaunchScreenFillPct: 100
  iOSLaunchScreenSize: 100
  iOSLaunchScreenCustomXibPath: 
  iOSLaunchScreeniPadType: 0
  iOSLaunchScreeniPadImage: {fileID: 0}
  iOSLaunchScreeniPadBackgroundColor:
    serializedVersion: 2
    rgba: 0
  iOSLaunchScreeniPadFillPct: 100
  iOSLaunchScreeniPadSize: 100
  iOSLaunchScreeniPadCustomXibPath: 
  iOSLaunchScreenCustomStoryboardPath: 
  iOSLaunchScreeniPadCustomStoryboardPath: 
  iOSDeviceRequirements: []
  iOSURLSchemes: []
  macOSURLSchemes: []
  iOSBackgroundModes: 0
  iOSMetalForceHardShadows: 0
  metalEditorSupport: 1
  metalAPIValidation: 1
  iOSRenderExtraFrameOnPause: 0
  iosCopyPluginsCodeInsteadOfSymlink: 0
  appleDeveloperTeamID: 
  iOSManualSigningProvisioningProfileID: 
  tvOSManualSigningProvisioningProfileID: 
  iOSManualSigningProvisioningProfileType: 0
  tvOSManualSigningProvisioningProfileType: 0
  appleEnableAutomaticSigning: 0
  iOSRequireARKit: 0
  iOSAutomaticallyDetectAndAddCapabilities: 1
  appleEnableProMotion: 0
  shaderPrecisionModel: 0
  clonedFromGUID: c0afd0d1d80e3634a9dac47e8a0426ea
  templatePackageId: com.unity.template.3d@8.1.1
  templateDefaultScene: Assets/Scenes/SampleScene.unity
  useCustomMainManifest: 0
  useCustomLauncherManifest: 0
  useCustomMainGradleTemplate: 0
  useCustomLauncherGradleManifest: 0
  useCustomBaseGradleTemplate: 0
  useCustomGradlePropertiesTemplate: 0
  useCustomGradleSettingsTemplate: 0
  useCustomProguardFile: 0
  AndroidTargetArchitectures: 1
  AndroidTargetDevices: 0
  AndroidSplashScreenScale: 0
  androidSplashScreen: {fileID: 0}
  AndroidKeystoreName: 
  AndroidKeyaliasName: 
  AndroidEnableArmv9SecurityFeatures: 0
  AndroidBuildApkPerCpuArchitecture: 0
  AndroidTVCompatibility: 0
  AndroidIsGame: 1
  AndroidEnableTango: 0
  androidEnableBanner: 1
  androidUseLowAccuracyLocation: 0
  androidUseCustomKeystore: 0
  m_AndroidBanners:
  - width: 320
    height: 180
    banner: {fileID: 0}
  androidGamepadSupportLevel: 0
  chromeosInputEmulation: 1
  AndroidMinifyRelease: 0
  AndroidMinifyDebug: 0
  AndroidValidateAppBundleSize: 1
  AndroidAppBundleSizeToValidate: 150
  m_BuildTargetIcons:
  - m_BuildTarget: Standalone
    m_Icons:
    - serializedVersion: 2
      m_Icon: {fileID: 0}
      m_Width: 1024
      m_Height: 1024
      m_Kind: 0
    - serializedVersion: 2
      m_Icon: {fileID: 0}
      m_Width: 512
      m_Height: 512
      m_Kind: 0
    - serializedVersion: 2
      m_Icon: {fileID: 0}
      m_Width: 256
      m_Height: 256
      m_Kind: 0
    - serializedVersion: 2
      m_Icon: {fileID: 0}
      m_Width: 128
      m_Height: 128
      m_Kind: 0
    - serializedVersion: 2
      m_Icon: {fileID: 0}
      m_Width: 64
      m_Height: 64
      m_Kind: 0
    - serializedVersion: 2
      m_Icon: {fileID: 0}
      m_Width: 48
      m_Height: 48
      m_Kind: 0
    - serializedVersion: 2
      m_Icon: {fileID: 0}
      m_Width: 32
      m_Height: 32
      m_Kind: 0
    - serializedVersion: 2
      m_Icon: {fileID: 0}
      m_Width: 16
      m_Height: 16
      m_Kind: 0
  - m_BuildTarget: 
    m_Icons:
    - serializedVersion: 2
      m_Icon: {fileID: 2800000, guid: b95ae6be79841ba4faee8fc53fc6a149, type: 3}
      m_Width: 128
      m_Height: 128
      m_Kind: 0
  m_BuildTargetPlatformIcons:
  - m_BuildTarget: iPhone
    m_Icons:
    - m_Textures: []
      m_Width: 180
      m_Height: 180
      m_Kind: 0
      m_SubKind: iPhone
    - m_Textures: []
      m_Width: 120
      m_Height: 120
      m_Kind: 0
      m_SubKind: iPhone
    - m_Textures: []
      m_Width: 167
      m_Height: 167
      m_Kind: 0
      m_SubKind: iPad
    - m_Textures: []
      m_Width: 152
      m_Height: 152
      m_Kind: 0
      m_SubKind: iPad
    - m_Textures: []
      m_Width: 76
      m_Height: 76
      m_Kind: 0
      m_SubKind: iPad
    - m_Textures: []
      m_Width: 120
      m_Height: 120
      m_Kind: 3
      m_SubKind: iPhone
    - m_Textures: []
      m_Width: 80
      m_Height: 80
      m_Kind: 3
      m_SubKind: iPhone
    - m_Textures: []
      m_Width: 80
      m_Height: 80
      m_Kind: 3
      m_SubKind: iPad
    - m_Textures: []
      m_Width: 40
      m_Height: 40
      m_Kind: 3
      m_SubKind: iPad
    - m_Textures: []
      m_Width: 87
      m_Height: 87
      m_Kind: 1
      m_SubKind: iPhone
    - m_Textures: []
      m_Width: 58
      m_Height: 58
      m_Kind: 1
      m_SubKind: iPhone
    - m_Textures: []
      m_Width: 29
      m_Height: 29
      m_Kind: 1
      m_SubKind: iPhone
    - m_Textures: []
      m_Width: 58
      m_Height: 58
      m_Kind: 1
      m_SubKind: iPad
    - m_Textures: []
      m_Width: 29
      m_Height: 29
      m_Kind: 1
      m_SubKind: iPad
    - m_Textures: []
      m_Width: 60
      m_Height: 60
      m_Kind: 2
      m_SubKind: iPhone
    - m_Textures: []
      m_Width: 40
      m_Height: 40
      m_Kind: 2
      m_SubKind: iPhone
    - m_Textures: []
      m_Width: 40
      m_Height: 40
      m_Kind: 2
      m_SubKind: iPad
    - m_Textures: []
      m_Width: 20
      m_Height: 20
      m_Kind: 2
      m_SubKind: iPad
    - m_Textures: []
      m_Width: 1024
      m_Height: 1024
      m_Kind: 4
      m_SubKind: App Store
  - m_BuildTarget: Android
    m_Icons:
    - m_Textures: []
      m_Width: 432
      m_Height: 432
      m_Kind: 2
      m_SubKind: 
    - m_Textures: []
      m_Width: 324
      m_Height: 324
      m_Kind: 2
      m_SubKind: 
    - m_Textures: []
      m_Width: 216
      m_Height: 216
      m_Kind: 2
      m_SubKind: 
    - m_Textures: []
      m_Width: 162
      m_Height: 162
      m_Kind: 2
      m_SubKind: 
    - m_Textures: []
      m_Width: 108
      m_Height: 108
      m_Kind: 2
      m_SubKind: 
    - m_Textures: []
      m_Width: 81
      m_Height: 81
      m_Kind: 2
      m_SubKind: 
    - m_Textures: []
      m_Width: 192
      m_Height: 192
      m_Kind: 1
      m_SubKind: 
    - m_Textures: []
      m_Width: 144
      m_Height: 144
      m_Kind: 1
      m_SubKind: 
    - m_Textures: []
      m_Width: 96
      m_Height: 96
      m_Kind: 1
      m_SubKind: 
    - m_Textures: []
      m_Width: 72
      m_Height: 72
      m_Kind: 1
      m_SubKind: 
    - m_Textures: []
      m_Width: 48
      m_Height: 48
      m_Kind: 1
      m_SubKind: 
    - m_Textures: []
      m_Width: 36
      m_Height: 36
      m_Kind: 1
      m_SubKind: 
    - m_Textures: []
      m_Width: 192
      m_Height: 192
      m_Kind: 0
      m_SubKind: 
    - m_Textures: []
      m_Width: 144
      m_Height: 144
      m_Kind: 0
      m_SubKind: 
    - m_Textures: []
      m_Width: 96
      m_Height: 96
      m_Kind: 0
      m_SubKind: 
    - m_Textures: []
      m_Width: 72
      m_Height: 72
      m_Kind: 0
      m_SubKind: 
    - m_Textures: []
      m_Width: 48
      m_Height: 48
      m_Kind: 0
      m_SubKind: 
    - m_Textures: []
      m_Width: 36
      m_Height: 36
      m_Kind: 0
      m_SubKind: 
  m_BuildTargetBatching:
  - m_BuildTarget: Standalone
    m_StaticBatching: 1
    m_DynamicBatching: 0
  - m_BuildTarget: tvOS
    m_StaticBatching: 1
    m_DynamicBatching: 0
  - m_BuildTarget: Android
    m_StaticBatching: 1
    m_DynamicBatching: 0
  - m_BuildTarget: iPhone
    m_StaticBatching: 1
    m_DynamicBatching: 0
  - m_BuildTarget: WebGL
    m_StaticBatching: 0
    m_DynamicBatching: 0
  m_BuildTargetShaderSettings: []
  m_BuildTargetGraphicsJobs:
  - m_BuildTarget: MacStandaloneSupport
    m_GraphicsJobs: 0
  - m_BuildTarget: Switch
    m_GraphicsJobs: 1
  - m_BuildTarget: MetroSupport
    m_GraphicsJobs: 1
  - m_BuildTarget: AppleTVSupport
    m_GraphicsJobs: 0
  - m_BuildTarget: BJMSupport
    m_GraphicsJobs: 1
  - m_BuildTarget: LinuxStandaloneSupport
    m_GraphicsJobs: 1
  - m_BuildTarget: PS4Player
    m_GraphicsJobs: 1
  - m_BuildTarget: iOSSupport
    m_GraphicsJobs: 0
  - m_BuildTarget: WindowsStandaloneSupport
    m_GraphicsJobs: 1
  - m_BuildTarget: XboxOnePlayer
    m_GraphicsJobs: 1
  - m_BuildTarget: LuminSupport
    m_GraphicsJobs: 0
  - m_BuildTarget: AndroidPlayer
    m_GraphicsJobs: 0
  - m_BuildTarget: WebGLSupport
    m_GraphicsJobs: 0
  m_BuildTargetGraphicsJobMode:
  - m_BuildTarget: PS4Player
    m_GraphicsJobMode: 0
  - m_BuildTarget: XboxOnePlayer
    m_GraphicsJobMode: 0
  m_BuildTargetGraphicsAPIs:
  - m_BuildTarget: AndroidPlayer
    m_APIs: 150000000b000000
    m_Automatic: 1
  - m_BuildTarget: iOSSupport
    m_APIs: 10000000
    m_Automatic: 1
  - m_BuildTarget: AppleTVSupport
    m_APIs: 10000000
    m_Automatic: 1
  - m_BuildTarget: WebGLSupport
    m_APIs: 0b000000
    m_Automatic: 1
  m_BuildTargetVRSettings:
  - m_BuildTarget: Standalone
    m_Enabled: 0
    m_Devices:
    - Oculus
    - OpenVR
  m_DefaultShaderChunkSizeInMB: 16
  m_DefaultShaderChunkCount: 0
  openGLRequireES31: 0
  openGLRequireES31AEP: 0
  openGLRequireES32: 0
  m_TemplateCustomTags: {}
  mobileMTRendering:
    Android: 1
    iPhone: 1
    tvOS: 1
  m_BuildTargetGroupLightmapEncodingQuality:
  - m_BuildTarget: Android
    m_EncodingQuality: 1
  - m_BuildTarget: iPhone
    m_EncodingQuality: 1
  - m_BuildTarget: tvOS
    m_EncodingQuality: 1
  m_BuildTargetGroupHDRCubemapEncodingQuality:
  - m_BuildTarget: Android
    m_EncodingQuality: 1
  - m_BuildTarget: iPhone
    m_EncodingQuality: 1
  - m_BuildTarget: tvOS
    m_EncodingQuality: 1
  m_BuildTargetGroupLightmapSettings: []
  m_BuildTargetGroupLoadStoreDebugModeSettings: []
  m_BuildTargetNormalMapEncoding:
  - m_BuildTarget: Android
    m_Encoding: 1
  - m_BuildTarget: iPhone
    m_Encoding: 1
  - m_BuildTarget: tvOS
    m_Encoding: 1
  m_BuildTargetDefaultTextureCompressionFormat:
  - m_BuildTarget: Android
    m_Format: 3
  playModeTestRunnerEnabled: 0
  runPlayModeTestAsEditModeTest: 0
  actionOnDotNetUnhandledException: 1
  enableInternalProfiler: 0
  logObjCUncaughtExceptions: 1
  enableCrashReportAPI: 0
  cameraUsageDescription: 
  locationUsageDescription: 
  microphoneUsageDescription: 
  bluetoothUsageDescription: 
  macOSTargetOSVersion: 10.13.0
  switchNMETAOverride: 
  switchNetLibKey: 
  switchSocketMemoryPoolSize: 6144
  switchSocketAllocatorPoolSize: 128
  switchSocketConcurrencyLimit: 14
  switchScreenResolutionBehavior: 2
  switchUseCPUProfiler: 0
  switchUseGOLDLinker: 0
  switchLTOSetting: 0
  switchApplicationID: 0x01004b9000490000
  switchNSODependencies: 
  switchCompilerFlags: 
  switchTitleNames_0: 
  switchTitleNames_1: 
  switchTitleNames_2: 
  switchTitleNames_3: 
  switchTitleNames_4: 
  switchTitleNames_5: 
  switchTitleNames_6: 
  switchTitleNames_7: 
  switchTitleNames_8: 
  switchTitleNames_9: 
  switchTitleNames_10: 
  switchTitleNames_11: 
  switchTitleNames_12: 
  switchTitleNames_13: 
  switchTitleNames_14: 
  switchTitleNames_15: 
  switchPublisherNames_0: 
  switchPublisherNames_1: 
  switchPublisherNames_2: 
  switchPublisherNames_3: 
  switchPublisherNames_4: 
  switchPublisherNames_5: 
  switchPublisherNames_6: 
  switchPublisherNames_7: 
  switchPublisherNames_8: 
  switchPublisherNames_9: 
  switchPublisherNames_10: 
  switchPublisherNames_11: 
  switchPublisherNames_12: 
  switchPublisherNames_13: 
  switchPublisherNames_14: 
  switchPublisherNames_15: 
  switchIcons_0: {fileID: 0}
  switchIcons_1: {fileID: 0}
  switchIcons_2: {fileID: 0}
  switchIcons_3: {fileID: 0}
  switchIcons_4: {fileID: 0}
  switchIcons_5: {fileID: 0}
  switchIcons_6: {fileID: 0}
  switchIcons_7: {fileID: 0}
  switchIcons_8: {fileID: 0}
  switchIcons_9: {fileID: 0}
  switchIcons_10: {fileID: 0}
  switchIcons_11: {fileID: 0}
  switchIcons_12: {fileID: 0}
  switchIcons_13: {fileID: 0}
  switchIcons_14: {fileID: 0}
  switchIcons_15: {fileID: 0}
  switchSmallIcons_0: {fileID: 0}
  switchSmallIcons_1: {fileID: 0}
  switchSmallIcons_2: {fileID: 0}
  switchSmallIcons_3: {fileID: 0}
  switchSmallIcons_4: {fileID: 0}
  switchSmallIcons_5: {fileID: 0}
  switchSmallIcons_6: {fileID: 0}
  switchSmallIcons_7: {fileID: 0}
  switchSmallIcons_8: {fileID: 0}
  switchSmallIcons_9: {fileID: 0}
  switchSmallIcons_10: {fileID: 0}
  switchSmallIcons_11: {fileID: 0}
  switchSmallIcons_12: {fileID: 0}
  switchSmallIcons_13: {fileID: 0}
  switchSmallIcons_14: {fileID: 0}
  switchSmallIcons_15: {fileID: 0}
  switchManualHTML: 
  switchAccessibleURLs: 
  switchLegalInformation: 
  switchMainThreadStackSize: 1048576
  switchPresenceGroupId: 
  switchLogoHandling: 0
  switchReleaseVersion: 0
  switchDisplayVersion: 1.0.0
  switchStartupUserAccount: 0
  switchSupportedLanguagesMask: 0
  switchLogoType: 0
  switchApplicationErrorCodeCategory: 
  switchUserAccountSaveDataSize: 0
  switchUserAccountSaveDataJournalSize: 0
  switchApplicationAttribute: 0
  switchCardSpecSize: -1
  switchCardSpecClock: -1
  switchRatingsMask: 0
  switchRatingsInt_0: 0
  switchRatingsInt_1: 0
  switchRatingsInt_2: 0
  switchRatingsInt_3: 0
  switchRatingsInt_4: 0
  switchRatingsInt_5: 0
  switchRatingsInt_6: 0
  switchRatingsInt_7: 0
  switchRatingsInt_8: 0
  switchRatingsInt_9: 0
  switchRatingsInt_10: 0
  switchRatingsInt_11: 0
  switchRatingsInt_12: 0
  switchLocalCommunicationIds_0: 
  switchLocalCommunicationIds_1: 
  switchLocalCommunicationIds_2: 
  switchLocalCommunicationIds_3: 
  switchLocalCommunicationIds_4: 
  switchLocalCommunicationIds_5: 
  switchLocalCommunicationIds_6: 
  switchLocalCommunicationIds_7: 
  switchParentalControl: 0
  switchAllowsScreenshot: 1
  switchAllowsVideoCapturing: 1
  switchAllowsRuntimeAddOnContentInstall: 0
  switchDataLossConfirmation: 0
  switchUserAccountLockEnabled: 0
  switchSystemResourceMemory: 16777216
  switchSupportedNpadStyles: 22
  switchNativeFsCacheSize: 32
  switchIsHoldTypeHorizontal: 0
  switchSupportedNpadCount: 8
  switchEnableTouchScreen: 1
  switchSocketConfigEnabled: 0
  switchTcpInitialSendBufferSize: 32
  switchTcpInitialReceiveBufferSize: 64
  switchTcpAutoSendBufferSizeMax: 256
  switchTcpAutoReceiveBufferSizeMax: 256
  switchUdpSendBufferSize: 9
  switchUdpReceiveBufferSize: 42
  switchSocketBufferEfficiency: 4
  switchSocketInitializeEnabled: 1
  switchNetworkInterfaceManagerInitializeEnabled: 1
  switchPlayerConnectionEnabled: 1
  switchUseNewStyleFilepaths: 1
  switchUseLegacyFmodPriorities: 0
  switchUseMicroSleepForYield: 1
  switchEnableRamDiskSupport: 0
  switchMicroSleepForYieldTime: 25
  switchRamDiskSpaceSize: 12
  ps4NPAgeRating: 12
  ps4NPTitleSecret: 
  ps4NPTrophyPackPath: 
  ps4ParentalLevel: 11
  ps4ContentID: ED1633-NPXX51362_00-0000000000000000
  ps4Category: 0
  ps4MasterVersion: 01.00
  ps4AppVersion: 01.00
  ps4AppType: 0
  ps4ParamSfxPath: 
  ps4VideoOutPixelFormat: 0
  ps4VideoOutInitialWidth: 1920
  ps4VideoOutBaseModeInitialWidth: 1920
  ps4VideoOutReprojectionRate: 60
  ps4PronunciationXMLPath: 
  ps4PronunciationSIGPath: 
  ps4BackgroundImagePath: 
  ps4StartupImagePath: 
  ps4StartupImagesFolder: 
  ps4IconImagesFolder: 
  ps4SaveDataImagePath: 
  ps4SdkOverride: 
  ps4BGMPath: 
  ps4ShareFilePath: 
  ps4ShareOverlayImagePath: 
  ps4PrivacyGuardImagePath: 
  ps4ExtraSceSysFile: 
  ps4NPtitleDatPath: 
  ps4RemotePlayKeyAssignment: -1
  ps4RemotePlayKeyMappingDir: 
  ps4PlayTogetherPlayerCount: 0
  ps4EnterButtonAssignment: 1
  ps4ApplicationParam1: 0
  ps4ApplicationParam2: 0
  ps4ApplicationParam3: 0
  ps4ApplicationParam4: 0
  ps4DownloadDataSize: 0
  ps4GarlicHeapSize: 2048
  ps4ProGarlicHeapSize: 2560
  playerPrefsMaxSize: 32768
  ps4Passcode: frAQBc8Wsa1xVPfvJcrgRYwTiizs2trQ
  ps4pnSessions: 1
  ps4pnPresence: 1
  ps4pnFriends: 1
  ps4pnGameCustomData: 1
  playerPrefsSupport: 0
  enableApplicationExit: 0
  resetTempFolder: 1
  restrictedAudioUsageRights: 0
  ps4UseResolutionFallback: 0
  ps4ReprojectionSupport: 0
  ps4UseAudio3dBackend: 0
  ps4UseLowGarlicFragmentationMode: 1
  ps4SocialScreenEnabled: 0
  ps4ScriptOptimizationLevel: 0
  ps4Audio3dVirtualSpeakerCount: 14
  ps4attribCpuUsage: 0
  ps4PatchPkgPath: 
  ps4PatchLatestPkgPath: 
  ps4PatchChangeinfoPath: 
  ps4PatchDayOne: 0
  ps4attribUserManagement: 0
  ps4attribMoveSupport: 0
  ps4attrib3DSupport: 0
  ps4attribShareSupport: 0
  ps4attribExclusiveVR: 0
  ps4disableAutoHideSplash: 0
  ps4videoRecordingFeaturesUsed: 0
  ps4contentSearchFeaturesUsed: 0
  ps4CompatibilityPS5: 0
  ps4AllowPS5Detection: 0
  ps4GPU800MHz: 1
  ps4attribEyeToEyeDistanceSettingVR: 0
  ps4IncludedModules: []
  ps4attribVROutputEnabled: 0
  monoEnv: 
  splashScreenBackgroundSourceLandscape: {fileID: 0}
  splashScreenBackgroundSourcePortrait: {fileID: 0}
  blurSplashScreenBackground: 1
  spritePackerPolicy: 
  webGLMemorySize: 16
  webGLExceptionSupport: 1
  webGLNameFilesAsHashes: 0
  webGLShowDiagnostics: 0
  webGLDataCaching: 1
  webGLDebugSymbols: 0
  webGLEmscriptenArgs: 
  webGLModulesDirectory: 
  webGLTemplate: APPLICATION:Default
  webGLAnalyzeBuildSize: 0
  webGLUseEmbeddedResources: 0
  webGLCompressionFormat: 1
  webGLWasmArithmeticExceptions: 0
  webGLLinkerTarget: 1
  webGLThreadsSupport: 0
  webGLDecompressionFallback: 0
  webGLInitialMemorySize: 32
  webGLMaximumMemorySize: 2048
  webGLMemoryGrowthMode: 2
  webGLMemoryLinearGrowthStep: 16
  webGLMemoryGeometricGrowthStep: 0.2
  webGLMemoryGeometricGrowthCap: 96
  webGLPowerPreference: 2
  scriptingDefineSymbols:
<<<<<<< HEAD
    Standalone: UNITASK_DOTWEEN_SUPPORT;UNITY_PIPELINE_URP
=======
    Standalone: UNITASK_DOTWEEN_SUPPORT;NO_LIVEKIT_MODE
>>>>>>> c1d0fe28
  additionalCompilerArguments: {}
  platformArchitecture: {}
  scriptingBackend:
    Standalone: 1
  il2cppCompilerConfiguration: {}
  il2cppCodeGeneration: {}
  managedStrippingLevel:
    EmbeddedLinux: 1
    GameCoreScarlett: 1
    GameCoreXboxOne: 1
    Nintendo Switch: 1
    PS4: 1
    PS5: 1
    QNX: 1
    Stadia: 1
    WebGL: 1
    Windows Store Apps: 1
    XboxOne: 1
    iPhone: 1
    tvOS: 1
  incrementalIl2cppBuild: {}
  suppressCommonWarnings: 1
  allowUnsafeCode: 1
  useDeterministicCompilation: 1
  selectedPlatform: 0
  additionalIl2CppArgs: ' --emit-source-mapping'
  scriptingRuntimeVersion: 1
  gcIncremental: 1
  gcWBarrierValidation: 0
  apiCompatibilityLevelPerPlatform: {}
  m_RenderingPath: 1
  m_MobileRenderingPath: 1
  metroPackageName: Explorer
  metroPackageVersion: 
  metroCertificatePath: 
  metroCertificatePassword: 
  metroCertificateSubject: 
  metroCertificateIssuer: 
  metroCertificateNotAfter: 0000000000000000
  metroApplicationDescription: Explorer
  wsaImages: {}
  metroTileShortName: 
  metroTileShowName: 0
  metroMediumTileShowName: 0
  metroLargeTileShowName: 0
  metroWideTileShowName: 0
  metroSupportStreamingInstall: 0
  metroLastRequiredScene: 0
  metroDefaultTileSize: 1
  metroTileForegroundText: 2
  metroTileBackgroundColor: {r: 0.13333334, g: 0.17254902, b: 0.21568628, a: 0}
  metroSplashScreenBackgroundColor: {r: 0.12941177, g: 0.17254902, b: 0.21568628, a: 1}
  metroSplashScreenUseBackgroundColor: 0
  platformCapabilities: {}
  metroTargetDeviceFamilies: {}
  metroFTAName: 
  metroFTAFileTypes: []
  metroProtocolName: 
  vcxProjDefaultLanguage: 
  XboxOneProductId: 
  XboxOneUpdateKey: 
  XboxOneSandboxId: 
  XboxOneContentId: 
  XboxOneTitleId: 
  XboxOneSCId: 
  XboxOneGameOsOverridePath: 
  XboxOnePackagingOverridePath: 
  XboxOneAppManifestOverridePath: 
  XboxOneVersion: 1.0.0.0
  XboxOnePackageEncryption: 0
  XboxOnePackageUpdateGranularity: 2
  XboxOneDescription: 
  XboxOneLanguage:
  - enus
  XboxOneCapability: []
  XboxOneGameRating: {}
  XboxOneIsContentPackage: 0
  XboxOneEnhancedXboxCompatibilityMode: 0
  XboxOneEnableGPUVariability: 1
  XboxOneSockets: {}
  XboxOneSplashScreen: {fileID: 0}
  XboxOneAllowedProductIds: []
  XboxOnePersistentLocalStorageSize: 0
  XboxOneXTitleMemory: 8
  XboxOneOverrideIdentityName: 
  XboxOneOverrideIdentityPublisher: 
  vrEditorSettings: {}
  cloudServicesEnabled:
    UNet: 1
  luminIcon:
    m_Name: 
    m_ModelFolderPath: 
    m_PortalFolderPath: 
  luminCert:
    m_CertPath: 
    m_SignPackage: 1
  luminIsChannelApp: 0
  luminVersion:
    m_VersionCode: 1
    m_VersionName: 
  hmiPlayerDataPath: 
  hmiForceSRGBBlit: 1
  embeddedLinuxEnableGamepadInput: 1
  hmiLogStartupTiming: 0
  hmiCpuConfiguration: 
  apiCompatibilityLevel: 6
  activeInputHandler: 1
  windowsGamepadBackendHint: 0
  cloudProjectId: 
  framebufferDepthMemorylessMode: 0
  qualitySettingsNames: []
  projectName: 
  organizationId: 
  cloudEnabled: 0
  legacyClampBlendShapeWeights: 0
  hmiLoadingImage: {fileID: 0}
  platformRequiresReadableAssets: 0
  virtualTexturingSupportEnabled: 0
  insecureHttpOption: 0<|MERGE_RESOLUTION|>--- conflicted
+++ resolved
@@ -876,11 +876,7 @@
   webGLMemoryGeometricGrowthCap: 96
   webGLPowerPreference: 2
   scriptingDefineSymbols:
-<<<<<<< HEAD
-    Standalone: UNITASK_DOTWEEN_SUPPORT;UNITY_PIPELINE_URP
-=======
     Standalone: UNITASK_DOTWEEN_SUPPORT;NO_LIVEKIT_MODE
->>>>>>> c1d0fe28
   additionalCompilerArguments: {}
   platformArchitecture: {}
   scriptingBackend:
