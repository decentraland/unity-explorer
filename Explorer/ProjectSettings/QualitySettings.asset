%YAML 1.1
%TAG !u! tag:unity3d.com,2011:
--- !u!47 &1
QualitySettings:
  m_ObjectHideFlags: 0
  serializedVersion: 5
<<<<<<< HEAD
  m_CurrentQuality: 0
=======
  m_CurrentQuality: 1
>>>>>>> 0f20b433
  m_QualitySettings:
  - serializedVersion: 3
    name: Low
    pixelLightCount: 0
    shadows: 0
    shadowResolution: 0
    shadowProjection: 1
    shadowCascades: 1
    shadowDistance: 15
    shadowNearPlaneOffset: 3
    shadowCascade2Split: 0.33333334
    shadowCascade4Split: {x: 0.06666667, y: 0.2, z: 0.46666667}
    shadowmaskMode: 1
    skinWeights: 4
    globalTextureMipmapLimit: 0
    textureMipmapLimitSettings: []
    anisotropicTextures: 2
    antiAliasing: 8
    softParticles: 0
    softVegetation: 0
    realtimeReflectionProbes: 1
    billboardsFaceCameraPosition: 0
    useLegacyDetailDistribution: 0
    vSyncCount: 0
    realtimeGICPUUsage: 25
    lodBias: 0.4
    maximumLODLevel: 0
    enableLODCrossFade: 1
    streamingMipmapsActive: 1
    streamingMipmapsAddAllCameras: 1
    streamingMipmapsMemoryBudget: 512
    streamingMipmapsRenderersPerFrame: 512
    streamingMipmapsMaxLevelReduction: 2
    streamingMipmapsMaxFileIORequests: 1024
    particleRaycastBudget: 4
    asyncUploadTimeSlice: 2
    asyncUploadBufferSize: 4
    asyncUploadPersistentBuffer: 1
    resolutionScalingFixedDPIFactor: 1
    customRenderPipeline: {fileID: 11400000, guid: 362b7d6d8bc7d8a4caba9aa7515a5f6d, type: 2}
    terrainQualityOverrides: 12
    terrainPixelError: 1
    terrainDetailDensityScale: 0.3
    terrainBasemapDistance: 1000
    terrainDetailDistance: 75
    terrainTreeDistance: 5000
    terrainBillboardStart: 50
    terrainFadeLength: 5
    terrainMaxTrees: 50
    excludedTargetPlatforms: []
  - serializedVersion: 3
    name: Medium
    pixelLightCount: 0
    shadows: 0
    shadowResolution: 0
    shadowProjection: 1
    shadowCascades: 1
    shadowDistance: 15
    shadowNearPlaneOffset: 3
    shadowCascade2Split: 0.33333334
    shadowCascade4Split: {x: 0.06666667, y: 0.2, z: 0.46666667}
    shadowmaskMode: 1
    skinWeights: 4
    globalTextureMipmapLimit: 0
    textureMipmapLimitSettings: []
    anisotropicTextures: 2
    antiAliasing: 8
    softParticles: 0
    softVegetation: 0
    realtimeReflectionProbes: 1
    billboardsFaceCameraPosition: 0
    useLegacyDetailDistribution: 1
    vSyncCount: 0
    realtimeGICPUUsage: 25
    lodBias: 1.2
    maximumLODLevel: 0
    enableLODCrossFade: 1
    streamingMipmapsActive: 1
    streamingMipmapsAddAllCameras: 1
    streamingMipmapsMemoryBudget: 512
    streamingMipmapsRenderersPerFrame: 512
    streamingMipmapsMaxLevelReduction: 2
    streamingMipmapsMaxFileIORequests: 1024
    particleRaycastBudget: 4
    asyncUploadTimeSlice: 2
    asyncUploadBufferSize: 4
    asyncUploadPersistentBuffer: 1
    resolutionScalingFixedDPIFactor: 1
    customRenderPipeline: {fileID: 11400000, guid: c7655666771b41447aa2994cf82e2fc7, type: 2}
    terrainQualityOverrides: 0
    terrainPixelError: 1
    terrainDetailDensityScale: 0.7
    terrainBasemapDistance: 1000
    terrainDetailDistance: 150
    terrainTreeDistance: 5000
    terrainBillboardStart: 50
    terrainFadeLength: 5
    terrainMaxTrees: 50
    excludedTargetPlatforms: []
  - serializedVersion: 3
    name: High
    pixelLightCount: 0
    shadows: 0
    shadowResolution: 0
    shadowProjection: 1
    shadowCascades: 1
    shadowDistance: 15
    shadowNearPlaneOffset: 3
    shadowCascade2Split: 0.33333334
    shadowCascade4Split: {x: 0.06666667, y: 0.2, z: 0.46666667}
    shadowmaskMode: 1
    skinWeights: 4
    globalTextureMipmapLimit: 0
    textureMipmapLimitSettings: []
    anisotropicTextures: 2
    antiAliasing: 8
    softParticles: 0
    softVegetation: 0
    realtimeReflectionProbes: 1
    billboardsFaceCameraPosition: 0
    useLegacyDetailDistribution: 1
    vSyncCount: 0
    realtimeGICPUUsage: 25
    lodBias: 2
    maximumLODLevel: 0
    enableLODCrossFade: 1
    streamingMipmapsActive: 1
    streamingMipmapsAddAllCameras: 1
    streamingMipmapsMemoryBudget: 512
    streamingMipmapsRenderersPerFrame: 512
    streamingMipmapsMaxLevelReduction: 2
    streamingMipmapsMaxFileIORequests: 1024
    particleRaycastBudget: 4
    asyncUploadTimeSlice: 2
    asyncUploadBufferSize: 4
    asyncUploadPersistentBuffer: 1
    resolutionScalingFixedDPIFactor: 1
    customRenderPipeline: {fileID: 11400000, guid: c65640f7136a25549af0035669ea476c, type: 2}
    terrainQualityOverrides: 0
    terrainPixelError: 1
    terrainDetailDensityScale: 1
    terrainBasemapDistance: 1000
    terrainDetailDistance: 300
    terrainTreeDistance: 5000
    terrainBillboardStart: 50
    terrainFadeLength: 5
    terrainMaxTrees: 50
    excludedTargetPlatforms: []
  m_TextureMipmapLimitGroupNames: []
  m_PerPlatformDefaultQuality:
    Android: 0
    Lumin: 0
    Nintendo 3DS: 0
    Nintendo Switch: 0
    PS4: 0
    PSP2: 0
    Server: 2
    Stadia: 0
    Standalone: 2
    WebGL: 0
    Windows Store Apps: 0
    XboxOne: 0
    iPhone: 0
    tvOS: 0<|MERGE_RESOLUTION|>--- conflicted
+++ resolved
@@ -4,11 +4,7 @@
 QualitySettings:
   m_ObjectHideFlags: 0
   serializedVersion: 5
-<<<<<<< HEAD
-  m_CurrentQuality: 0
-=======
   m_CurrentQuality: 1
->>>>>>> 0f20b433
   m_QualitySettings:
   - serializedVersion: 3
     name: Low
@@ -34,7 +30,7 @@
     useLegacyDetailDistribution: 0
     vSyncCount: 0
     realtimeGICPUUsage: 25
-    lodBias: 0.4
+    lodBias: 0.8
     maximumLODLevel: 0
     enableLODCrossFade: 1
     streamingMipmapsActive: 1
@@ -51,9 +47,9 @@
     customRenderPipeline: {fileID: 11400000, guid: 362b7d6d8bc7d8a4caba9aa7515a5f6d, type: 2}
     terrainQualityOverrides: 12
     terrainPixelError: 1
-    terrainDetailDensityScale: 0.3
+    terrainDetailDensityScale: 1
     terrainBasemapDistance: 1000
-    terrainDetailDistance: 75
+    terrainDetailDistance: 80
     terrainTreeDistance: 5000
     terrainBillboardStart: 50
     terrainFadeLength: 5
