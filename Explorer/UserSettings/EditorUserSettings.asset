%YAML 1.1
%TAG !u! tag:unity3d.com,2011:
--- !u!162 &1
EditorUserSettings:
  m_ObjectHideFlags: 0
  serializedVersion: 4
  m_ConfigSettings:
    RecentlyUsedSceneGuid-0:
      value: 5a5757560101590a5d0c0e24427b5d44434e4c7a7b7a23677f2b4565b7b5353a
      flags: 0
    RecentlyUsedSceneGuid-1:
      value: 0607020350035e5d5d0f5c7212265e4447164c282f7a7f642e791c31e3b8636b
      flags: 0
    RecentlyUsedSceneGuid-2:
<<<<<<< HEAD
      value: 5401575450030b5a5a5c0a2344765d44144f4a7d7a7a2466742f4e36b0b1303d
      flags: 0
    RecentlyUsedSceneGuid-3:
      value: 0607020350035e5d5d0f5c7212265e4447164c282f7a7f642e791c31e3b8636b
=======
      value: 05025151010350585a5d0d7416200c44124f4a7c752a71652c784830e3e5666e
      flags: 0
    RecentlyUsedSceneGuid-3:
      value: 5a55570203075a5d0c5b557547775a4917161d2e7c2924677c714a6ab0e2646c
>>>>>>> 8900ed71
      flags: 0
    vcSharedLogLevel:
      value: 0d5e400f0650
      flags: 0
  m_VCAutomaticAdd: 1
  m_VCDebugCom: 0
  m_VCDebugCmd: 0
  m_VCDebugOut: 0
  m_SemanticMergeMode: 2
  m_DesiredImportWorkerCount: 1
  m_StandbyImportWorkerCount: 1
  m_IdleImportWorkerShutdownDelay: 60000
  m_VCShowFailedCheckout: 1
  m_VCOverwriteFailedCheckoutAssets: 1
  m_VCProjectOverlayIcons: 1
  m_VCHierarchyOverlayIcons: 1
  m_VCOtherOverlayIcons: 1
  m_VCAllowAsyncUpdate: 1
  m_ArtifactGarbageCollection: 1<|MERGE_RESOLUTION|>--- conflicted
+++ resolved
@@ -12,17 +12,10 @@
       value: 0607020350035e5d5d0f5c7212265e4447164c282f7a7f642e791c31e3b8636b
       flags: 0
     RecentlyUsedSceneGuid-2:
-<<<<<<< HEAD
-      value: 5401575450030b5a5a5c0a2344765d44144f4a7d7a7a2466742f4e36b0b1303d
-      flags: 0
-    RecentlyUsedSceneGuid-3:
-      value: 0607020350035e5d5d0f5c7212265e4447164c282f7a7f642e791c31e3b8636b
-=======
       value: 05025151010350585a5d0d7416200c44124f4a7c752a71652c784830e3e5666e
       flags: 0
     RecentlyUsedSceneGuid-3:
       value: 5a55570203075a5d0c5b557547775a4917161d2e7c2924677c714a6ab0e2646c
->>>>>>> 8900ed71
       flags: 0
     vcSharedLogLevel:
       value: 0d5e400f0650
