%YAML 1.1
%TAG !u! tag:unity3d.com,2011:
--- !u!162 &1
EditorUserSettings:
  m_ObjectHideFlags: 0
  serializedVersion: 4
  m_ConfigSettings:
    RecentlyUsedSceneGuid-0:
      value: 5a5757560101590a5d0c0e24427b5d44434e4c7a7b7a23677f2b4565b7b5353a
      flags: 0
    RecentlyUsedSceneGuid-1:
      value: 5a55570203075a5d0c5b557547775a4917161d2e7c2924677c714a6ab0e2646c
      flags: 0
    RecentlyUsedSceneGuid-2:
      value: 0607020350035e5d5d0f5c7212265e4447164c282f7a7f642e791c31e3b8636b
      flags: 0
    RecentlyUsedSceneGuid-3:
<<<<<<< HEAD
      value: 0607020350035e5d5d0f5c7212265e4447164c282f7a7f642e791c31e3b8636b
=======
      value: 05025151010350585a5d0d7416200c44124f4a7c752a71652c784830e3e5666e
>>>>>>> f12c9301
      flags: 0
    vcSharedLogLevel:
      value: 0d5e400f0650
      flags: 0
  m_VCAutomaticAdd: 1
  m_VCDebugCom: 0
  m_VCDebugCmd: 0
  m_VCDebugOut: 0
  m_SemanticMergeMode: 2
  m_DesiredImportWorkerCount: 1
  m_StandbyImportWorkerCount: 1
  m_IdleImportWorkerShutdownDelay: 60000
  m_VCShowFailedCheckout: 1
  m_VCOverwriteFailedCheckoutAssets: 1
  m_VCProjectOverlayIcons: 1
  m_VCHierarchyOverlayIcons: 1
  m_VCOtherOverlayIcons: 1
  m_VCAllowAsyncUpdate: 1
  m_ArtifactGarbageCollection: 1<|MERGE_RESOLUTION|>--- conflicted
+++ resolved
@@ -15,11 +15,7 @@
       value: 0607020350035e5d5d0f5c7212265e4447164c282f7a7f642e791c31e3b8636b
       flags: 0
     RecentlyUsedSceneGuid-3:
-<<<<<<< HEAD
-      value: 0607020350035e5d5d0f5c7212265e4447164c282f7a7f642e791c31e3b8636b
-=======
       value: 05025151010350585a5d0d7416200c44124f4a7c752a71652c784830e3e5666e
->>>>>>> f12c9301
       flags: 0
     vcSharedLogLevel:
       value: 0d5e400f0650
