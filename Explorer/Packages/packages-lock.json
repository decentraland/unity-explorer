{
  "dependencies": {
    "arch.systemgroups.visualiser": {
      "version": "https://github.com/m3taphysics/Arch.SystemGroups.Visualiser.git?path=/Packages/arch.systemgroups.visualiser",
      "depth": 0,
      "source": "git",
      "dependencies": {},
      "hash": "1eb735da57fd7e829ccc1d67518aeadcc8816fe6"
    },
    "avprovideo": {
      "version": "git@github.com:decentraland/unity-explorer-packages.git?path=/AVProVideo",
      "depth": 0,
      "source": "git",
      "dependencies": {},
      "hash": "21358a186f934f16d49f2989f1ef0c535046600f"
    },
    "com.arch.systemgroups": {
      "version": "https://github.com/mikhail-dcl/Arch.SystemGroups.git?path=/Arch.SystemGroups",
      "depth": 0,
      "source": "git",
      "dependencies": {},
      "hash": "bd58275fb169d5076f0e7b12a4ee5b455c3fee56"
    },
    "com.atteneder.draco": {
      "version": "4.0.2",
      "depth": 0,
      "source": "registry",
      "dependencies": {
        "com.unity.burst": "1.4.11"
      },
      "url": "https://package.openupm.com"
    },
    "com.atteneder.gltfast": {
      "version": "https://github.com/decentraland/unity-gltf.git",
      "depth": 0,
      "source": "git",
      "dependencies": {
        "com.unity.modules.jsonserialize": "1.0.0",
        "com.unity.modules.unitywebrequest": "1.0.0",
        "com.unity.mathematics": "1.2.6",
        "com.unity.burst": "1.6.6"
      },
      "hash": "e4587451389b6cf93b084ae434d0cc3d32a45076"
    },
    "com.brunomikoski.animationsequencer": {
      "version": "0.5.4",
      "depth": 0,
      "source": "registry",
      "dependencies": {},
      "url": "https://package.openupm.com"
    },
    "com.cysharp.unitask": {
      "version": "https://github.com/Cysharp/UniTask.git?path=src/UniTask/Assets/Plugins/UniTask",
      "depth": 0,
      "source": "git",
      "dependencies": {},
      "hash": "73d86259ce31ce7f4dfe1d028ea1c3edf96c23e4"
    },
    "com.decentraland.livekit-sdk": {
      "version": "https://github.com/decentraland/client-sdk-unity.git",
      "depth": 0,
      "source": "git",
      "dependencies": {},
      "hash": "a3d04b4bba166375ba225b90256e57eea07febd5"
    },
    "com.decentraland.rpc-csharp": {
      "version": "https://github.com/decentraland/rpc-csharp.git?path=rpc-csharp/src",
      "depth": 0,
      "source": "git",
      "dependencies": {},
      "hash": "f2621a8b09b68f3a7639eea40a7aba18571f3f28"
    },
    "com.mackysoft.serializereference-extensions": {
      "version": "1.3.1",
      "depth": 0,
      "source": "registry",
      "dependencies": {},
      "url": "https://package.openupm.com"
    },
    "com.olegknyazev.softmask": {
      "version": "git@github.com:decentraland/unity-explorer-packages.git?path=/SoftMask",
      "depth": 0,
      "source": "git",
      "dependencies": {
        "com.unity.ugui": "1.0.0",
        "com.unity.modules.ui": "1.0.0"
      },
      "hash": "e0eba31d549237dbd74c526e40fa90db4befec37"
    },
    "com.segment.analytics.csharp": {
      "version": "2.4.2",
      "depth": 0,
      "source": "registry",
      "dependencies": {
        "com.unity.nuget.newtonsoft-json": "3.0.2"
      },
      "url": "https://package.openupm.com"
    },
    "com.unity.2d.sprite": {
      "version": "1.0.0",
      "depth": 0,
      "source": "builtin",
      "dependencies": {}
    },
    "com.unity.addressables": {
      "version": "2.3.16",
      "depth": 0,
      "source": "registry",
      "dependencies": {
        "com.unity.profiling.core": "1.0.2",
        "com.unity.test-framework": "1.4.5",
        "com.unity.modules.assetbundle": "1.0.0",
        "com.unity.modules.jsonserialize": "1.0.0",
        "com.unity.modules.imageconversion": "1.0.0",
        "com.unity.modules.unitywebrequest": "1.0.0",
        "com.unity.scriptablebuildpipeline": "2.2.11",
        "com.unity.modules.unitywebrequestassetbundle": "1.0.0"
      },
      "url": "https://packages.unity.com"
    },
    "com.unity.animation.rigging": {
      "version": "1.3.0",
      "depth": 0,
      "source": "registry",
      "dependencies": {
        "com.unity.burst": "1.4.1",
        "com.unity.test-framework": "1.1.24"
      },
      "url": "https://packages.unity.com"
    },
    "com.unity.burst": {
      "version": "1.8.19",
      "depth": 1,
      "source": "registry",
      "dependencies": {
        "com.unity.mathematics": "1.2.1",
        "com.unity.modules.jsonserialize": "1.0.0"
      },
      "url": "https://packages.unity.com"
    },
    "com.unity.cinemachine": {
      "version": "2.10.3",
      "depth": 0,
      "source": "registry",
      "dependencies": {
        "com.unity.test-framework": "1.1.31"
      },
      "url": "https://packages.unity.com"
    },
    "com.unity.cloud.ktx": {
      "version": "3.4.5",
      "depth": 0,
      "source": "registry",
      "dependencies": {
        "com.unity.modules.unitywebrequest": "1.0.0"
      },
      "url": "https://packages.unity.com"
    },
    "com.unity.code-analysis": {
      "version": "0.1.2-preview",
      "depth": 0,
      "source": "registry",
      "dependencies": {},
      "url": "https://packages.unity.com"
    },
    "com.unity.collections": {
      "version": "2.5.1",
      "depth": 1,
      "source": "registry",
      "dependencies": {
        "com.unity.burst": "1.8.17",
        "com.unity.test-framework": "1.4.5",
        "com.unity.nuget.mono-cecil": "1.11.4",
        "com.unity.test-framework.performance": "3.0.3"
      },
      "url": "https://packages.unity.com"
    },
    "com.unity.editorcoroutines": {
      "version": "1.0.0",
      "depth": 1,
      "source": "registry",
      "dependencies": {},
      "url": "https://packages.unity.com"
    },
    "com.unity.ext.nunit": {
      "version": "2.0.5",
      "depth": 1,
      "source": "registry",
      "dependencies": {},
      "url": "https://packages.unity.com"
    },
    "com.unity.ide.rider": {
<<<<<<< HEAD
      "version": "3.0.35",
=======
      "version": "3.0.36",
>>>>>>> 0c1acc25
      "depth": 0,
      "source": "registry",
      "dependencies": {
        "com.unity.ext.nunit": "1.0.6"
      },
      "url": "https://packages.unity.com"
    },
    "com.unity.ide.visualstudio": {
      "version": "2.0.23",
      "depth": 0,
      "source": "registry",
      "dependencies": {
        "com.unity.test-framework": "1.1.9"
      },
      "url": "https://packages.unity.com"
    },
    "com.unity.inputsystem": {
      "version": "1.13.1",
      "depth": 0,
      "source": "registry",
      "dependencies": {
        "com.unity.modules.uielements": "1.0.0"
      },
      "url": "https://packages.unity.com"
    },
    "com.unity.localization": {
      "version": "1.5.4",
      "depth": 0,
      "source": "registry",
      "dependencies": {
        "com.unity.addressables": "1.22.2",
        "com.unity.nuget.newtonsoft-json": "3.0.2"
      },
      "url": "https://packages.unity.com"
    },
    "com.unity.mathematics": {
      "version": "1.3.2",
      "depth": 1,
      "source": "registry",
      "dependencies": {},
      "url": "https://packages.unity.com"
    },
    "com.unity.memoryprofiler": {
      "version": "1.1.6",
      "depth": 0,
      "source": "registry",
      "dependencies": {
        "com.unity.burst": "1.8.0",
        "com.unity.collections": "1.2.3",
        "com.unity.mathematics": "1.2.1",
        "com.unity.profiling.core": "1.0.0",
        "com.unity.editorcoroutines": "1.0.0"
      },
      "url": "https://packages.unity.com"
    },
    "com.unity.nuget.mono-cecil": {
      "version": "1.11.4",
      "depth": 1,
      "source": "registry",
      "dependencies": {},
      "url": "https://packages.unity.com"
    },
    "com.unity.nuget.newtonsoft-json": {
      "version": "3.2.1",
      "depth": 1,
      "source": "registry",
      "dependencies": {},
      "url": "https://packages.unity.com"
    },
    "com.unity.performance.profile-analyzer": {
      "version": "1.2.3",
      "depth": 0,
      "source": "registry",
      "dependencies": {},
      "url": "https://packages.unity.com"
    },
    "com.unity.profiling.core": {
      "version": "1.0.2",
      "depth": 1,
      "source": "registry",
      "dependencies": {},
      "url": "https://packages.unity.com"
    },
    "com.unity.project-auditor": {
      "version": "1.0.1",
      "depth": 0,
      "source": "registry",
      "dependencies": {
        "com.unity.nuget.mono-cecil": "1.10.1",
        "com.unity.nuget.newtonsoft-json": "3.2.1"
      },
      "url": "https://packages.unity.com"
    },
    "com.unity.render-pipelines.core": {
      "version": "17.0.4",
      "depth": 1,
      "source": "builtin",
      "dependencies": {
        "com.unity.burst": "1.8.14",
        "com.unity.mathematics": "1.3.2",
        "com.unity.ugui": "2.0.0",
        "com.unity.collections": "2.4.3",
        "com.unity.modules.physics": "1.0.0",
        "com.unity.modules.terrain": "1.0.0",
        "com.unity.modules.jsonserialize": "1.0.0",
        "com.unity.rendering.light-transport": "1.0.1"
      }
    },
    "com.unity.render-pipelines.universal": {
      "version": "17.0.4",
      "depth": 0,
      "source": "builtin",
      "dependencies": {
        "com.unity.render-pipelines.core": "17.0.4",
        "com.unity.shadergraph": "17.0.4",
        "com.unity.render-pipelines.universal-config": "17.0.3"
      }
    },
    "com.unity.render-pipelines.universal-config": {
      "version": "17.0.3",
      "depth": 1,
      "source": "builtin",
      "dependencies": {
        "com.unity.render-pipelines.core": "17.0.3"
      }
    },
    "com.unity.rendering.light-transport": {
      "version": "1.0.1",
      "depth": 2,
      "source": "builtin",
      "dependencies": {
        "com.unity.collections": "2.2.0",
        "com.unity.mathematics": "1.2.4",
        "com.unity.modules.terrain": "1.0.0"
      }
    },
    "com.unity.scriptablebuildpipeline": {
      "version": "2.2.11",
      "depth": 1,
      "source": "registry",
      "dependencies": {
        "com.unity.test-framework": "1.4.5",
        "com.unity.modules.assetbundle": "1.0.0"
      },
      "url": "https://packages.unity.com"
    },
    "com.unity.searcher": {
      "version": "4.9.3",
      "depth": 2,
      "source": "registry",
      "dependencies": {},
      "url": "https://packages.unity.com"
    },
    "com.unity.shadergraph": {
      "version": "17.0.4",
      "depth": 1,
      "source": "builtin",
      "dependencies": {
        "com.unity.render-pipelines.core": "17.0.4",
        "com.unity.searcher": "4.9.3"
      }
    },
    "com.unity.test-framework": {
      "version": "1.4.6",
      "depth": 0,
      "source": "registry",
      "dependencies": {
        "com.unity.ext.nunit": "2.0.3",
        "com.unity.modules.imgui": "1.0.0",
        "com.unity.modules.jsonserialize": "1.0.0"
      },
      "url": "https://packages.unity.com"
    },
    "com.unity.test-framework.performance": {
      "version": "3.0.3",
      "depth": 0,
      "source": "registry",
      "dependencies": {
        "com.unity.test-framework": "1.1.31",
        "com.unity.modules.jsonserialize": "1.0.0"
      },
      "url": "https://packages.unity.com"
    },
    "com.unity.timeline": {
      "version": "1.8.8",
      "depth": 0,
      "source": "registry",
      "dependencies": {
        "com.unity.modules.audio": "1.0.0",
        "com.unity.modules.director": "1.0.0",
        "com.unity.modules.animation": "1.0.0",
        "com.unity.modules.particlesystem": "1.0.0"
      },
      "url": "https://packages.unity.com"
    },
    "com.unity.ugui": {
      "version": "2.0.0",
      "depth": 0,
      "source": "builtin",
      "dependencies": {
        "com.unity.modules.ui": "1.0.0",
        "com.unity.modules.imgui": "1.0.0"
      }
    },
    "com.unity.visualeffectgraph": {
      "version": "17.0.4",
      "depth": 0,
      "source": "builtin",
      "dependencies": {
        "com.unity.shadergraph": "17.0.4",
        "com.unity.render-pipelines.core": "17.0.4"
      }
    },
    "decentraland.grassshader": {
      "version": "git@github.com:decentraland/unity-explorer-packages.git?path=/StylizedGrassShader",
      "depth": 0,
      "source": "git",
      "dependencies": {},
      "hash": "0c01b5df1448ac3c5f888a31303e5a247d4b795c"
    },
    "io.sentry.unity": {
      "version": "https://github.com/getsentry/unity.git#2.1.3",
      "depth": 0,
      "source": "git",
      "dependencies": {},
      "hash": "813f81a6bc5233c2fe9e07c9b901f6e9ee09159b"
    },
    "net.tnrd.nsubstitute": {
      "version": "https://github.com/decentraland/Unity3D-NSubstitute.git",
      "depth": 0,
      "source": "git",
      "dependencies": {},
      "hash": "cdd11bb74398afae73e71b6fe01114f597a6ce08"
    },
    "org.decentraland.clearscript": {
      "version": "https://github.com/decentraland/ClearScript.git?path=/Unity/Package",
      "depth": 0,
      "source": "git",
      "dependencies": {
        "com.unity.nuget.newtonsoft-json": "3.2.1"
      },
      "hash": "4d02af4b7063c3d20ccbda56e6ed7029cc3e1197"
    },
    "sc.stylizedwater2": {
      "version": "git@github.com:decentraland/unity-explorer-packages.git?path=/StylizedWater2",
      "depth": 0,
      "source": "git",
      "dependencies": {
        "com.unity.render-pipelines.universal": "10.3.2"
      },
      "hash": "5726daa968873a05722b051a4637f55806feb5fd"
    },
    "superscrollview": {
      "version": "git@github.com:decentraland/unity-explorer-packages.git?path=/SuperScrollView",
      "depth": 0,
      "source": "git",
      "dependencies": {},
      "hash": "8e1478ec9f8fe2f5fbe1249ceeb31cdc764d1465"
    },
    "com.unity.modules.accessibility": {
      "version": "1.0.0",
      "depth": 0,
      "source": "builtin",
      "dependencies": {}
    },
    "com.unity.modules.androidjni": {
      "version": "1.0.0",
      "depth": 0,
      "source": "builtin",
      "dependencies": {}
    },
    "com.unity.modules.animation": {
      "version": "1.0.0",
      "depth": 0,
      "source": "builtin",
      "dependencies": {}
    },
    "com.unity.modules.assetbundle": {
      "version": "1.0.0",
      "depth": 0,
      "source": "builtin",
      "dependencies": {}
    },
    "com.unity.modules.audio": {
      "version": "1.0.0",
      "depth": 0,
      "source": "builtin",
      "dependencies": {}
    },
    "com.unity.modules.director": {
      "version": "1.0.0",
      "depth": 1,
      "source": "builtin",
      "dependencies": {
        "com.unity.modules.audio": "1.0.0",
        "com.unity.modules.animation": "1.0.0"
      }
    },
    "com.unity.modules.hierarchycore": {
      "version": "1.0.0",
      "depth": 1,
      "source": "builtin",
      "dependencies": {}
    },
    "com.unity.modules.imageconversion": {
      "version": "1.0.0",
      "depth": 0,
      "source": "builtin",
      "dependencies": {}
    },
    "com.unity.modules.imgui": {
      "version": "1.0.0",
      "depth": 0,
      "source": "builtin",
      "dependencies": {}
    },
    "com.unity.modules.jsonserialize": {
      "version": "1.0.0",
      "depth": 1,
      "source": "builtin",
      "dependencies": {}
    },
    "com.unity.modules.particlesystem": {
      "version": "1.0.0",
      "depth": 0,
      "source": "builtin",
      "dependencies": {}
    },
    "com.unity.modules.physics": {
      "version": "1.0.0",
      "depth": 0,
      "source": "builtin",
      "dependencies": {}
    },
    "com.unity.modules.physics2d": {
      "version": "1.0.0",
      "depth": 0,
      "source": "builtin",
      "dependencies": {}
    },
    "com.unity.modules.screencapture": {
      "version": "1.0.0",
      "depth": 0,
      "source": "builtin",
      "dependencies": {
        "com.unity.modules.imageconversion": "1.0.0"
      }
    },
    "com.unity.modules.subsystems": {
      "version": "1.0.0",
      "depth": 2,
      "source": "builtin",
      "dependencies": {
        "com.unity.modules.jsonserialize": "1.0.0"
      }
    },
    "com.unity.modules.terrain": {
      "version": "1.0.0",
      "depth": 0,
      "source": "builtin",
      "dependencies": {}
    },
    "com.unity.modules.terrainphysics": {
      "version": "1.0.0",
      "depth": 0,
      "source": "builtin",
      "dependencies": {
        "com.unity.modules.physics": "1.0.0",
        "com.unity.modules.terrain": "1.0.0"
      }
    },
    "com.unity.modules.ui": {
      "version": "1.0.0",
      "depth": 1,
      "source": "builtin",
      "dependencies": {}
    },
    "com.unity.modules.uielements": {
      "version": "1.0.0",
      "depth": 0,
      "source": "builtin",
      "dependencies": {
        "com.unity.modules.ui": "1.0.0",
        "com.unity.modules.imgui": "1.0.0",
        "com.unity.modules.jsonserialize": "1.0.0",
        "com.unity.modules.hierarchycore": "1.0.0"
      }
    },
    "com.unity.modules.unityanalytics": {
      "version": "1.0.0",
      "depth": 0,
      "source": "builtin",
      "dependencies": {
        "com.unity.modules.unitywebrequest": "1.0.0",
        "com.unity.modules.jsonserialize": "1.0.0"
      }
    },
    "com.unity.modules.unitywebrequest": {
      "version": "1.0.0",
      "depth": 0,
      "source": "builtin",
      "dependencies": {}
    },
    "com.unity.modules.unitywebrequestassetbundle": {
      "version": "1.0.0",
      "depth": 0,
      "source": "builtin",
      "dependencies": {
        "com.unity.modules.assetbundle": "1.0.0",
        "com.unity.modules.unitywebrequest": "1.0.0"
      }
    },
    "com.unity.modules.unitywebrequestaudio": {
      "version": "1.0.0",
      "depth": 0,
      "source": "builtin",
      "dependencies": {
        "com.unity.modules.unitywebrequest": "1.0.0",
        "com.unity.modules.audio": "1.0.0"
      }
    },
    "com.unity.modules.unitywebrequesttexture": {
      "version": "1.0.0",
      "depth": 0,
      "source": "builtin",
      "dependencies": {
        "com.unity.modules.unitywebrequest": "1.0.0",
        "com.unity.modules.imageconversion": "1.0.0"
      }
    },
    "com.unity.modules.video": {
      "version": "1.0.0",
      "depth": 0,
      "source": "builtin",
      "dependencies": {
        "com.unity.modules.audio": "1.0.0",
        "com.unity.modules.ui": "1.0.0",
        "com.unity.modules.unitywebrequest": "1.0.0"
      }
    },
    "com.unity.modules.vr": {
      "version": "1.0.0",
      "depth": 0,
      "source": "builtin",
      "dependencies": {
        "com.unity.modules.jsonserialize": "1.0.0",
        "com.unity.modules.physics": "1.0.0",
        "com.unity.modules.xr": "1.0.0"
      }
    },
    "com.unity.modules.wind": {
      "version": "1.0.0",
      "depth": 0,
      "source": "builtin",
      "dependencies": {}
    },
    "com.unity.modules.xr": {
      "version": "1.0.0",
      "depth": 1,
      "source": "builtin",
      "dependencies": {
        "com.unity.modules.physics": "1.0.0",
        "com.unity.modules.jsonserialize": "1.0.0",
        "com.unity.modules.subsystems": "1.0.0"
      }
    }
  }
}<|MERGE_RESOLUTION|>--- conflicted
+++ resolved
@@ -190,11 +190,7 @@
       "url": "https://packages.unity.com"
     },
     "com.unity.ide.rider": {
-<<<<<<< HEAD
-      "version": "3.0.35",
-=======
       "version": "3.0.36",
->>>>>>> 0c1acc25
       "depth": 0,
       "source": "registry",
       "dependencies": {
