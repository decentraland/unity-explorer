{
  "dependencies": {
    "arch.systemgroups.visualiser": {
      "version": "https://github.com/m3taphysics/Arch.SystemGroups.Visualiser.git?path=/Packages/arch.systemgroups.visualiser",
      "depth": 0,
      "source": "git",
      "dependencies": {},
      "hash": "1eb735da57fd7e829ccc1d67518aeadcc8816fe6"
    },
    "avprovideo": {
      "version": "git@github.com:decentraland/unity-explorer-packages.git?path=/AVProVideo",
      "depth": 0,
      "source": "git",
      "dependencies": {},
      "hash": "de7bceffbc41b6d4bb8a43e1e0e786a6348402de"
    },
    "com.arch.systemgroups": {
      "version": "https://github.com/mikhail-dcl/Arch.SystemGroups.git?path=/Arch.SystemGroups",
      "depth": 0,
      "source": "git",
      "dependencies": {},
      "hash": "bd58275fb169d5076f0e7b12a4ee5b455c3fee56"
    },
    "com.atteneder.draco": {
      "version": "4.0.2",
      "depth": 0,
      "source": "registry",
      "dependencies": {
        "com.unity.burst": "1.4.11"
      },
      "url": "https://package.openupm.com"
    },
    "com.atteneder.gltfast": {
      "version": "https://github.com/decentraland/unity-gltf.git",
      "depth": 0,
      "source": "git",
      "dependencies": {
        "com.unity.modules.jsonserialize": "1.0.0",
        "com.unity.modules.unitywebrequest": "1.0.0",
        "com.unity.mathematics": "1.2.6",
        "com.unity.burst": "1.6.6"
      },
      "hash": "e4587451389b6cf93b084ae434d0cc3d32a45076"
    },
    "com.brunomikoski.animationsequencer": {
      "version": "0.5.4",
      "depth": 0,
      "source": "registry",
      "dependencies": {},
      "url": "https://package.openupm.com"
    },
    "com.cysharp.unitask": {
      "version": "https://github.com/Cysharp/UniTask.git?path=src/UniTask/Assets/Plugins/UniTask",
      "depth": 0,
      "source": "git",
      "dependencies": {},
      "hash": "73d86259ce31ce7f4dfe1d028ea1c3edf96c23e4"
    },
    "com.dcl.gpui-assets": {
      "version": "git@github.com:decentraland/unity-explorer-packages.git?path=/GPUInstancerPro/com.dcl.gpui-assets",
      "depth": 0,
      "source": "git",
      "dependencies": {},
      "hash": "232e2c6e028e35f5ae55cd644e6ae2c5dcbf441b"
    },
    "com.decentraland.filebrowserpro": {
      "version": "git@github.com:decentraland/unity-explorer-packages.git?path=/FileBrowserPro",
      "depth": 0,
      "source": "git",
      "dependencies": {},
      "hash": "e2daa643b01fc072db3dd3276e584db705a3d9a9"
    },
    "com.decentraland.livekit-sdk": {
      "version": "https://github.com/decentraland/client-sdk-unity.git#featfix/expose_disconnect_reason",
      "depth": 0,
      "source": "git",
<<<<<<< HEAD
      "dependencies": {},
      "hash": "e902186a0000c3ca7bc9b5c8609ad97cbac52c9a"
=======
      "dependencies": {
        "com.cysharp.unitask": "https://github.com/Cysharp/UniTask.git?path=src/UniTask/Assets/Plugins/UniTask",
        "com.nickkhalow.richtypes": "https://github.com/NickKhalow/RichTypesUnity.git?path=/Packages/RichTypes"
      },
      "hash": "3a54f9c5f656f25beca250f14d0b573b9974fff4"
>>>>>>> c77b1d92
    },
    "com.decentraland.rpc-csharp": {
      "version": "https://github.com/decentraland/rpc-csharp.git?path=rpc-csharp/src",
      "depth": 0,
      "source": "git",
      "dependencies": {},
      "hash": "8aeefd7c62ed6543651a68ad43285cf519212931"
    },
    "com.decentraland.unity-shared-dependencies": {
      "version": "https://github.com/decentraland/unity-shared-dependencies.git",
      "depth": 0,
      "source": "git",
      "dependencies": {},
      "hash": "cb7468413582b05ed5c676df4d2bdb2891795617"
    },
    "com.gurbu.gpui-pro": {
      "version": "git@github.com:decentraland/unity-explorer-packages.git?path=/GPUInstancerPro/com.gurbu.gpui-pro",
      "depth": 0,
      "source": "git",
      "dependencies": {
        "com.unity.burst": "1.6.0",
        "com.unity.collections": "1.2.0",
        "com.unity.mathematics": "1.2.0"
      },
      "hash": "d8112ca7ebc0c660d7850d72850d46a3e376dc08"
    },
    "com.gurbu.gpui-pro.terrain": {
      "version": "git@github.com:decentraland/unity-explorer-packages.git?path=/GPUInstancerPro/com.gurbu.gpui-pro.terrain",
      "depth": 0,
      "source": "git",
      "dependencies": {
        "com.gurbu.gpui-pro": "0.9.19"
      },
      "hash": "a9457c91aba8e0783db4928e54d6ae9bf9b7abef"
    },
    "com.mackysoft.serializereference-extensions": {
      "version": "1.3.1",
      "depth": 0,
      "source": "registry",
      "dependencies": {},
      "url": "https://package.openupm.com"
    },
    "com.nickkhalow.richtypes": {
      "version": "https://github.com/NickKhalow/RichTypesUnity.git?path=/Packages/RichTypes",
      "depth": 0,
      "source": "git",
      "dependencies": {},
      "hash": "ae15a0351cbc1f15d955024802c2eb8f9c70cb9e"
    },
    "com.olegknyazev.softmask": {
      "version": "git@github.com:decentraland/unity-explorer-packages.git?path=/SoftMask",
      "depth": 0,
      "source": "git",
      "dependencies": {
        "com.unity.ugui": "1.0.0",
        "com.unity.modules.ui": "1.0.0"
      },
      "hash": "e0eba31d549237dbd74c526e40fa90db4befec37"
    },
    "com.segment.analytics.csharp": {
      "version": "2.4.2",
      "depth": 0,
      "source": "registry",
      "dependencies": {
        "com.unity.nuget.newtonsoft-json": "3.0.2"
      },
      "url": "https://package.openupm.com"
    },
    "com.unity.2d.sprite": {
      "version": "1.0.0",
      "depth": 0,
      "source": "builtin",
      "dependencies": {}
    },
    "com.unity.addressables": {
      "version": "2.4.6",
      "depth": 0,
      "source": "registry",
      "dependencies": {
        "com.unity.profiling.core": "1.0.2",
        "com.unity.test-framework": "1.4.5",
        "com.unity.modules.assetbundle": "1.0.0",
        "com.unity.modules.jsonserialize": "1.0.0",
        "com.unity.modules.imageconversion": "1.0.0",
        "com.unity.modules.unitywebrequest": "1.0.0",
        "com.unity.scriptablebuildpipeline": "2.3.8",
        "com.unity.modules.unitywebrequestassetbundle": "1.0.0"
      },
      "url": "https://packages.unity.com"
    },
    "com.unity.animation.rigging": {
      "version": "1.3.0",
      "depth": 0,
      "source": "registry",
      "dependencies": {
        "com.unity.burst": "1.4.1",
        "com.unity.test-framework": "1.1.24"
      },
      "url": "https://packages.unity.com"
    },
    "com.unity.burst": {
      "version": "1.8.21",
      "depth": 1,
      "source": "registry",
      "dependencies": {
        "com.unity.mathematics": "1.2.1",
        "com.unity.modules.jsonserialize": "1.0.0"
      },
      "url": "https://packages.unity.com"
    },
    "com.unity.cinemachine": {
      "version": "2.10.3",
      "depth": 0,
      "source": "registry",
      "dependencies": {
        "com.unity.test-framework": "1.1.31"
      },
      "url": "https://packages.unity.com"
    },
    "com.unity.cloud.ktx": {
      "version": "file:com.unity.cloud.ktx@9cc7165d9d20",
      "depth": 0,
      "source": "embedded",
      "dependencies": {
        "com.unity.modules.unitywebrequest": "1.0.0"
      }
    },
    "com.unity.code-analysis": {
      "version": "0.1.2-preview",
      "depth": 0,
      "source": "registry",
      "dependencies": {},
      "url": "https://packages.unity.com"
    },
    "com.unity.collections": {
      "version": "2.5.1",
      "depth": 0,
      "source": "registry",
      "dependencies": {
        "com.unity.burst": "1.8.17",
        "com.unity.test-framework": "1.4.5",
        "com.unity.nuget.mono-cecil": "1.11.4",
        "com.unity.test-framework.performance": "3.0.3"
      },
      "url": "https://packages.unity.com"
    },
    "com.unity.editorcoroutines": {
      "version": "1.0.0",
      "depth": 1,
      "source": "registry",
      "dependencies": {},
      "url": "https://packages.unity.com"
    },
    "com.unity.ext.nunit": {
      "version": "2.0.5",
      "depth": 1,
      "source": "builtin",
      "dependencies": {}
    },
    "com.unity.ide.rider": {
      "version": "3.0.36",
      "depth": 0,
      "source": "registry",
      "dependencies": {
        "com.unity.ext.nunit": "1.0.6"
      },
      "url": "https://packages.unity.com"
    },
    "com.unity.ide.visualstudio": {
      "version": "2.0.23",
      "depth": 0,
      "source": "registry",
      "dependencies": {
        "com.unity.test-framework": "1.1.9"
      },
      "url": "https://packages.unity.com"
    },
    "com.unity.inputsystem": {
      "version": "1.14.0",
      "depth": 0,
      "source": "registry",
      "dependencies": {
        "com.unity.modules.uielements": "1.0.0"
      },
      "url": "https://packages.unity.com"
    },
    "com.unity.localization": {
      "version": "1.5.4",
      "depth": 0,
      "source": "registry",
      "dependencies": {
        "com.unity.addressables": "1.22.2",
        "com.unity.nuget.newtonsoft-json": "3.0.2"
      },
      "url": "https://packages.unity.com"
    },
    "com.unity.mathematics": {
      "version": "1.3.2",
      "depth": 0,
      "source": "registry",
      "dependencies": {},
      "url": "https://packages.unity.com"
    },
    "com.unity.memoryprofiler": {
      "version": "1.1.6",
      "depth": 0,
      "source": "registry",
      "dependencies": {
        "com.unity.burst": "1.8.0",
        "com.unity.collections": "1.2.3",
        "com.unity.mathematics": "1.2.1",
        "com.unity.profiling.core": "1.0.0",
        "com.unity.editorcoroutines": "1.0.0"
      },
      "url": "https://packages.unity.com"
    },
    "com.unity.multiplayer.playmode": {
      "version": "1.3.3",
      "depth": 0,
      "source": "registry",
      "dependencies": {
        "com.unity.nuget.newtonsoft-json": "2.0.2"
      },
      "url": "https://packages.unity.com"
    },
    "com.unity.nuget.mono-cecil": {
      "version": "1.11.4",
      "depth": 1,
      "source": "registry",
      "dependencies": {},
      "url": "https://packages.unity.com"
    },
    "com.unity.nuget.newtonsoft-json": {
      "version": "3.2.1",
      "depth": 1,
      "source": "registry",
      "dependencies": {},
      "url": "https://packages.unity.com"
    },
    "com.unity.performance.profile-analyzer": {
      "version": "1.2.3",
      "depth": 0,
      "source": "registry",
      "dependencies": {},
      "url": "https://packages.unity.com"
    },
    "com.unity.profiling.core": {
      "version": "1.0.2",
      "depth": 1,
      "source": "registry",
      "dependencies": {},
      "url": "https://packages.unity.com"
    },
    "com.unity.project-auditor": {
      "version": "1.0.1",
      "depth": 0,
      "source": "registry",
      "dependencies": {
        "com.unity.nuget.mono-cecil": "1.10.1",
        "com.unity.nuget.newtonsoft-json": "3.2.1"
      },
      "url": "https://packages.unity.com"
    },
    "com.unity.render-pipelines.core": {
      "version": "17.0.4",
      "depth": 1,
      "source": "builtin",
      "dependencies": {
        "com.unity.burst": "1.8.20",
        "com.unity.mathematics": "1.3.2",
        "com.unity.ugui": "2.0.0",
        "com.unity.collections": "2.4.3",
        "com.unity.modules.physics": "1.0.0",
        "com.unity.modules.terrain": "1.0.0",
        "com.unity.modules.jsonserialize": "1.0.0",
        "com.unity.rendering.light-transport": "1.0.1"
      }
    },
    "com.unity.render-pipelines.universal": {
      "version": "17.0.4",
      "depth": 0,
      "source": "builtin",
      "dependencies": {
        "com.unity.render-pipelines.core": "17.0.4",
        "com.unity.shadergraph": "17.0.4",
        "com.unity.render-pipelines.universal-config": "17.0.3"
      }
    },
    "com.unity.render-pipelines.universal-config": {
      "version": "17.0.3",
      "depth": 1,
      "source": "builtin",
      "dependencies": {
        "com.unity.render-pipelines.core": "17.0.3"
      }
    },
    "com.unity.rendering.light-transport": {
      "version": "1.0.1",
      "depth": 2,
      "source": "builtin",
      "dependencies": {
        "com.unity.collections": "2.2.0",
        "com.unity.mathematics": "1.2.4",
        "com.unity.modules.terrain": "1.0.0"
      }
    },
    "com.unity.scriptablebuildpipeline": {
      "version": "2.3.8",
      "depth": 1,
      "source": "registry",
      "dependencies": {
        "com.unity.test-framework": "1.4.5",
        "com.unity.modules.assetbundle": "1.0.0"
      },
      "url": "https://packages.unity.com"
    },
    "com.unity.searcher": {
      "version": "4.9.3",
      "depth": 2,
      "source": "registry",
      "dependencies": {},
      "url": "https://packages.unity.com"
    },
    "com.unity.shadergraph": {
      "version": "17.0.4",
      "depth": 1,
      "source": "builtin",
      "dependencies": {
        "com.unity.render-pipelines.core": "17.0.4",
        "com.unity.searcher": "4.9.3"
      }
    },
    "com.unity.test-framework": {
      "version": "1.5.1",
      "depth": 0,
      "source": "builtin",
      "dependencies": {
        "com.unity.ext.nunit": "2.0.3",
        "com.unity.modules.imgui": "1.0.0",
        "com.unity.modules.jsonserialize": "1.0.0"
      }
    },
    "com.unity.test-framework.performance": {
      "version": "3.0.3",
      "depth": 0,
      "source": "registry",
      "dependencies": {
        "com.unity.test-framework": "1.1.31",
        "com.unity.modules.jsonserialize": "1.0.0"
      },
      "url": "https://packages.unity.com"
    },
    "com.unity.timeline": {
      "version": "1.8.8",
      "depth": 0,
      "source": "registry",
      "dependencies": {
        "com.unity.modules.audio": "1.0.0",
        "com.unity.modules.director": "1.0.0",
        "com.unity.modules.animation": "1.0.0",
        "com.unity.modules.particlesystem": "1.0.0"
      },
      "url": "https://packages.unity.com"
    },
    "com.unity.ugui": {
      "version": "2.0.0",
      "depth": 0,
      "source": "builtin",
      "dependencies": {
        "com.unity.modules.ui": "1.0.0",
        "com.unity.modules.imgui": "1.0.0"
      }
    },
    "com.unity.visualeffectgraph": {
      "version": "17.0.4",
      "depth": 0,
      "source": "builtin",
      "dependencies": {
        "com.unity.shadergraph": "17.0.4",
        "com.unity.render-pipelines.core": "17.0.4"
      }
    },
    "decentraland.grassshader": {
      "version": "git@github.com:decentraland/unity-explorer-packages.git?path=/StylizedGrassShader",
      "depth": 0,
      "source": "git",
      "dependencies": {},
      "hash": "a9457c91aba8e0783db4928e54d6ae9bf9b7abef"
    },
    "decentraland.renderfeatures": {
      "version": "git@github.com:decentraland/unity-explorer-packages.git?path=/RenderGraphs/RenderFeatures",
      "depth": 0,
      "source": "git",
      "dependencies": {},
      "hash": "38c92a2ff23a5e09ba58c84d068a892da7cdbedd"
    },
    "io.sentry.unity": {
      "version": "https://github.com/getsentry/unity.git#2.1.3",
      "depth": 0,
      "source": "git",
      "dependencies": {},
      "hash": "813f81a6bc5233c2fe9e07c9b901f6e9ee09159b"
    },
    "net.tnrd.nsubstitute": {
      "version": "https://github.com/decentraland/Unity3D-NSubstitute.git",
      "depth": 0,
      "source": "git",
      "dependencies": {},
      "hash": "cdd11bb74398afae73e71b6fe01114f597a6ce08"
    },
    "org.decentraland.clearscript": {
      "version": "https://github.com/decentraland/ClearScript.git?path=/Unity/Package",
      "depth": 0,
      "source": "git",
      "dependencies": {
        "com.unity.nuget.newtonsoft-json": "3.2.1"
      },
      "hash": "4d02af4b7063c3d20ccbda56e6ed7029cc3e1197"
    },
    "superscrollview": {
      "version": "git@github.com:decentraland/unity-explorer-packages.git?path=/SuperScrollView",
      "depth": 0,
      "source": "git",
      "dependencies": {},
      "hash": "8e1478ec9f8fe2f5fbe1249ceeb31cdc764d1465"
    },
    "com.unity.modules.accessibility": {
      "version": "1.0.0",
      "depth": 0,
      "source": "builtin",
      "dependencies": {}
    },
    "com.unity.modules.androidjni": {
      "version": "1.0.0",
      "depth": 0,
      "source": "builtin",
      "dependencies": {}
    },
    "com.unity.modules.animation": {
      "version": "1.0.0",
      "depth": 0,
      "source": "builtin",
      "dependencies": {}
    },
    "com.unity.modules.assetbundle": {
      "version": "1.0.0",
      "depth": 0,
      "source": "builtin",
      "dependencies": {}
    },
    "com.unity.modules.audio": {
      "version": "1.0.0",
      "depth": 0,
      "source": "builtin",
      "dependencies": {}
    },
    "com.unity.modules.director": {
      "version": "1.0.0",
      "depth": 1,
      "source": "builtin",
      "dependencies": {
        "com.unity.modules.audio": "1.0.0",
        "com.unity.modules.animation": "1.0.0"
      }
    },
    "com.unity.modules.hierarchycore": {
      "version": "1.0.0",
      "depth": 1,
      "source": "builtin",
      "dependencies": {}
    },
    "com.unity.modules.imageconversion": {
      "version": "1.0.0",
      "depth": 0,
      "source": "builtin",
      "dependencies": {}
    },
    "com.unity.modules.imgui": {
      "version": "1.0.0",
      "depth": 0,
      "source": "builtin",
      "dependencies": {}
    },
    "com.unity.modules.jsonserialize": {
      "version": "1.0.0",
      "depth": 1,
      "source": "builtin",
      "dependencies": {}
    },
    "com.unity.modules.particlesystem": {
      "version": "1.0.0",
      "depth": 0,
      "source": "builtin",
      "dependencies": {}
    },
    "com.unity.modules.physics": {
      "version": "1.0.0",
      "depth": 0,
      "source": "builtin",
      "dependencies": {}
    },
    "com.unity.modules.physics2d": {
      "version": "1.0.0",
      "depth": 0,
      "source": "builtin",
      "dependencies": {}
    },
    "com.unity.modules.screencapture": {
      "version": "1.0.0",
      "depth": 0,
      "source": "builtin",
      "dependencies": {
        "com.unity.modules.imageconversion": "1.0.0"
      }
    },
    "com.unity.modules.subsystems": {
      "version": "1.0.0",
      "depth": 2,
      "source": "builtin",
      "dependencies": {
        "com.unity.modules.jsonserialize": "1.0.0"
      }
    },
    "com.unity.modules.terrain": {
      "version": "1.0.0",
      "depth": 0,
      "source": "builtin",
      "dependencies": {}
    },
    "com.unity.modules.terrainphysics": {
      "version": "1.0.0",
      "depth": 0,
      "source": "builtin",
      "dependencies": {
        "com.unity.modules.physics": "1.0.0",
        "com.unity.modules.terrain": "1.0.0"
      }
    },
    "com.unity.modules.ui": {
      "version": "1.0.0",
      "depth": 1,
      "source": "builtin",
      "dependencies": {}
    },
    "com.unity.modules.uielements": {
      "version": "1.0.0",
      "depth": 0,
      "source": "builtin",
      "dependencies": {
        "com.unity.modules.ui": "1.0.0",
        "com.unity.modules.imgui": "1.0.0",
        "com.unity.modules.jsonserialize": "1.0.0",
        "com.unity.modules.hierarchycore": "1.0.0"
      }
    },
    "com.unity.modules.unityanalytics": {
      "version": "1.0.0",
      "depth": 0,
      "source": "builtin",
      "dependencies": {
        "com.unity.modules.unitywebrequest": "1.0.0",
        "com.unity.modules.jsonserialize": "1.0.0"
      }
    },
    "com.unity.modules.unitywebrequest": {
      "version": "1.0.0",
      "depth": 0,
      "source": "builtin",
      "dependencies": {}
    },
    "com.unity.modules.unitywebrequestassetbundle": {
      "version": "1.0.0",
      "depth": 0,
      "source": "builtin",
      "dependencies": {
        "com.unity.modules.assetbundle": "1.0.0",
        "com.unity.modules.unitywebrequest": "1.0.0"
      }
    },
    "com.unity.modules.unitywebrequestaudio": {
      "version": "1.0.0",
      "depth": 0,
      "source": "builtin",
      "dependencies": {
        "com.unity.modules.unitywebrequest": "1.0.0",
        "com.unity.modules.audio": "1.0.0"
      }
    },
    "com.unity.modules.unitywebrequesttexture": {
      "version": "1.0.0",
      "depth": 0,
      "source": "builtin",
      "dependencies": {
        "com.unity.modules.unitywebrequest": "1.0.0",
        "com.unity.modules.imageconversion": "1.0.0"
      }
    },
    "com.unity.modules.video": {
      "version": "1.0.0",
      "depth": 0,
      "source": "builtin",
      "dependencies": {
        "com.unity.modules.audio": "1.0.0",
        "com.unity.modules.ui": "1.0.0",
        "com.unity.modules.unitywebrequest": "1.0.0"
      }
    },
    "com.unity.modules.vr": {
      "version": "1.0.0",
      "depth": 0,
      "source": "builtin",
      "dependencies": {
        "com.unity.modules.jsonserialize": "1.0.0",
        "com.unity.modules.physics": "1.0.0",
        "com.unity.modules.xr": "1.0.0"
      }
    },
    "com.unity.modules.wind": {
      "version": "1.0.0",
      "depth": 0,
      "source": "builtin",
      "dependencies": {}
    },
    "com.unity.modules.xr": {
      "version": "1.0.0",
      "depth": 1,
      "source": "builtin",
      "dependencies": {
        "com.unity.modules.physics": "1.0.0",
        "com.unity.modules.jsonserialize": "1.0.0",
        "com.unity.modules.subsystems": "1.0.0"
      }
    }
  }
}<|MERGE_RESOLUTION|>--- conflicted
+++ resolved
@@ -74,16 +74,11 @@
       "version": "https://github.com/decentraland/client-sdk-unity.git#featfix/expose_disconnect_reason",
       "depth": 0,
       "source": "git",
-<<<<<<< HEAD
-      "dependencies": {},
-      "hash": "e902186a0000c3ca7bc9b5c8609ad97cbac52c9a"
-=======
       "dependencies": {
         "com.cysharp.unitask": "https://github.com/Cysharp/UniTask.git?path=src/UniTask/Assets/Plugins/UniTask",
         "com.nickkhalow.richtypes": "https://github.com/NickKhalow/RichTypesUnity.git?path=/Packages/RichTypes"
       },
-      "hash": "3a54f9c5f656f25beca250f14d0b573b9974fff4"
->>>>>>> c77b1d92
+      "hash": "e902186a0000c3ca7bc9b5c8609ad97cbac52c9a"
     },
     "com.decentraland.rpc-csharp": {
       "version": "https://github.com/decentraland/rpc-csharp.git?path=rpc-csharp/src",
