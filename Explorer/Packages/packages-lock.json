--- conflicted
+++ resolved
@@ -74,16 +74,11 @@
       "version": "https://github.com/decentraland/client-sdk-unity.git#fix/remote-participant-concurrency",
       "depth": 0,
       "source": "git",
-<<<<<<< HEAD
-      "dependencies": {},
-      "hash": "596c41c5e01e09035ba04d315cae70c71c91121a"
-=======
       "dependencies": {
         "com.cysharp.unitask": "https://github.com/Cysharp/UniTask.git?path=src/UniTask/Assets/Plugins/UniTask",
         "com.nickkhalow.richtypes": "https://github.com/NickKhalow/RichTypesUnity.git?path=/Packages/RichTypes"
       },
       "hash": "1304e9c0c6c60f51c49009bf05e85db7d615669f"
->>>>>>> 00713421
     },
     "com.decentraland.rpc-csharp": {
       "version": "https://github.com/decentraland/rpc-csharp.git?path=rpc-csharp/src",
