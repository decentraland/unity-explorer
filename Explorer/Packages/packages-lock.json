--- conflicted
+++ resolved
@@ -78,11 +78,7 @@
         "com.cysharp.unitask": "https://github.com/Cysharp/UniTask.git?path=src/UniTask/Assets/Plugins/UniTask",
         "com.nickkhalow.richtypes": "https://github.com/NickKhalow/RichTypesUnity.git?path=/Packages/RichTypes"
       },
-<<<<<<< HEAD
-      "hash": "0e7531a851fbc1ffc4279f59b5ba9228585acc19"
-=======
       "hash": "1304e9c0c6c60f51c49009bf05e85db7d615669f"
->>>>>>> b0970369
     },
     "com.decentraland.rpc-csharp": {
       "version": "https://github.com/decentraland/rpc-csharp.git?path=rpc-csharp/src",
