{
  "dependencies": {
    "arch.systemgroups.visualiser": {
      "version": "https://github.com/m3taphysics/Arch.SystemGroups.Visualiser.git?path=/Packages/arch.systemgroups.visualiser",
      "depth": 0,
      "source": "git",
      "dependencies": {},
      "hash": "1eb735da57fd7e829ccc1d67518aeadcc8816fe6"
    },
    "avprovideo": {
      "version": "git@github.com:decentraland/unity-explorer-packages.git?path=/AVProVideo",
      "depth": 0,
      "source": "git",
      "dependencies": {},
      "hash": "21358a186f934f16d49f2989f1ef0c535046600f"
    },
    "com.arch.systemgroups": {
      "version": "https://github.com/mikhail-dcl/Arch.SystemGroups.git?path=/Arch.SystemGroups",
      "depth": 0,
      "source": "git",
      "dependencies": {},
      "hash": "bd58275fb169d5076f0e7b12a4ee5b455c3fee56"
    },
    "com.atteneder.draco": {
      "version": "4.0.2",
      "depth": 0,
      "source": "registry",
      "dependencies": {
        "com.unity.burst": "1.4.11"
      },
      "url": "https://package.openupm.com"
    },
    "com.atteneder.gltfast": {
<<<<<<< HEAD
      "version": "https://github.com/decentraland/unity-gltf.git#4554ce9bd676685ca48ec312facd5f6a659a92bf",
=======
      "version": "https://github.com/decentraland/unity-gltf.git#dalkia-patch-1",
>>>>>>> c4fa7a0f
      "depth": 0,
      "source": "git",
      "dependencies": {
        "com.unity.modules.jsonserialize": "1.0.0",
        "com.unity.modules.unitywebrequest": "1.0.0",
        "com.unity.mathematics": "1.2.6",
        "com.unity.burst": "1.6.6"
      },
<<<<<<< HEAD
      "hash": "4554ce9bd676685ca48ec312facd5f6a659a92bf"
=======
      "hash": "f557997b1a4d767f0c34db3cee3888950e4d70f5"
>>>>>>> c4fa7a0f
    },
    "com.brunomikoski.animationsequencer": {
      "version": "0.5.4",
      "depth": 0,
      "source": "registry",
      "dependencies": {},
      "url": "https://package.openupm.com"
    },
    "com.cysharp.unitask": {
      "version": "https://github.com/Cysharp/UniTask.git?path=src/UniTask/Assets/Plugins/UniTask",
      "depth": 0,
      "source": "git",
      "dependencies": {},
      "hash": "73d86259ce31ce7f4dfe1d028ea1c3edf96c23e4"
    },
    "com.decentraland.livekit-sdk": {
      "version": "https://github.com/decentraland/client-sdk-unity.git",
      "depth": 0,
      "source": "git",
      "dependencies": {},
      "hash": "c4211b643cfab0409c3251be6b128a56fa75b1bf"
    },
    "com.mackysoft.serializereference-extensions": {
      "version": "1.3.1",
      "depth": 0,
      "source": "registry",
      "dependencies": {},
      "url": "https://package.openupm.com"
    },
    "com.olegknyazev.softmask": {
      "version": "git@github.com:decentraland/unity-explorer-packages.git?path=/SoftMask",
      "depth": 0,
      "source": "git",
      "dependencies": {
        "com.unity.ugui": "1.0.0",
        "com.unity.modules.ui": "1.0.0"
      },
      "hash": "e0eba31d549237dbd74c526e40fa90db4befec37"
    },
    "com.segment.analytics.csharp": {
      "version": "2.4.2",
      "depth": 0,
      "source": "registry",
      "dependencies": {
        "com.unity.nuget.newtonsoft-json": "3.0.2"
      },
      "url": "https://package.openupm.com"
    },
    "com.unity.2d.sprite": {
      "version": "1.0.0",
      "depth": 0,
      "source": "builtin",
      "dependencies": {}
    },
    "com.unity.addressables": {
      "version": "1.22.2",
      "depth": 0,
      "source": "registry",
      "dependencies": {
        "com.unity.modules.assetbundle": "1.0.0",
        "com.unity.modules.jsonserialize": "1.0.0",
        "com.unity.modules.imageconversion": "1.0.0",
        "com.unity.modules.unitywebrequest": "1.0.0",
        "com.unity.scriptablebuildpipeline": "1.21.24",
        "com.unity.modules.unitywebrequestassetbundle": "1.0.0"
      },
      "url": "https://packages.unity.com"
    },
    "com.unity.animation.rigging": {
      "version": "1.3.0",
      "depth": 0,
      "source": "registry",
      "dependencies": {
        "com.unity.burst": "1.4.1",
        "com.unity.test-framework": "1.1.24"
      },
      "url": "https://packages.unity.com"
    },
    "com.unity.burst": {
      "version": "1.8.17",
      "depth": 1,
      "source": "registry",
      "dependencies": {
        "com.unity.mathematics": "1.2.1",
        "com.unity.modules.jsonserialize": "1.0.0"
      },
      "url": "https://packages.unity.com"
    },
    "com.unity.cinemachine": {
      "version": "2.10.1",
      "depth": 0,
      "source": "registry",
      "dependencies": {
        "com.unity.test-framework": "1.1.31"
      },
      "url": "https://packages.unity.com"
    },
    "com.unity.code-analysis": {
      "version": "0.1.2-preview",
      "depth": 0,
      "source": "registry",
      "dependencies": {},
      "url": "https://packages.unity.com"
    },
    "com.unity.collab-proxy": {
      "version": "2.4.4",
      "depth": 0,
      "source": "registry",
      "dependencies": {},
      "url": "https://packages.unity.com"
    },
    "com.unity.collections": {
      "version": "2.1.4",
      "depth": 0,
      "source": "registry",
      "dependencies": {
        "com.unity.burst": "1.8.4",
        "com.unity.nuget.mono-cecil": "1.11.4",
        "com.unity.modules.unityanalytics": "1.0.0"
      },
      "url": "https://packages.unity.com"
    },
    "com.unity.editorcoroutines": {
      "version": "1.0.0",
      "depth": 1,
      "source": "registry",
      "dependencies": {},
      "url": "https://packages.unity.com"
    },
    "com.unity.ext.nunit": {
      "version": "2.0.3",
      "depth": 1,
      "source": "registry",
      "dependencies": {},
      "url": "https://packages.unity.com"
    },
    "com.unity.feature.development": {
      "version": "1.0.1",
      "depth": 0,
      "source": "builtin",
      "dependencies": {
        "com.unity.ide.visualstudio": "2.0.22",
        "com.unity.ide.rider": "3.0.31",
        "com.unity.ide.vscode": "1.2.5",
        "com.unity.editorcoroutines": "1.0.0",
        "com.unity.performance.profile-analyzer": "1.2.2",
        "com.unity.test-framework": "1.1.33",
        "com.unity.testtools.codecoverage": "1.2.6"
      }
    },
    "com.unity.film-internal-utilities": {
      "version": "0.18.4-preview",
      "depth": 1,
      "source": "registry",
      "dependencies": {
        "com.unity.timeline": "1.2.18",
        "com.unity.modules.uielements": "1.0.0"
      },
      "url": "https://packages.unity.com"
    },
    "com.unity.ide.rider": {
      "version": "3.0.31",
      "depth": 0,
      "source": "registry",
      "dependencies": {
        "com.unity.ext.nunit": "1.0.6"
      },
      "url": "https://packages.unity.com"
    },
    "com.unity.ide.visualstudio": {
      "version": "2.0.22",
      "depth": 1,
      "source": "registry",
      "dependencies": {
        "com.unity.test-framework": "1.1.9"
      },
      "url": "https://packages.unity.com"
    },
    "com.unity.ide.vscode": {
      "version": "1.2.5",
      "depth": 1,
      "source": "registry",
      "dependencies": {},
      "url": "https://packages.unity.com"
    },
    "com.unity.inputsystem": {
      "version": "1.7.0",
      "depth": 0,
      "source": "registry",
      "dependencies": {
        "com.unity.modules.uielements": "1.0.0"
      },
      "url": "https://packages.unity.com"
    },
    "com.unity.localization": {
      "version": "1.5.2",
      "depth": 0,
      "source": "registry",
      "dependencies": {
        "com.unity.addressables": "1.21.9",
        "com.unity.nuget.newtonsoft-json": "3.0.2"
      },
      "url": "https://packages.unity.com"
    },
    "com.unity.mathematics": {
      "version": "1.3.1",
      "depth": 0,
      "source": "registry",
      "dependencies": {},
      "url": "https://packages.unity.com"
    },
    "com.unity.memoryprofiler": {
      "version": "1.1.0",
      "depth": 0,
      "source": "registry",
      "dependencies": {
        "com.unity.editorcoroutines": "1.0.0"
      },
      "url": "https://packages.unity.com"
    },
    "com.unity.nuget.mono-cecil": {
      "version": "1.11.4",
      "depth": 1,
      "source": "registry",
      "dependencies": {},
      "url": "https://packages.unity.com"
    },
    "com.unity.nuget.newtonsoft-json": {
      "version": "3.2.1",
      "depth": 1,
      "source": "registry",
      "dependencies": {},
      "url": "https://packages.unity.com"
    },
    "com.unity.performance.profile-analyzer": {
      "version": "1.2.2",
      "depth": 1,
      "source": "registry",
      "dependencies": {},
      "url": "https://packages.unity.com"
    },
    "com.unity.profiling.core": {
      "version": "1.0.2",
      "depth": 0,
      "source": "registry",
      "dependencies": {},
      "url": "https://packages.unity.com"
    },
    "com.unity.project-auditor": {
      "version": "0.10.0",
      "depth": 0,
      "source": "registry",
      "dependencies": {
        "com.unity.nuget.mono-cecil": "1.10.2"
      },
      "url": "https://packages.unity.com"
    },
    "com.unity.render-pipelines.core": {
      "version": "14.0.11",
      "depth": 1,
      "source": "builtin",
      "dependencies": {
        "com.unity.ugui": "1.0.0",
        "com.unity.modules.physics": "1.0.0",
        "com.unity.modules.terrain": "1.0.0",
        "com.unity.modules.jsonserialize": "1.0.0"
      }
    },
    "com.unity.render-pipelines.universal": {
      "version": "14.0.11",
      "depth": 0,
      "source": "builtin",
      "dependencies": {
        "com.unity.mathematics": "1.2.1",
        "com.unity.burst": "1.8.9",
        "com.unity.render-pipelines.core": "14.0.11",
        "com.unity.shadergraph": "14.0.11",
        "com.unity.render-pipelines.universal-config": "14.0.9"
      }
    },
    "com.unity.render-pipelines.universal-config": {
      "version": "14.0.10",
      "depth": 1,
      "source": "builtin",
      "dependencies": {
        "com.unity.render-pipelines.core": "14.0.10"
      }
    },
    "com.unity.scriptablebuildpipeline": {
      "version": "1.21.24",
      "depth": 1,
      "source": "registry",
      "dependencies": {},
      "url": "https://packages.unity.com"
    },
    "com.unity.searcher": {
      "version": "4.9.2",
      "depth": 2,
      "source": "registry",
      "dependencies": {},
      "url": "https://packages.unity.com"
    },
    "com.unity.settings-manager": {
      "version": "2.0.1",
      "depth": 2,
      "source": "registry",
      "dependencies": {},
      "url": "https://packages.unity.com"
    },
    "com.unity.shadergraph": {
      "version": "14.0.11",
      "depth": 1,
      "source": "builtin",
      "dependencies": {
        "com.unity.render-pipelines.core": "14.0.11",
        "com.unity.searcher": "4.9.2"
      }
    },
    "com.unity.sysroot": {
      "version": "2.0.7",
      "depth": 1,
      "source": "registry",
      "dependencies": {},
      "url": "https://packages.unity.com"
    },
    "com.unity.sysroot.linux-x86_64": {
      "version": "2.0.6",
      "depth": 1,
      "source": "registry",
      "dependencies": {
        "com.unity.sysroot": "2.0.7"
      },
      "url": "https://packages.unity.com"
    },
    "com.unity.test-framework": {
      "version": "1.4.2",
      "depth": 0,
      "source": "registry",
      "dependencies": {
        "com.unity.ext.nunit": "2.0.3",
        "com.unity.modules.imgui": "1.0.0",
        "com.unity.modules.jsonserialize": "1.0.0"
      },
      "url": "https://packages.unity.com"
    },
    "com.unity.test-framework.performance": {
      "version": "3.0.3",
      "depth": 0,
      "source": "registry",
      "dependencies": {
        "com.unity.test-framework": "1.1.31",
        "com.unity.modules.jsonserialize": "1.0.0"
      },
      "url": "https://packages.unity.com"
    },
    "com.unity.testtools.codecoverage": {
      "version": "1.2.6",
      "depth": 1,
      "source": "registry",
      "dependencies": {
        "com.unity.test-framework": "1.0.16",
        "com.unity.settings-manager": "1.0.1"
      },
      "url": "https://packages.unity.com"
    },
    "com.unity.textmeshpro": {
      "version": "3.2.0-pre.9",
      "depth": 0,
      "source": "registry",
      "dependencies": {
        "com.unity.ugui": "1.0.0"
      },
      "url": "https://packages.unity.com"
    },
    "com.unity.timeline": {
      "version": "1.7.6",
      "depth": 0,
      "source": "registry",
      "dependencies": {
        "com.unity.modules.audio": "1.0.0",
        "com.unity.modules.director": "1.0.0",
        "com.unity.modules.animation": "1.0.0",
        "com.unity.modules.particlesystem": "1.0.0"
      },
      "url": "https://packages.unity.com"
    },
    "com.unity.toolchain.win-x86_64-linux-x86_64": {
      "version": "2.0.6",
      "depth": 0,
      "source": "registry",
      "dependencies": {
        "com.unity.sysroot": "2.0.7",
        "com.unity.sysroot.linux-x86_64": "2.0.6"
      },
      "url": "https://packages.unity.com"
    },
    "com.unity.toonshader": {
      "version": "0.9.5-preview",
      "depth": 0,
      "source": "registry",
      "dependencies": {
        "com.unity.render-pipelines.core": "10.0.0",
        "com.unity.film-internal-utilities": "0.18.4-preview"
      },
      "url": "https://packages.unity.com"
    },
    "com.unity.ugui": {
      "version": "1.0.0",
      "depth": 0,
      "source": "builtin",
      "dependencies": {
        "com.unity.modules.ui": "1.0.0",
        "com.unity.modules.imgui": "1.0.0"
      }
    },
    "com.unity.visualeffectgraph": {
      "version": "14.0.11",
      "depth": 0,
      "source": "builtin",
      "dependencies": {
        "com.unity.shadergraph": "14.0.11",
        "com.unity.render-pipelines.core": "14.0.11"
      }
    },
    "com.unity.visualscripting": {
      "version": "1.9.4",
      "depth": 0,
      "source": "registry",
      "dependencies": {
        "com.unity.ugui": "1.0.0",
        "com.unity.modules.jsonserialize": "1.0.0"
      },
      "url": "https://packages.unity.com"
    },
    "decentraland.grassshader": {
      "version": "git@github.com:decentraland/unity-explorer-packages.git?path=/StylizedGrassShader",
      "depth": 0,
      "source": "git",
      "dependencies": {},
      "hash": "8e1478ec9f8fe2f5fbe1249ceeb31cdc764d1465"
    },
    "io.sentry.unity": {
      "version": "https://github.com/getsentry/unity.git#2.1.3",
      "depth": 0,
      "source": "git",
      "dependencies": {},
      "hash": "813f81a6bc5233c2fe9e07c9b901f6e9ee09159b"
    },
    "net.tnrd.nsubstitute": {
      "version": "https://github.com/decentraland/Unity3D-NSubstitute.git",
      "depth": 0,
      "source": "git",
      "dependencies": {},
      "hash": "cdd11bb74398afae73e71b6fe01114f597a6ce08"
    },
    "sc.stylizedwater2": {
      "version": "git@github.com:decentraland/unity-explorer-packages.git?path=/StylizedWater2",
      "depth": 0,
      "source": "git",
      "dependencies": {
        "com.unity.render-pipelines.universal": "10.3.2"
      },
      "hash": "1b6ff73eccc95157197fed7d3609ad063b212709"
    },
    "superscrollview": {
      "version": "git@github.com:decentraland/unity-explorer-packages.git?path=/SuperScrollView",
      "depth": 0,
      "source": "git",
      "dependencies": {},
      "hash": "8e1478ec9f8fe2f5fbe1249ceeb31cdc764d1465"
    },
    "com.unity.modules.ai": {
      "version": "1.0.0",
      "depth": 0,
      "source": "builtin",
      "dependencies": {}
    },
    "com.unity.modules.androidjni": {
      "version": "1.0.0",
      "depth": 0,
      "source": "builtin",
      "dependencies": {}
    },
    "com.unity.modules.animation": {
      "version": "1.0.0",
      "depth": 0,
      "source": "builtin",
      "dependencies": {}
    },
    "com.unity.modules.assetbundle": {
      "version": "1.0.0",
      "depth": 0,
      "source": "builtin",
      "dependencies": {}
    },
    "com.unity.modules.audio": {
      "version": "1.0.0",
      "depth": 0,
      "source": "builtin",
      "dependencies": {}
    },
    "com.unity.modules.cloth": {
      "version": "1.0.0",
      "depth": 0,
      "source": "builtin",
      "dependencies": {
        "com.unity.modules.physics": "1.0.0"
      }
    },
    "com.unity.modules.director": {
      "version": "1.0.0",
      "depth": 0,
      "source": "builtin",
      "dependencies": {
        "com.unity.modules.audio": "1.0.0",
        "com.unity.modules.animation": "1.0.0"
      }
    },
    "com.unity.modules.imageconversion": {
      "version": "1.0.0",
      "depth": 0,
      "source": "builtin",
      "dependencies": {}
    },
    "com.unity.modules.imgui": {
      "version": "1.0.0",
      "depth": 0,
      "source": "builtin",
      "dependencies": {}
    },
    "com.unity.modules.jsonserialize": {
      "version": "1.0.0",
      "depth": 0,
      "source": "builtin",
      "dependencies": {}
    },
    "com.unity.modules.particlesystem": {
      "version": "1.0.0",
      "depth": 0,
      "source": "builtin",
      "dependencies": {}
    },
    "com.unity.modules.physics": {
      "version": "1.0.0",
      "depth": 0,
      "source": "builtin",
      "dependencies": {}
    },
    "com.unity.modules.physics2d": {
      "version": "1.0.0",
      "depth": 0,
      "source": "builtin",
      "dependencies": {}
    },
    "com.unity.modules.screencapture": {
      "version": "1.0.0",
      "depth": 0,
      "source": "builtin",
      "dependencies": {
        "com.unity.modules.imageconversion": "1.0.0"
      }
    },
    "com.unity.modules.subsystems": {
      "version": "1.0.0",
      "depth": 1,
      "source": "builtin",
      "dependencies": {
        "com.unity.modules.jsonserialize": "1.0.0"
      }
    },
    "com.unity.modules.terrain": {
      "version": "1.0.0",
      "depth": 0,
      "source": "builtin",
      "dependencies": {}
    },
    "com.unity.modules.terrainphysics": {
      "version": "1.0.0",
      "depth": 0,
      "source": "builtin",
      "dependencies": {
        "com.unity.modules.physics": "1.0.0",
        "com.unity.modules.terrain": "1.0.0"
      }
    },
    "com.unity.modules.tilemap": {
      "version": "1.0.0",
      "depth": 0,
      "source": "builtin",
      "dependencies": {
        "com.unity.modules.physics2d": "1.0.0"
      }
    },
    "com.unity.modules.ui": {
      "version": "1.0.0",
      "depth": 0,
      "source": "builtin",
      "dependencies": {}
    },
    "com.unity.modules.uielements": {
      "version": "1.0.0",
      "depth": 0,
      "source": "builtin",
      "dependencies": {
        "com.unity.modules.ui": "1.0.0",
        "com.unity.modules.imgui": "1.0.0",
        "com.unity.modules.jsonserialize": "1.0.0"
      }
    },
    "com.unity.modules.umbra": {
      "version": "1.0.0",
      "depth": 0,
      "source": "builtin",
      "dependencies": {}
    },
    "com.unity.modules.unityanalytics": {
      "version": "1.0.0",
      "depth": 0,
      "source": "builtin",
      "dependencies": {
        "com.unity.modules.unitywebrequest": "1.0.0",
        "com.unity.modules.jsonserialize": "1.0.0"
      }
    },
    "com.unity.modules.unitywebrequest": {
      "version": "1.0.0",
      "depth": 0,
      "source": "builtin",
      "dependencies": {}
    },
    "com.unity.modules.unitywebrequestassetbundle": {
      "version": "1.0.0",
      "depth": 0,
      "source": "builtin",
      "dependencies": {
        "com.unity.modules.assetbundle": "1.0.0",
        "com.unity.modules.unitywebrequest": "1.0.0"
      }
    },
    "com.unity.modules.unitywebrequestaudio": {
      "version": "1.0.0",
      "depth": 0,
      "source": "builtin",
      "dependencies": {
        "com.unity.modules.unitywebrequest": "1.0.0",
        "com.unity.modules.audio": "1.0.0"
      }
    },
    "com.unity.modules.unitywebrequesttexture": {
      "version": "1.0.0",
      "depth": 0,
      "source": "builtin",
      "dependencies": {
        "com.unity.modules.unitywebrequest": "1.0.0",
        "com.unity.modules.imageconversion": "1.0.0"
      }
    },
    "com.unity.modules.unitywebrequestwww": {
      "version": "1.0.0",
      "depth": 0,
      "source": "builtin",
      "dependencies": {
        "com.unity.modules.unitywebrequest": "1.0.0",
        "com.unity.modules.unitywebrequestassetbundle": "1.0.0",
        "com.unity.modules.unitywebrequestaudio": "1.0.0",
        "com.unity.modules.audio": "1.0.0",
        "com.unity.modules.assetbundle": "1.0.0",
        "com.unity.modules.imageconversion": "1.0.0"
      }
    },
    "com.unity.modules.vehicles": {
      "version": "1.0.0",
      "depth": 0,
      "source": "builtin",
      "dependencies": {
        "com.unity.modules.physics": "1.0.0"
      }
    },
    "com.unity.modules.video": {
      "version": "1.0.0",
      "depth": 0,
      "source": "builtin",
      "dependencies": {
        "com.unity.modules.audio": "1.0.0",
        "com.unity.modules.ui": "1.0.0",
        "com.unity.modules.unitywebrequest": "1.0.0"
      }
    },
    "com.unity.modules.vr": {
      "version": "1.0.0",
      "depth": 0,
      "source": "builtin",
      "dependencies": {
        "com.unity.modules.jsonserialize": "1.0.0",
        "com.unity.modules.physics": "1.0.0",
        "com.unity.modules.xr": "1.0.0"
      }
    },
    "com.unity.modules.wind": {
      "version": "1.0.0",
      "depth": 0,
      "source": "builtin",
      "dependencies": {}
    },
    "com.unity.modules.xr": {
      "version": "1.0.0",
      "depth": 0,
      "source": "builtin",
      "dependencies": {
        "com.unity.modules.physics": "1.0.0",
        "com.unity.modules.jsonserialize": "1.0.0",
        "com.unity.modules.subsystems": "1.0.0"
      }
    }
  }
}<|MERGE_RESOLUTION|>--- conflicted
+++ resolved
@@ -31,11 +31,7 @@
       "url": "https://package.openupm.com"
     },
     "com.atteneder.gltfast": {
-<<<<<<< HEAD
-      "version": "https://github.com/decentraland/unity-gltf.git#4554ce9bd676685ca48ec312facd5f6a659a92bf",
-=======
       "version": "https://github.com/decentraland/unity-gltf.git#dalkia-patch-1",
->>>>>>> c4fa7a0f
       "depth": 0,
       "source": "git",
       "dependencies": {
@@ -44,11 +40,7 @@
         "com.unity.mathematics": "1.2.6",
         "com.unity.burst": "1.6.6"
       },
-<<<<<<< HEAD
-      "hash": "4554ce9bd676685ca48ec312facd5f6a659a92bf"
-=======
       "hash": "f557997b1a4d767f0c34db3cee3888950e4d70f5"
->>>>>>> c4fa7a0f
     },
     "com.brunomikoski.animationsequencer": {
       "version": "0.5.4",
