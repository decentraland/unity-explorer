--- conflicted
+++ resolved
@@ -71,22 +71,14 @@
       "hash": "e2daa643b01fc072db3dd3276e584db705a3d9a9"
     },
     "com.decentraland.livekit-sdk": {
-<<<<<<< HEAD
-      "version": "git@github.com:decentraland/client-sdk-unity.git#fix/ssh-submodule",
-=======
       "version": "https://github.com/decentraland/client-sdk-unity.git",
->>>>>>> fe1769c0
       "depth": 0,
       "source": "git",
       "dependencies": {
         "com.cysharp.unitask": "https://github.com/Cysharp/UniTask.git?path=src/UniTask/Assets/Plugins/UniTask",
         "com.nickkhalow.richtypes": "https://github.com/NickKhalow/RichTypesUnity.git?path=/Packages/RichTypes"
       },
-<<<<<<< HEAD
-      "hash": "0b2c23a1a5e1305ebf18dd5316a27248fc812c31"
-=======
       "hash": "4fb20540bfa25a74e7319534259b20536d416c78"
->>>>>>> fe1769c0
     },
     "com.decentraland.rpc-csharp": {
       "version": "https://github.com/decentraland/rpc-csharp.git?path=rpc-csharp/src",
