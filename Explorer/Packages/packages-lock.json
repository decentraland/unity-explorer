--- conflicted
+++ resolved
@@ -470,11 +470,7 @@
         "com.unity.modules.particlesystem": "1.0.0",
         "com.unity.modules.wind": "1.0.0"
       },
-<<<<<<< HEAD
       "hash": "7950d8a2cbfa90329cdd055f3acf3c4da6a331dd"
-=======
-      "hash": "5d4875abf9de36312689a445460bc00105e8a5d0"
->>>>>>> 11f276f4
     },
     "decentraland.renderfeatures": {
       "version": "git@github.com:decentraland/unity-explorer-packages.git?path=/RenderGraphs/RenderFeatures",
