{
  "dependencies": {
    "arch.systemgroups.visualiser": {
      "version": "https://github.com/m3taphysics/Arch.SystemGroups.Visualiser.git?path=/Packages/arch.systemgroups.visualiser",
      "depth": 0,
      "source": "git",
      "dependencies": {},
      "hash": "1eb735da57fd7e829ccc1d67518aeadcc8816fe6"
    },
    "avprovideo": {
      "version": "git@github.com:decentraland/unity-explorer-packages.git?path=/AVProVideo",
      "depth": 0,
      "source": "git",
      "dependencies": {},
      "hash": "21358a186f934f16d49f2989f1ef0c535046600f"
    },
    "com.arch.systemgroups": {
      "version": "https://github.com/mikhail-dcl/Arch.SystemGroups.git?path=/Arch.SystemGroups",
      "depth": 0,
      "source": "git",
      "dependencies": {},
      "hash": "bd58275fb169d5076f0e7b12a4ee5b455c3fee56"
    },
    "com.atteneder.draco": {
      "version": "4.0.2",
      "depth": 0,
      "source": "registry",
      "dependencies": {
        "com.unity.burst": "1.4.11"
      },
      "url": "https://package.openupm.com"
    },
    "com.atteneder.gltfast": {
      "version": "https://github.com/decentraland/unity-gltf.git",
      "depth": 0,
      "source": "git",
      "dependencies": {
        "com.unity.modules.jsonserialize": "1.0.0",
        "com.unity.modules.unitywebrequest": "1.0.0",
        "com.unity.mathematics": "1.2.6",
        "com.unity.burst": "1.6.6"
      },
      "hash": "e4587451389b6cf93b084ae434d0cc3d32a45076"
    },
    "com.brunomikoski.animationsequencer": {
      "version": "0.5.4",
      "depth": 0,
      "source": "registry",
      "dependencies": {},
      "url": "https://package.openupm.com"
    },
    "com.cysharp.unitask": {
      "version": "https://github.com/Cysharp/UniTask.git?path=src/UniTask/Assets/Plugins/UniTask",
      "depth": 0,
      "source": "git",
      "dependencies": {},
      "hash": "73d86259ce31ce7f4dfe1d028ea1c3edf96c23e4"
    },
    "com.decentraland.livekit-sdk": {
      "version": "https://github.com/decentraland/client-sdk-unity.git",
      "depth": 0,
      "source": "git",
      "dependencies": {},
      "hash": "0186b8d6d65df551f09d006d3f5d93ed75eccd8f"
    },
    "com.mackysoft.serializereference-extensions": {
      "version": "1.3.1",
      "depth": 0,
      "source": "registry",
      "dependencies": {},
      "url": "https://package.openupm.com"
    },
    "com.olegknyazev.softmask": {
      "version": "git@github.com:decentraland/unity-explorer-packages.git?path=/SoftMask",
      "depth": 0,
      "source": "git",
      "dependencies": {
        "com.unity.ugui": "1.0.0",
        "com.unity.modules.ui": "1.0.0"
      },
      "hash": "e0eba31d549237dbd74c526e40fa90db4befec37"
    },
    "com.segment.analytics.csharp": {
      "version": "2.4.2",
      "depth": 0,
      "source": "registry",
      "dependencies": {
        "com.unity.nuget.newtonsoft-json": "3.0.2"
      },
      "url": "https://package.openupm.com"
    },
    "com.unity.2d.sprite": {
      "version": "1.0.0",
      "depth": 0,
      "source": "builtin",
      "dependencies": {}
    },
    "com.unity.addressables": {
      "version": "1.22.2",
      "depth": 0,
      "source": "registry",
      "dependencies": {
        "com.unity.modules.assetbundle": "1.0.0",
        "com.unity.modules.jsonserialize": "1.0.0",
        "com.unity.modules.imageconversion": "1.0.0",
        "com.unity.modules.unitywebrequest": "1.0.0",
        "com.unity.scriptablebuildpipeline": "1.21.24",
        "com.unity.modules.unitywebrequestassetbundle": "1.0.0"
      },
      "url": "https://packages.unity.com"
    },
    "com.unity.animation.rigging": {
      "version": "1.3.0",
      "depth": 0,
      "source": "registry",
      "dependencies": {
        "com.unity.burst": "1.4.1",
        "com.unity.test-framework": "1.1.24"
      },
      "url": "https://packages.unity.com"
    },
    "com.unity.burst": {
      "version": "1.8.17",
      "depth": 1,
      "source": "registry",
      "dependencies": {
        "com.unity.mathematics": "1.2.1",
        "com.unity.modules.jsonserialize": "1.0.0"
      },
      "url": "https://packages.unity.com"
    },
    "com.unity.cinemachine": {
      "version": "2.10.1",
      "depth": 0,
      "source": "registry",
      "dependencies": {
        "com.unity.test-framework": "1.1.31"
      },
      "url": "https://packages.unity.com"
    },
    "com.unity.code-analysis": {
      "version": "0.1.2-preview",
      "depth": 0,
      "source": "registry",
      "dependencies": {},
      "url": "https://packages.unity.com"
    },
    "com.unity.collections": {
      "version": "2.1.4",
      "depth": 0,
      "source": "registry",
      "dependencies": {
        "com.unity.burst": "1.8.4",
        "com.unity.nuget.mono-cecil": "1.11.4",
        "com.unity.modules.unityanalytics": "1.0.0"
      },
      "url": "https://packages.unity.com"
    },
    "com.unity.editorcoroutines": {
      "version": "1.0.0",
      "depth": 1,
      "source": "registry",
      "dependencies": {},
      "url": "https://packages.unity.com"
    },
    "com.unity.ext.nunit": {
      "version": "2.0.3",
      "depth": 1,
      "source": "registry",
      "dependencies": {},
      "url": "https://packages.unity.com"
    },
    "com.unity.ide.rider": {
      "version": "3.0.34",
      "depth": 0,
      "source": "registry",
      "dependencies": {
        "com.unity.ext.nunit": "1.0.6"
      },
      "url": "https://packages.unity.com"
    },
    "com.unity.inputsystem": {
      "version": "1.7.0",
      "depth": 0,
      "source": "registry",
      "dependencies": {
        "com.unity.modules.uielements": "1.0.0"
      },
      "url": "https://packages.unity.com"
    },
    "com.unity.localization": {
      "version": "1.5.2",
      "depth": 0,
      "source": "registry",
      "dependencies": {
        "com.unity.addressables": "1.21.9",
        "com.unity.nuget.newtonsoft-json": "3.0.2"
      },
      "url": "https://packages.unity.com"
    },
    "com.unity.mathematics": {
      "version": "1.3.2",
      "depth": 0,
      "source": "registry",
      "dependencies": {},
      "url": "https://packages.unity.com"
    },
    "com.unity.memoryprofiler": {
      "version": "1.1.3",
      "depth": 0,
      "source": "registry",
      "dependencies": {
        "com.unity.burst": "1.8.0",
        "com.unity.collections": "1.2.3",
        "com.unity.mathematics": "1.2.1",
        "com.unity.profiling.core": "1.0.0",
        "com.unity.editorcoroutines": "1.0.0"
      },
      "url": "https://packages.unity.com"
    },
    "com.unity.nuget.mono-cecil": {
      "version": "1.11.4",
      "depth": 1,
      "source": "registry",
      "dependencies": {},
      "url": "https://packages.unity.com"
    },
    "com.unity.nuget.newtonsoft-json": {
      "version": "3.2.1",
      "depth": 1,
      "source": "registry",
      "dependencies": {},
      "url": "https://packages.unity.com"
    },
    "com.unity.profiling.core": {
      "version": "1.0.2",
      "depth": 1,
      "source": "registry",
      "dependencies": {},
      "url": "https://packages.unity.com"
    },
    "com.unity.project-auditor": {
      "version": "1.0.0-pre.1",
      "depth": 0,
      "source": "registry",
      "dependencies": {
        "com.unity.nuget.mono-cecil": "1.10.1",
        "com.unity.nuget.newtonsoft-json": "3.2.1"
      },
      "url": "https://packages.unity.com"
    },
    "com.unity.render-pipelines.core": {
      "version": "14.0.11",
      "depth": 1,
      "source": "builtin",
      "dependencies": {
        "com.unity.ugui": "1.0.0",
        "com.unity.modules.physics": "1.0.0",
        "com.unity.modules.terrain": "1.0.0",
        "com.unity.modules.jsonserialize": "1.0.0"
      }
    },
    "com.unity.render-pipelines.universal": {
      "version": "14.0.11",
      "depth": 0,
      "source": "builtin",
      "dependencies": {
        "com.unity.mathematics": "1.2.1",
        "com.unity.burst": "1.8.9",
        "com.unity.render-pipelines.core": "14.0.11",
        "com.unity.shadergraph": "14.0.11",
        "com.unity.render-pipelines.universal-config": "14.0.9"
      }
    },
    "com.unity.render-pipelines.universal-config": {
      "version": "14.0.10",
      "depth": 1,
      "source": "builtin",
      "dependencies": {
        "com.unity.render-pipelines.core": "14.0.10"
      }
    },
    "com.unity.scriptablebuildpipeline": {
      "version": "1.21.24",
      "depth": 1,
      "source": "registry",
      "dependencies": {},
      "url": "https://packages.unity.com"
    },
    "com.unity.searcher": {
      "version": "4.9.2",
      "depth": 2,
      "source": "registry",
      "dependencies": {},
      "url": "https://packages.unity.com"
    },
    "com.unity.shadergraph": {
      "version": "14.0.11",
      "depth": 1,
      "source": "builtin",
      "dependencies": {
        "com.unity.render-pipelines.core": "14.0.11",
        "com.unity.searcher": "4.9.2"
      }
    },
    "com.unity.sysroot": {
      "version": "2.0.10",
      "depth": 1,
      "source": "registry",
      "dependencies": {},
      "url": "https://packages.unity.com"
    },
    "com.unity.sysroot.linux-x86_64": {
      "version": "2.0.9",
      "depth": 1,
      "source": "registry",
      "dependencies": {
        "com.unity.sysroot": "2.0.10"
      },
      "url": "https://packages.unity.com"
    },
    "com.unity.test-framework": {
      "version": "1.4.2",
      "depth": 0,
      "source": "registry",
      "dependencies": {
        "com.unity.ext.nunit": "2.0.3",
        "com.unity.modules.imgui": "1.0.0",
        "com.unity.modules.jsonserialize": "1.0.0"
      },
      "url": "https://packages.unity.com"
    },
    "com.unity.test-framework.performance": {
      "version": "3.0.3",
      "depth": 0,
      "source": "registry",
      "dependencies": {
        "com.unity.test-framework": "1.1.31",
        "com.unity.modules.jsonserialize": "1.0.0"
      },
      "url": "https://packages.unity.com"
    },
    "com.unity.textmeshpro": {
      "version": "3.2.0-pre.9",
      "depth": 0,
      "source": "registry",
      "dependencies": {
        "com.unity.ugui": "1.0.0"
      },
      "url": "https://packages.unity.com"
    },
    "com.unity.timeline": {
      "version": "1.7.6",
      "depth": 0,
      "source": "registry",
      "dependencies": {
        "com.unity.modules.audio": "1.0.0",
        "com.unity.modules.director": "1.0.0",
        "com.unity.modules.animation": "1.0.0",
        "com.unity.modules.particlesystem": "1.0.0"
      },
      "url": "https://packages.unity.com"
    },
    "com.unity.toolchain.macos-arm64-linux-x86_64": {
      "version": "2.0.4",
<<<<<<< HEAD
      "depth": 0,
      "source": "registry",
      "dependencies": {
        "com.unity.sysroot": "2.0.10",
        "com.unity.sysroot.linux-x86_64": "2.0.9"
      },
      "url": "https://packages.unity.com"
    },
    "com.unity.toolchain.win-x86_64-linux-x86_64": {
      "version": "2.0.6",
=======
>>>>>>> 4d790eb2
      "depth": 0,
      "source": "registry",
      "dependencies": {
        "com.unity.sysroot": "2.0.10",
        "com.unity.sysroot.linux-x86_64": "2.0.9"
      },
      "url": "https://packages.unity.com"
    },
    "com.unity.toolchain.win-x86_64-linux-x86_64": {
      "version": "2.0.6",
      "depth": 0,
      "source": "registry",
      "dependencies": {
        "com.unity.sysroot": "2.0.7",
        "com.unity.sysroot.linux-x86_64": "2.0.6"
      },
      "url": "https://packages.unity.com"
    },
    "com.unity.ugui": {
      "version": "1.0.0",
      "depth": 0,
      "source": "builtin",
      "dependencies": {
        "com.unity.modules.ui": "1.0.0",
        "com.unity.modules.imgui": "1.0.0"
      }
    },
    "com.unity.visualeffectgraph": {
      "version": "14.0.11",
      "depth": 0,
      "source": "builtin",
      "dependencies": {
        "com.unity.shadergraph": "14.0.11",
        "com.unity.render-pipelines.core": "14.0.11"
      }
    },
    "decentraland.grassshader": {
      "version": "git@github.com:decentraland/unity-explorer-packages.git?path=/StylizedGrassShader",
      "depth": 0,
      "source": "git",
      "dependencies": {},
      "hash": "8e1478ec9f8fe2f5fbe1249ceeb31cdc764d1465"
    },
    "io.sentry.unity": {
      "version": "https://github.com/getsentry/unity.git#2.1.3",
      "depth": 0,
      "source": "git",
      "dependencies": {},
      "hash": "813f81a6bc5233c2fe9e07c9b901f6e9ee09159b"
    },
    "net.tnrd.nsubstitute": {
      "version": "https://github.com/decentraland/Unity3D-NSubstitute.git",
      "depth": 0,
      "source": "git",
      "dependencies": {},
      "hash": "cdd11bb74398afae73e71b6fe01114f597a6ce08"
    },
    "sc.stylizedwater2": {
      "version": "git@github.com:decentraland/unity-explorer-packages.git?path=/StylizedWater2",
      "depth": 0,
      "source": "git",
      "dependencies": {
        "com.unity.render-pipelines.universal": "10.3.2"
      },
      "hash": "5726daa968873a05722b051a4637f55806feb5fd"
    },
    "superscrollview": {
      "version": "git@github.com:decentraland/unity-explorer-packages.git?path=/SuperScrollView",
      "depth": 0,
      "source": "git",
      "dependencies": {},
      "hash": "8e1478ec9f8fe2f5fbe1249ceeb31cdc764d1465"
    },
    "com.unity.modules.androidjni": {
      "version": "1.0.0",
      "depth": 0,
      "source": "builtin",
      "dependencies": {}
    },
    "com.unity.modules.animation": {
      "version": "1.0.0",
      "depth": 0,
      "source": "builtin",
      "dependencies": {}
    },
    "com.unity.modules.assetbundle": {
      "version": "1.0.0",
      "depth": 0,
      "source": "builtin",
      "dependencies": {}
    },
    "com.unity.modules.audio": {
      "version": "1.0.0",
      "depth": 0,
      "source": "builtin",
      "dependencies": {}
    },
    "com.unity.modules.director": {
      "version": "1.0.0",
      "depth": 1,
      "source": "builtin",
      "dependencies": {
        "com.unity.modules.audio": "1.0.0",
        "com.unity.modules.animation": "1.0.0"
      }
    },
    "com.unity.modules.imageconversion": {
      "version": "1.0.0",
      "depth": 0,
      "source": "builtin",
      "dependencies": {}
    },
    "com.unity.modules.imgui": {
      "version": "1.0.0",
      "depth": 0,
      "source": "builtin",
      "dependencies": {}
    },
    "com.unity.modules.jsonserialize": {
      "version": "1.0.0",
      "depth": 1,
      "source": "builtin",
      "dependencies": {}
    },
    "com.unity.modules.particlesystem": {
      "version": "1.0.0",
      "depth": 0,
      "source": "builtin",
      "dependencies": {}
    },
    "com.unity.modules.physics": {
      "version": "1.0.0",
      "depth": 0,
      "source": "builtin",
      "dependencies": {}
    },
    "com.unity.modules.physics2d": {
      "version": "1.0.0",
      "depth": 0,
      "source": "builtin",
      "dependencies": {}
    },
    "com.unity.modules.screencapture": {
      "version": "1.0.0",
      "depth": 0,
      "source": "builtin",
      "dependencies": {
        "com.unity.modules.imageconversion": "1.0.0"
      }
    },
    "com.unity.modules.subsystems": {
      "version": "1.0.0",
      "depth": 2,
      "source": "builtin",
      "dependencies": {
        "com.unity.modules.jsonserialize": "1.0.0"
      }
    },
    "com.unity.modules.terrain": {
      "version": "1.0.0",
      "depth": 0,
      "source": "builtin",
      "dependencies": {}
    },
    "com.unity.modules.terrainphysics": {
      "version": "1.0.0",
      "depth": 0,
      "source": "builtin",
      "dependencies": {
        "com.unity.modules.physics": "1.0.0",
        "com.unity.modules.terrain": "1.0.0"
      }
    },
    "com.unity.modules.ui": {
      "version": "1.0.0",
      "depth": 1,
      "source": "builtin",
      "dependencies": {}
    },
    "com.unity.modules.uielements": {
      "version": "1.0.0",
      "depth": 0,
      "source": "builtin",
      "dependencies": {
        "com.unity.modules.ui": "1.0.0",
        "com.unity.modules.imgui": "1.0.0",
        "com.unity.modules.jsonserialize": "1.0.0"
      }
    },
    "com.unity.modules.unityanalytics": {
      "version": "1.0.0",
      "depth": 0,
      "source": "builtin",
      "dependencies": {
        "com.unity.modules.unitywebrequest": "1.0.0",
        "com.unity.modules.jsonserialize": "1.0.0"
      }
    },
    "com.unity.modules.unitywebrequest": {
      "version": "1.0.0",
      "depth": 0,
      "source": "builtin",
      "dependencies": {}
    },
    "com.unity.modules.unitywebrequestassetbundle": {
      "version": "1.0.0",
      "depth": 0,
      "source": "builtin",
      "dependencies": {
        "com.unity.modules.assetbundle": "1.0.0",
        "com.unity.modules.unitywebrequest": "1.0.0"
      }
    },
    "com.unity.modules.unitywebrequestaudio": {
      "version": "1.0.0",
      "depth": 0,
      "source": "builtin",
      "dependencies": {
        "com.unity.modules.unitywebrequest": "1.0.0",
        "com.unity.modules.audio": "1.0.0"
      }
    },
    "com.unity.modules.unitywebrequesttexture": {
      "version": "1.0.0",
      "depth": 0,
      "source": "builtin",
      "dependencies": {
        "com.unity.modules.unitywebrequest": "1.0.0",
        "com.unity.modules.imageconversion": "1.0.0"
      }
    },
    "com.unity.modules.video": {
      "version": "1.0.0",
      "depth": 0,
      "source": "builtin",
      "dependencies": {
        "com.unity.modules.audio": "1.0.0",
        "com.unity.modules.ui": "1.0.0",
        "com.unity.modules.unitywebrequest": "1.0.0"
      }
    },
    "com.unity.modules.vr": {
      "version": "1.0.0",
      "depth": 0,
      "source": "builtin",
      "dependencies": {
        "com.unity.modules.jsonserialize": "1.0.0",
        "com.unity.modules.physics": "1.0.0",
        "com.unity.modules.xr": "1.0.0"
      }
    },
    "com.unity.modules.wind": {
      "version": "1.0.0",
      "depth": 0,
      "source": "builtin",
      "dependencies": {}
    },
    "com.unity.modules.xr": {
      "version": "1.0.0",
      "depth": 1,
      "source": "builtin",
      "dependencies": {
        "com.unity.modules.physics": "1.0.0",
        "com.unity.modules.jsonserialize": "1.0.0",
        "com.unity.modules.subsystems": "1.0.0"
      }
    }
  }
}<|MERGE_RESOLUTION|>--- conflicted
+++ resolved
@@ -363,19 +363,6 @@
     },
     "com.unity.toolchain.macos-arm64-linux-x86_64": {
       "version": "2.0.4",
-<<<<<<< HEAD
-      "depth": 0,
-      "source": "registry",
-      "dependencies": {
-        "com.unity.sysroot": "2.0.10",
-        "com.unity.sysroot.linux-x86_64": "2.0.9"
-      },
-      "url": "https://packages.unity.com"
-    },
-    "com.unity.toolchain.win-x86_64-linux-x86_64": {
-      "version": "2.0.6",
-=======
->>>>>>> 4d790eb2
       "depth": 0,
       "source": "registry",
       "dependencies": {
