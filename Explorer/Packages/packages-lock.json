--- conflicted
+++ resolved
@@ -71,15 +71,11 @@
       "hash": "e2daa643b01fc072db3dd3276e584db705a3d9a9"
     },
     "com.decentraland.livekit-sdk": {
-      "version": "git@github.com:decentraland/client-sdk-unity#feat/voice_chat_improvements",
-      "depth": 0,
-      "source": "git",
-      "dependencies": {},
-<<<<<<< HEAD
+      "version": "git@github.com:decentraland/client-sdk-unity",
+      "depth": 0,
+      "source": "git",
+      "dependencies": {},
       "hash": "8d65d6abf370a2deb0db72c2ef3110be5beae7f2"
-=======
-      "hash": "8d05bfc7c7e1b74c34a0ad8397f55f91ccb7ea86"
->>>>>>> 8531c80f
     },
     "com.decentraland.rpc-csharp": {
       "version": "https://github.com/decentraland/rpc-csharp.git?path=rpc-csharp/src",
