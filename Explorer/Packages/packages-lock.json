--- conflicted
+++ resolved
@@ -70,16 +70,19 @@
       "dependencies": {},
       "hash": "e2daa643b01fc072db3dd3276e584db705a3d9a9"
     },
+    "com.decentraland.filebrowserpro": {
+      "version": "git@github.com:decentraland/unity-explorer-packages.git?path=/FileBrowserPro",
+      "depth": 0,
+      "source": "git",
+      "dependencies": {},
+      "hash": "e2daa643b01fc072db3dd3276e584db705a3d9a9"
+    },
     "com.decentraland.livekit-sdk": {
       "version": "https://github.com/decentraland/client-sdk-unity.git",
       "depth": 0,
       "source": "git",
       "dependencies": {},
-<<<<<<< HEAD
       "hash": "0c733fa0f6305685532ba41e2ff81f4e92783c48"
-=======
-      "hash": "ff71e4556e471da577ec934cf75182d2b1c71339"
->>>>>>> 5d08ec34
     },
     "com.decentraland.rpc-csharp": {
       "version": "https://github.com/decentraland/rpc-csharp.git?path=rpc-csharp/src",
