--- conflicted
+++ resolved
@@ -481,15 +481,11 @@
       "hash": "ea6bb70b630aa55dc28a9d0c3fff64b3ea0ca8ba"
     },
     "decentraland.renderfeatures": {
-      "version": "git@github.com:decentraland/unity-explorer-packages.git?path=/RenderGraphs/RenderFeatures#feat/skybox-to-cubemap-probe",
-      "depth": 0,
-      "source": "git",
-      "dependencies": {},
-<<<<<<< HEAD
-      "hash": "7e12b97d0865a195b5746d8bb4ec08a8d23c1355"
-=======
+      "version": "git@github.com:decentraland/unity-explorer-packages.git?path=/RenderGraphs/RenderFeatures",
+      "depth": 0,
+      "source": "git",
+      "dependencies": {},
       "hash": "6ef8fb6682b50a89a5f136ab9dab9f09b7a3399a"
->>>>>>> 92fcb4bd
     },
     "io.sentry.unity": {
       "version": "https://github.com/getsentry/unity.git#2.1.3",
