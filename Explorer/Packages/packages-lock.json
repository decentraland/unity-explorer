{
  "dependencies": {
    "arch.systemgroups.visualiser": {
      "version": "https://github.com/m3taphysics/Arch.SystemGroups.Visualiser.git?path=/Packages/arch.systemgroups.visualiser",
      "depth": 0,
      "source": "git",
      "dependencies": {},
      "hash": "e368e96fa8145bfca6ad2947ca60c427d4a81d74"
    },
    "avprovideo": {
      "version": "git@github.com:decentraland/unity-explorer-packages.git?path=/AVProVideo",
      "depth": 0,
      "source": "git",
      "dependencies": {},
      "hash": "85c179e410bbc7741e10b9a2799fa0ac9d0e6c7e"
    },
    "com.arch.systemgroups": {
      "version": "https://github.com/mikhail-dcl/Arch.SystemGroups.git?path=/Arch.SystemGroups",
      "depth": 0,
      "source": "git",
      "dependencies": {},
      "hash": "bd58275fb169d5076f0e7b12a4ee5b455c3fee56"
    },
    "com.atteneder.draco": {
      "version": "4.0.2",
      "depth": 0,
      "source": "registry",
      "dependencies": {
        "com.unity.burst": "1.4.11"
      },
      "url": "https://package.openupm.com"
    },
    "com.atteneder.gltfast": {
      "version": "https://github.com/decentraland/unity-gltf.git",
      "depth": 0,
      "source": "git",
      "dependencies": {
        "com.unity.modules.jsonserialize": "1.0.0",
        "com.unity.modules.unitywebrequest": "1.0.0",
        "com.unity.mathematics": "1.2.6",
        "com.unity.burst": "1.6.6"
      },
      "hash": "c6a7da496f4b0d61ae70487c4ddf4c7e68c64d36"
    },
    "com.brunomikoski.animationsequencer": {
      "version": "0.5.4",
      "depth": 0,
      "source": "registry",
      "dependencies": {},
      "url": "https://package.openupm.com"
    },
    "com.cysharp.unitask": {
      "version": "https://github.com/Cysharp/UniTask.git?path=src/UniTask/Assets/Plugins/UniTask",
      "depth": 0,
      "source": "git",
      "dependencies": {},
      "hash": "73d86259ce31ce7f4dfe1d028ea1c3edf96c23e4"
    },
    "com.dcl.gpui-assets": {
      "version": "git@github.com:decentraland/unity-explorer-packages.git?path=/GPUInstancerPro/com.dcl.gpui-assets",
      "depth": 0,
      "source": "git",
      "dependencies": {},
      "hash": "2488227ce1013f3bf65408447d0fbc6531e54ed5"
    },
    "com.decentraland.filebrowserpro": {
      "version": "git@github.com:decentraland/unity-explorer-packages.git?path=/FileBrowserPro",
      "depth": 0,
      "source": "git",
      "dependencies": {},
      "hash": "e2daa643b01fc072db3dd3276e584db705a3d9a9"
    },
    "com.decentraland.livekit-sdk": {
      "version": "https://github.com/decentraland/client-sdk-unity.git",
      "depth": 0,
      "source": "git",
      "dependencies": {
        "com.cysharp.unitask": "https://github.com/Cysharp/UniTask.git?path=src/UniTask/Assets/Plugins/UniTask",
        "com.nickkhalow.richtypes": "https://github.com/NickKhalow/RichTypesUnity.git?path=/Packages/RichTypes"
      },
<<<<<<< HEAD
      "hash": "82bc92fcc62de791449c27746f0887c910816589"
=======
      "hash": "4bbcbde3b37cb33e89de8e21a65a88eb1223c9a6"
>>>>>>> 92fcb4bd
    },
    "com.decentraland.rpc-csharp": {
      "version": "https://github.com/decentraland/rpc-csharp.git?path=rpc-csharp/src",
      "depth": 0,
      "source": "git",
      "dependencies": {},
      "hash": "8aeefd7c62ed6543651a68ad43285cf519212931"
    },
    "com.decentraland.unity-shared-dependencies": {
      "version": "git@github.com:decentraland/unity-shared-dependencies.git",
      "depth": 0,
      "source": "git",
      "dependencies": {},
      "hash": "c346fe721d9a61109aee1a50c5d4bf955fe04c05"
    },
    "com.gurbu.gpui-pro": {
      "version": "git@github.com:decentraland/unity-explorer-packages.git?path=/GPUInstancerPro/com.gurbu.gpui-pro",
      "depth": 0,
      "source": "git",
      "dependencies": {
        "com.unity.burst": "1.6.0",
        "com.unity.collections": "1.2.0",
        "com.unity.mathematics": "1.2.0"
      },
      "hash": "d8112ca7ebc0c660d7850d72850d46a3e376dc08"
    },
    "com.gurbu.gpui-pro.terrain": {
      "version": "git@github.com:decentraland/unity-explorer-packages.git?path=/GPUInstancerPro/com.gurbu.gpui-pro.terrain",
      "depth": 0,
      "source": "git",
      "dependencies": {
        "com.gurbu.gpui-pro": "0.9.19"
      },
      "hash": "a9457c91aba8e0783db4928e54d6ae9bf9b7abef"
    },
    "com.mackysoft.serializereference-extensions": {
      "version": "1.3.1",
      "depth": 0,
      "source": "registry",
      "dependencies": {},
      "url": "https://package.openupm.com"
    },
    "com.nickkhalow.chrome-devtool-protocol-unity": {
      "version": "https://github.com/decentraland/chrome-devtool-protocol-unity.git?path=/Packages#chore/renum-auto-reference",
      "depth": 0,
      "source": "git",
      "dependencies": {},
      "hash": "edbcee6d16ad36e648060f0bd2eea7ea4a8a473c"
    },
    "com.nickkhalow.richtypes": {
      "version": "https://github.com/NickKhalow/RichTypesUnity.git?path=/Packages/RichTypes",
      "depth": 0,
      "source": "git",
      "dependencies": {},
      "hash": "00cbf100acd16a024c6fb1acd2ba9a439dfa358b"
    },
    "com.olegknyazev.softmask": {
      "version": "git@github.com:decentraland/unity-explorer-packages.git?path=/SoftMask",
      "depth": 0,
      "source": "git",
      "dependencies": {
        "com.unity.ugui": "1.0.0",
        "com.unity.modules.ui": "1.0.0"
      },
      "hash": "e0eba31d549237dbd74c526e40fa90db4befec37"
    },
    "com.segment.analytics.csharp": {
      "version": "2.4.2",
      "depth": 0,
      "source": "registry",
      "dependencies": {
        "com.unity.nuget.newtonsoft-json": "3.0.2"
      },
      "url": "https://package.openupm.com"
    },
    "com.unity.2d.sprite": {
      "version": "1.0.0",
      "depth": 0,
      "source": "builtin",
      "dependencies": {}
    },
    "com.unity.addressables": {
      "version": "2.7.2",
      "depth": 0,
      "source": "registry",
      "dependencies": {
        "com.unity.profiling.core": "1.0.2",
        "com.unity.test-framework": "1.4.5",
        "com.unity.modules.assetbundle": "1.0.0",
        "com.unity.modules.jsonserialize": "1.0.0",
        "com.unity.modules.imageconversion": "1.0.0",
        "com.unity.modules.unitywebrequest": "1.0.0",
        "com.unity.scriptablebuildpipeline": "2.4.1",
        "com.unity.modules.unitywebrequestassetbundle": "1.0.0"
      },
      "url": "https://packages.unity.com"
    },
    "com.unity.animation.rigging": {
      "version": "1.3.0",
      "depth": 0,
      "source": "registry",
      "dependencies": {
        "com.unity.burst": "1.4.1",
        "com.unity.test-framework": "1.1.24"
      },
      "url": "https://packages.unity.com"
    },
    "com.unity.burst": {
      "version": "1.8.24",
      "depth": 1,
      "source": "registry",
      "dependencies": {
        "com.unity.mathematics": "1.2.1",
        "com.unity.modules.jsonserialize": "1.0.0"
      },
      "url": "https://packages.unity.com"
    },
    "com.unity.cinemachine": {
      "version": "2.10.4",
      "depth": 0,
      "source": "registry",
      "dependencies": {
        "com.unity.test-framework": "1.1.31"
      },
      "url": "https://packages.unity.com"
    },
    "com.unity.cloud.ktx": {
      "version": "file:com.unity.cloud.ktx@9cc7165d9d20",
      "depth": 0,
      "source": "embedded",
      "dependencies": {
        "com.unity.modules.unitywebrequest": "1.0.0"
      }
    },
    "com.unity.code-analysis": {
      "version": "0.1.2-preview",
      "depth": 0,
      "source": "registry",
      "dependencies": {},
      "url": "https://packages.unity.com"
    },
    "com.unity.collections": {
      "version": "2.5.7",
      "depth": 0,
      "source": "registry",
      "dependencies": {
        "com.unity.burst": "1.8.19",
        "com.unity.mathematics": "1.3.2",
        "com.unity.test-framework": "1.4.6",
        "com.unity.nuget.mono-cecil": "1.11.5",
        "com.unity.test-framework.performance": "3.0.3"
      },
      "url": "https://packages.unity.com"
    },
    "com.unity.editorcoroutines": {
      "version": "1.0.0",
      "depth": 1,
      "source": "registry",
      "dependencies": {},
      "url": "https://packages.unity.com"
    },
    "com.unity.ext.nunit": {
      "version": "2.0.5",
      "depth": 1,
      "source": "builtin",
      "dependencies": {}
    },
    "com.unity.ide.rider": {
      "version": "3.0.38",
      "depth": 0,
      "source": "registry",
      "dependencies": {
        "com.unity.ext.nunit": "1.0.6"
      },
      "url": "https://packages.unity.com"
    },
    "com.unity.ide.visualstudio": {
      "version": "2.0.23",
      "depth": 0,
      "source": "registry",
      "dependencies": {
        "com.unity.test-framework": "1.1.9"
      },
      "url": "https://packages.unity.com"
    },
    "com.unity.inputsystem": {
      "version": "1.14.2",
      "depth": 0,
      "source": "registry",
      "dependencies": {
        "com.unity.modules.uielements": "1.0.0"
      },
      "url": "https://packages.unity.com"
    },
    "com.unity.localization": {
      "version": "1.5.4",
      "depth": 0,
      "source": "registry",
      "dependencies": {
        "com.unity.addressables": "1.22.2",
        "com.unity.nuget.newtonsoft-json": "3.0.2"
      },
      "url": "https://packages.unity.com"
    },
    "com.unity.mathematics": {
      "version": "1.3.2",
      "depth": 0,
      "source": "registry",
      "dependencies": {},
      "url": "https://packages.unity.com"
    },
    "com.unity.memoryprofiler": {
      "version": "1.1.8",
      "depth": 0,
      "source": "registry",
      "dependencies": {
        "com.unity.burst": "1.8.0",
        "com.unity.collections": "1.2.3",
        "com.unity.mathematics": "1.2.1",
        "com.unity.profiling.core": "1.0.0",
        "com.unity.editorcoroutines": "1.0.0"
      },
      "url": "https://packages.unity.com"
    },
    "com.unity.multiplayer.playmode": {
      "version": "1.6.0",
      "depth": 0,
      "source": "registry",
      "dependencies": {
        "com.unity.nuget.newtonsoft-json": "2.0.2"
      },
      "url": "https://packages.unity.com"
    },
    "com.unity.nuget.mono-cecil": {
      "version": "1.11.5",
      "depth": 1,
      "source": "registry",
      "dependencies": {},
      "url": "https://packages.unity.com"
    },
    "com.unity.nuget.newtonsoft-json": {
      "version": "3.2.1",
      "depth": 1,
      "source": "registry",
      "dependencies": {},
      "url": "https://packages.unity.com"
    },
    "com.unity.performance.profile-analyzer": {
      "version": "1.2.3",
      "depth": 0,
      "source": "registry",
      "dependencies": {},
      "url": "https://packages.unity.com"
    },
    "com.unity.profiling.core": {
      "version": "1.0.2",
      "depth": 1,
      "source": "registry",
      "dependencies": {},
      "url": "https://packages.unity.com"
    },
    "com.unity.project-auditor": {
      "version": "1.0.1",
      "depth": 0,
      "source": "registry",
      "dependencies": {
        "com.unity.nuget.mono-cecil": "1.10.1",
        "com.unity.nuget.newtonsoft-json": "3.2.1"
      },
      "url": "https://packages.unity.com"
    },
    "com.unity.render-pipelines.core": {
      "version": "17.2.0",
      "depth": 1,
      "source": "builtin",
      "dependencies": {
        "com.unity.burst": "1.8.14",
        "com.unity.mathematics": "1.3.2",
        "com.unity.ugui": "2.0.0",
        "com.unity.collections": "2.4.3",
        "com.unity.modules.physics": "1.0.0",
        "com.unity.modules.terrain": "1.0.0",
        "com.unity.modules.jsonserialize": "1.0.0",
        "com.unity.rendering.light-transport": "1.0.1"
      }
    },
    "com.unity.render-pipelines.universal": {
      "version": "17.2.0",
      "depth": 0,
      "source": "builtin",
      "dependencies": {
        "com.unity.render-pipelines.core": "17.2.0",
        "com.unity.shadergraph": "17.2.0",
        "com.unity.render-pipelines.universal-config": "17.0.3"
      }
    },
    "com.unity.render-pipelines.universal-config": {
      "version": "17.0.3",
      "depth": 1,
      "source": "builtin",
      "dependencies": {
        "com.unity.render-pipelines.core": "17.0.3"
      }
    },
    "com.unity.rendering.light-transport": {
      "version": "1.0.1",
      "depth": 2,
      "source": "builtin",
      "dependencies": {
        "com.unity.collections": "2.2.0",
        "com.unity.mathematics": "1.2.4",
        "com.unity.modules.terrain": "1.0.0"
      }
    },
    "com.unity.scriptablebuildpipeline": {
      "version": "2.4.1",
      "depth": 1,
      "source": "registry",
      "dependencies": {
        "com.unity.test-framework": "1.4.5",
        "com.unity.modules.assetbundle": "1.0.0"
      },
      "url": "https://packages.unity.com"
    },
    "com.unity.searcher": {
      "version": "4.9.3",
      "depth": 2,
      "source": "registry",
      "dependencies": {},
      "url": "https://packages.unity.com"
    },
    "com.unity.shadergraph": {
      "version": "17.2.0",
      "depth": 1,
      "source": "builtin",
      "dependencies": {
        "com.unity.render-pipelines.core": "17.2.0",
        "com.unity.searcher": "4.9.3"
      }
    },
    "com.unity.test-framework": {
      "version": "1.5.1",
      "depth": 0,
      "source": "builtin",
      "dependencies": {
        "com.unity.ext.nunit": "2.0.3",
        "com.unity.modules.imgui": "1.0.0",
        "com.unity.modules.jsonserialize": "1.0.0"
      }
    },
    "com.unity.test-framework.performance": {
      "version": "3.1.0",
      "depth": 0,
      "source": "registry",
      "dependencies": {
        "com.unity.test-framework": "1.1.33",
        "com.unity.modules.jsonserialize": "1.0.0"
      },
      "url": "https://packages.unity.com"
    },
    "com.unity.timeline": {
      "version": "1.8.9",
      "depth": 0,
      "source": "registry",
      "dependencies": {
        "com.unity.modules.audio": "1.0.0",
        "com.unity.modules.director": "1.0.0",
        "com.unity.modules.animation": "1.0.0",
        "com.unity.modules.particlesystem": "1.0.0"
      },
      "url": "https://packages.unity.com"
    },
    "com.unity.ugui": {
      "version": "2.0.0",
      "depth": 0,
      "source": "builtin",
      "dependencies": {
        "com.unity.modules.ui": "1.0.0",
        "com.unity.modules.imgui": "1.0.0"
      }
    },
    "com.unity.visualeffectgraph": {
      "version": "17.2.0",
      "depth": 0,
      "source": "builtin",
      "dependencies": {
        "com.unity.shadergraph": "17.2.0",
        "com.unity.render-pipelines.core": "17.2.0"
      }
    },
    "decentraland.grassshader": {
      "version": "git@github.com:decentraland/unity-explorer-packages.git?path=/StylizedGrassShader",
      "depth": 0,
      "source": "git",
      "dependencies": {
        "com.unity.modules.imageconversion": "1.0.0",
        "com.unity.modules.particlesystem": "1.0.0",
        "com.unity.modules.wind": "1.0.0"
      },
      "hash": "ea6bb70b630aa55dc28a9d0c3fff64b3ea0ca8ba"
    },
    "decentraland.renderfeatures": {
      "version": "git@github.com:decentraland/unity-explorer-packages.git?path=/RenderGraphs/RenderFeatures",
      "depth": 0,
      "source": "git",
      "dependencies": {},
      "hash": "6ef8fb6682b50a89a5f136ab9dab9f09b7a3399a"
    },
    "io.sentry.unity": {
      "version": "https://github.com/getsentry/unity.git#2.1.3",
      "depth": 0,
      "source": "git",
      "dependencies": {},
      "hash": "813f81a6bc5233c2fe9e07c9b901f6e9ee09159b"
    },
    "net.tnrd.nsubstitute": {
      "version": "https://github.com/decentraland/Unity3D-NSubstitute.git",
      "depth": 0,
      "source": "git",
      "dependencies": {},
      "hash": "cdd11bb74398afae73e71b6fe01114f597a6ce08"
    },
    "org.decentraland.clearscript": {
      "version": "https://github.com/decentraland/ClearScript.git?path=/Unity/Package",
      "depth": 0,
      "source": "git",
      "dependencies": {
        "com.unity.nuget.newtonsoft-json": "3.2.1"
      },
      "hash": "e81de1896f07f77ba5a363a3e76c19faf42d1e52"
    },
    "superscrollview": {
      "version": "git@github.com:decentraland/unity-explorer-packages.git?path=/SuperScrollView",
      "depth": 0,
      "source": "git",
      "dependencies": {},
      "hash": "8e1478ec9f8fe2f5fbe1249ceeb31cdc764d1465"
    },
    "com.unity.modules.accessibility": {
      "version": "1.0.0",
      "depth": 0,
      "source": "builtin",
      "dependencies": {}
    },
    "com.unity.modules.androidjni": {
      "version": "1.0.0",
      "depth": 0,
      "source": "builtin",
      "dependencies": {}
    },
    "com.unity.modules.animation": {
      "version": "1.0.0",
      "depth": 0,
      "source": "builtin",
      "dependencies": {}
    },
    "com.unity.modules.assetbundle": {
      "version": "1.0.0",
      "depth": 0,
      "source": "builtin",
      "dependencies": {}
    },
    "com.unity.modules.audio": {
      "version": "1.0.0",
      "depth": 0,
      "source": "builtin",
      "dependencies": {}
    },
    "com.unity.modules.director": {
      "version": "1.0.0",
      "depth": 1,
      "source": "builtin",
      "dependencies": {
        "com.unity.modules.audio": "1.0.0",
        "com.unity.modules.animation": "1.0.0"
      }
    },
    "com.unity.modules.hierarchycore": {
      "version": "1.0.0",
      "depth": 1,
      "source": "builtin",
      "dependencies": {}
    },
    "com.unity.modules.imageconversion": {
      "version": "1.0.0",
      "depth": 0,
      "source": "builtin",
      "dependencies": {}
    },
    "com.unity.modules.imgui": {
      "version": "1.0.0",
      "depth": 0,
      "source": "builtin",
      "dependencies": {}
    },
    "com.unity.modules.jsonserialize": {
      "version": "1.0.0",
      "depth": 1,
      "source": "builtin",
      "dependencies": {}
    },
    "com.unity.modules.particlesystem": {
      "version": "1.0.0",
      "depth": 0,
      "source": "builtin",
      "dependencies": {}
    },
    "com.unity.modules.physics": {
      "version": "1.0.0",
      "depth": 0,
      "source": "builtin",
      "dependencies": {}
    },
    "com.unity.modules.physics2d": {
      "version": "1.0.0",
      "depth": 0,
      "source": "builtin",
      "dependencies": {}
    },
    "com.unity.modules.screencapture": {
      "version": "1.0.0",
      "depth": 0,
      "source": "builtin",
      "dependencies": {
        "com.unity.modules.imageconversion": "1.0.0"
      }
    },
    "com.unity.modules.subsystems": {
      "version": "1.0.0",
      "depth": 2,
      "source": "builtin",
      "dependencies": {
        "com.unity.modules.jsonserialize": "1.0.0"
      }
    },
    "com.unity.modules.terrain": {
      "version": "1.0.0",
      "depth": 0,
      "source": "builtin",
      "dependencies": {}
    },
    "com.unity.modules.terrainphysics": {
      "version": "1.0.0",
      "depth": 0,
      "source": "builtin",
      "dependencies": {
        "com.unity.modules.physics": "1.0.0",
        "com.unity.modules.terrain": "1.0.0"
      }
    },
    "com.unity.modules.ui": {
      "version": "1.0.0",
      "depth": 1,
      "source": "builtin",
      "dependencies": {}
    },
    "com.unity.modules.uielements": {
      "version": "1.0.0",
      "depth": 0,
      "source": "builtin",
      "dependencies": {
        "com.unity.modules.ui": "1.0.0",
        "com.unity.modules.imgui": "1.0.0",
        "com.unity.modules.jsonserialize": "1.0.0",
        "com.unity.modules.hierarchycore": "1.0.0",
        "com.unity.modules.physics": "1.0.0"
      }
    },
    "com.unity.modules.unityanalytics": {
      "version": "1.0.0",
      "depth": 0,
      "source": "builtin",
      "dependencies": {
        "com.unity.modules.unitywebrequest": "1.0.0",
        "com.unity.modules.jsonserialize": "1.0.0"
      }
    },
    "com.unity.modules.unitywebrequest": {
      "version": "1.0.0",
      "depth": 0,
      "source": "builtin",
      "dependencies": {}
    },
    "com.unity.modules.unitywebrequestassetbundle": {
      "version": "1.0.0",
      "depth": 0,
      "source": "builtin",
      "dependencies": {
        "com.unity.modules.assetbundle": "1.0.0",
        "com.unity.modules.unitywebrequest": "1.0.0"
      }
    },
    "com.unity.modules.unitywebrequestaudio": {
      "version": "1.0.0",
      "depth": 0,
      "source": "builtin",
      "dependencies": {
        "com.unity.modules.unitywebrequest": "1.0.0",
        "com.unity.modules.audio": "1.0.0"
      }
    },
    "com.unity.modules.unitywebrequesttexture": {
      "version": "1.0.0",
      "depth": 0,
      "source": "builtin",
      "dependencies": {
        "com.unity.modules.unitywebrequest": "1.0.0",
        "com.unity.modules.imageconversion": "1.0.0"
      }
    },
    "com.unity.modules.video": {
      "version": "1.0.0",
      "depth": 0,
      "source": "builtin",
      "dependencies": {
        "com.unity.modules.audio": "1.0.0",
        "com.unity.modules.ui": "1.0.0",
        "com.unity.modules.unitywebrequest": "1.0.0"
      }
    },
    "com.unity.modules.vr": {
      "version": "1.0.0",
      "depth": 0,
      "source": "builtin",
      "dependencies": {
        "com.unity.modules.jsonserialize": "1.0.0",
        "com.unity.modules.physics": "1.0.0",
        "com.unity.modules.xr": "1.0.0"
      }
    },
    "com.unity.modules.wind": {
      "version": "1.0.0",
      "depth": 0,
      "source": "builtin",
      "dependencies": {}
    },
    "com.unity.modules.xr": {
      "version": "1.0.0",
      "depth": 1,
      "source": "builtin",
      "dependencies": {
        "com.unity.modules.physics": "1.0.0",
        "com.unity.modules.jsonserialize": "1.0.0",
        "com.unity.modules.subsystems": "1.0.0"
      }
    }
  }
}<|MERGE_RESOLUTION|>--- conflicted
+++ resolved
@@ -78,11 +78,7 @@
         "com.cysharp.unitask": "https://github.com/Cysharp/UniTask.git?path=src/UniTask/Assets/Plugins/UniTask",
         "com.nickkhalow.richtypes": "https://github.com/NickKhalow/RichTypesUnity.git?path=/Packages/RichTypes"
       },
-<<<<<<< HEAD
       "hash": "82bc92fcc62de791449c27746f0887c910816589"
-=======
-      "hash": "4bbcbde3b37cb33e89de8e21a65a88eb1223c9a6"
->>>>>>> 92fcb4bd
     },
     "com.decentraland.rpc-csharp": {
       "version": "https://github.com/decentraland/rpc-csharp.git?path=rpc-csharp/src",
