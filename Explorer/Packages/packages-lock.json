--- conflicted
+++ resolved
@@ -454,11 +454,7 @@
         "com.unity.modules.particlesystem": "1.0.0",
         "com.unity.modules.wind": "1.0.0"
       },
-<<<<<<< HEAD
       "hash": "6a0bd4fed7dbfbe16d174b4fe404e1b61149116a"
-=======
-      "hash": "7aa85f76fe500491d47395e4198fa6f96532c073"
->>>>>>> 7a353b04
     },
     "decentraland.renderfeatures": {
       "version": "git@github.com:decentraland/unity-explorer-packages.git?path=/RenderGraphs/RenderFeatures",
