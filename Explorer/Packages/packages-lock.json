--- conflicted
+++ resolved
@@ -56,15 +56,6 @@
       "dependencies": {},
       "hash": "73d86259ce31ce7f4dfe1d028ea1c3edf96c23e4"
     },
-<<<<<<< HEAD
-=======
-    "com.dcl.gpui-assets": {
-      "version": "git@github.com:decentraland/unity-explorer-packages.git?path=/GPUInstancerPro/com.dcl.gpui-assets",
-      "depth": 0,
-      "source": "git",
-      "dependencies": {},
-      "hash": "232e2c6e028e35f5ae55cd644e6ae2c5dcbf441b"
-    },
     "com.decentraland.filebrowserpro": {
       "version": "git@github.com:decentraland/unity-explorer-packages.git?path=/FileBrowserPro",
       "depth": 0,
@@ -72,7 +63,6 @@
       "dependencies": {},
       "hash": "e2daa643b01fc072db3dd3276e584db705a3d9a9"
     },
->>>>>>> ce60da51
     "com.decentraland.livekit-sdk": {
       "version": "https://github.com/decentraland/client-sdk-unity.git",
       "depth": 0,
