{
  "dependencies": {
    "arch.systemgroups.visualiser": {
      "version": "https://github.com/m3taphysics/Arch.SystemGroups.Visualiser.git?path=/Packages/arch.systemgroups.visualiser",
      "depth": 0,
      "source": "git",
      "dependencies": {},
      "hash": "e368e96fa8145bfca6ad2947ca60c427d4a81d74"
    },
    "avprovideo": {
      "version": "git@github.com:decentraland/unity-explorer-packages.git?path=/AVProVideo",
      "depth": 0,
      "source": "git",
      "dependencies": {},
      "hash": "85c179e410bbc7741e10b9a2799fa0ac9d0e6c7e"
    },
    "com.arch.systemgroups": {
      "version": "https://github.com/mikhail-dcl/Arch.SystemGroups.git?path=/Arch.SystemGroups",
      "depth": 0,
      "source": "git",
      "dependencies": {},
      "hash": "bd58275fb169d5076f0e7b12a4ee5b455c3fee56"
    },
    "com.atteneder.draco": {
      "version": "4.0.2",
      "depth": 0,
      "source": "registry",
      "dependencies": {
        "com.unity.burst": "1.4.11"
      },
      "url": "https://package.openupm.com"
    },
    "com.atteneder.gltfast": {
      "version": "https://github.com/decentraland/unity-gltf.git",
      "depth": 0,
      "source": "git",
      "dependencies": {
        "com.unity.modules.jsonserialize": "1.0.0",
        "com.unity.modules.unitywebrequest": "1.0.0",
        "com.unity.mathematics": "1.2.6",
        "com.unity.burst": "1.6.6"
      },
      "hash": "c6a7da496f4b0d61ae70487c4ddf4c7e68c64d36"
    },
    "com.brunomikoski.animationsequencer": {
      "version": "0.5.4",
      "depth": 0,
      "source": "registry",
      "dependencies": {},
      "url": "https://package.openupm.com"
    },
    "com.cysharp.unitask": {
      "version": "https://github.com/Cysharp/UniTask.git?path=src/UniTask/Assets/Plugins/UniTask",
      "depth": 0,
      "source": "git",
      "dependencies": {},
      "hash": "73d86259ce31ce7f4dfe1d028ea1c3edf96c23e4"
    },
    "com.dcl.gpui-assets": {
      "version": "git@github.com:decentraland/unity-explorer-packages.git?path=/GPUInstancerPro/com.dcl.gpui-assets",
      "depth": 0,
      "source": "git",
      "dependencies": {},
      "hash": "2488227ce1013f3bf65408447d0fbc6531e54ed5"
    },
    "com.decentraland.filebrowserpro": {
      "version": "git@github.com:decentraland/unity-explorer-packages.git?path=/FileBrowserPro",
      "depth": 0,
      "source": "git",
      "dependencies": {},
      "hash": "e2daa643b01fc072db3dd3276e584db705a3d9a9"
    },
    "com.decentraland.livekit-sdk": {
      "version": "https://github.com/decentraland/client-sdk-unity.git#chore/rust-audio-for-mac-intel",
      "depth": 0,
      "source": "git",
      "dependencies": {
        "com.cysharp.unitask": "https://github.com/Cysharp/UniTask.git?path=src/UniTask/Assets/Plugins/UniTask",
        "com.nickkhalow.richtypes": "https://github.com/NickKhalow/RichTypesUnity.git?path=/Packages/RichTypes"
      },
      "hash": "57d3e3176d31337f81d66beaabc5bba084bb6112"
    },
    "com.decentraland.rpc-csharp": {
      "version": "https://github.com/decentraland/rpc-csharp.git?path=rpc-csharp/src",
      "depth": 0,
      "source": "git",
      "dependencies": {},
      "hash": "8aeefd7c62ed6543651a68ad43285cf519212931"
    },
    "com.decentraland.unity-shared-dependencies": {
      "version": "git@github.com:decentraland/unity-shared-dependencies.git#feat/GRD",
      "depth": 0,
      "source": "git",
      "dependencies": {},
<<<<<<< HEAD
      "hash": "b6856bf84e1c479803c2f36422aa024e99611c12"
=======
      "hash": "c67ca21ee9e3da19d81732644a44a5743e1ebf3c"
>>>>>>> 8e1049c9
    },
    "com.gurbu.gpui-pro": {
      "version": "git@github.com:decentraland/unity-explorer-packages.git?path=/GPUInstancerPro/com.gurbu.gpui-pro",
      "depth": 0,
      "source": "git",
      "dependencies": {
        "com.unity.burst": "1.6.0",
        "com.unity.collections": "1.2.0",
        "com.unity.mathematics": "1.2.0"
      },
      "hash": "d8112ca7ebc0c660d7850d72850d46a3e376dc08"
    },
    "com.gurbu.gpui-pro.terrain": {
      "version": "git@github.com:decentraland/unity-explorer-packages.git?path=/GPUInstancerPro/com.gurbu.gpui-pro.terrain",
      "depth": 0,
      "source": "git",
      "dependencies": {
        "com.gurbu.gpui-pro": "0.9.19"
      },
      "hash": "a9457c91aba8e0783db4928e54d6ae9bf9b7abef"
    },
    "com.mackysoft.serializereference-extensions": {
      "version": "1.3.1",
      "depth": 0,
      "source": "registry",
      "dependencies": {},
      "url": "https://package.openupm.com"
    },
    "com.nickkhalow.chrome-devtool-protocol-unity": {
      "version": "https://github.com/decentraland/chrome-devtool-protocol-unity.git?path=/Packages#chore/renum-auto-reference",
      "depth": 0,
      "source": "git",
      "dependencies": {},
      "hash": "edbcee6d16ad36e648060f0bd2eea7ea4a8a473c"
    },
    "com.nickkhalow.richtypes": {
      "version": "https://github.com/NickKhalow/RichTypesUnity.git?path=/Packages/RichTypes",
      "depth": 0,
      "source": "git",
      "dependencies": {},
      "hash": "00cbf100acd16a024c6fb1acd2ba9a439dfa358b"
    },
    "com.olegknyazev.softmask": {
      "version": "git@github.com:decentraland/unity-explorer-packages.git?path=/SoftMask",
      "depth": 0,
      "source": "git",
      "dependencies": {
        "com.unity.ugui": "1.0.0",
        "com.unity.modules.ui": "1.0.0"
      },
      "hash": "e0eba31d549237dbd74c526e40fa90db4befec37"
    },
    "com.unity.2d.sprite": {
      "version": "1.0.0",
      "depth": 0,
      "source": "builtin",
      "dependencies": {}
    },
    "com.unity.addressables": {
      "version": "2.7.4",
      "depth": 0,
      "source": "registry",
      "dependencies": {
        "com.unity.profiling.core": "1.0.2",
        "com.unity.test-framework": "1.4.5",
        "com.unity.modules.assetbundle": "1.0.0",
        "com.unity.modules.jsonserialize": "1.0.0",
        "com.unity.modules.imageconversion": "1.0.0",
        "com.unity.modules.unitywebrequest": "1.0.0",
        "com.unity.scriptablebuildpipeline": "2.4.3",
        "com.unity.modules.unitywebrequestassetbundle": "1.0.0"
      },
      "url": "https://packages.unity.com"
    },
    "com.unity.animation.rigging": {
      "version": "1.4.0",
      "depth": 0,
      "source": "registry",
      "dependencies": {
        "com.unity.burst": "1.4.1",
        "com.unity.test-framework": "1.1.24",
        "com.unity.modules.animation": "1.0.0"
      },
      "url": "https://packages.unity.com"
    },
    "com.unity.burst": {
      "version": "1.8.25",
      "depth": 1,
      "source": "registry",
      "dependencies": {
        "com.unity.mathematics": "1.2.1",
        "com.unity.modules.jsonserialize": "1.0.0"
      },
      "url": "https://packages.unity.com"
    },
    "com.unity.cinemachine": {
      "version": "2.10.4",
      "depth": 0,
      "source": "registry",
      "dependencies": {
        "com.unity.test-framework": "1.1.31"
      },
      "url": "https://packages.unity.com"
    },
    "com.unity.cloud.ktx": {
      "version": "file:com.unity.cloud.ktx",
      "depth": 0,
      "source": "embedded",
      "dependencies": {
        "com.unity.modules.unitywebrequest": "1.0.0"
      }
    },
    "com.unity.code-analysis": {
      "version": "0.1.2-preview",
      "depth": 0,
      "source": "registry",
      "dependencies": {},
      "url": "https://packages.unity.com"
    },
    "com.unity.collections": {
      "version": "2.6.2",
      "depth": 0,
      "source": "registry",
      "dependencies": {
        "com.unity.burst": "1.8.23",
        "com.unity.mathematics": "1.3.2",
        "com.unity.test-framework": "1.4.6",
        "com.unity.nuget.mono-cecil": "1.11.5",
        "com.unity.test-framework.performance": "3.0.3"
      },
      "url": "https://packages.unity.com"
    },
    "com.unity.editorcoroutines": {
      "version": "1.0.0",
      "depth": 1,
      "source": "registry",
      "dependencies": {},
      "url": "https://packages.unity.com"
    },
    "com.unity.ext.nunit": {
      "version": "2.0.5",
      "depth": 1,
      "source": "builtin",
      "dependencies": {}
    },
    "com.unity.ide.rider": {
      "version": "3.0.38",
      "depth": 0,
      "source": "registry",
      "dependencies": {
        "com.unity.ext.nunit": "1.0.6"
      },
      "url": "https://packages.unity.com"
    },
    "com.unity.ide.visualstudio": {
      "version": "2.0.25",
      "depth": 0,
      "source": "registry",
      "dependencies": {
        "com.unity.test-framework": "1.1.31"
      },
      "url": "https://packages.unity.com"
    },
    "com.unity.inputsystem": {
      "version": "1.16.0",
      "depth": 0,
      "source": "registry",
      "dependencies": {
        "com.unity.modules.uielements": "1.0.0"
      },
      "url": "https://packages.unity.com"
    },
    "com.unity.localization": {
      "version": "1.5.8",
      "depth": 0,
      "source": "registry",
      "dependencies": {
        "com.unity.addressables": "1.25.0",
        "com.unity.nuget.newtonsoft-json": "3.0.2"
      },
      "url": "https://packages.unity.com"
    },
    "com.unity.mathematics": {
      "version": "1.3.2",
      "depth": 0,
      "source": "registry",
      "dependencies": {},
      "url": "https://packages.unity.com"
    },
    "com.unity.memoryprofiler": {
      "version": "1.1.9",
      "depth": 0,
      "source": "registry",
      "dependencies": {
        "com.unity.burst": "1.8.0",
        "com.unity.collections": "1.2.3",
        "com.unity.mathematics": "1.2.1",
        "com.unity.profiling.core": "1.0.0",
        "com.unity.editorcoroutines": "1.0.0"
      },
      "url": "https://packages.unity.com"
    },
    "com.unity.multiplayer.playmode": {
      "version": "1.6.1",
      "depth": 0,
      "source": "registry",
      "dependencies": {
        "com.unity.nuget.newtonsoft-json": "2.0.2"
      },
      "url": "https://packages.unity.com"
    },
    "com.unity.nuget.mono-cecil": {
      "version": "1.11.5",
      "depth": 1,
      "source": "registry",
      "dependencies": {},
      "url": "https://packages.unity.com"
    },
    "com.unity.nuget.newtonsoft-json": {
      "version": "3.2.1",
      "depth": 1,
      "source": "registry",
      "dependencies": {},
      "url": "https://packages.unity.com"
    },
    "com.unity.performance.profile-analyzer": {
      "version": "1.2.3",
      "depth": 0,
      "source": "registry",
      "dependencies": {},
      "url": "https://packages.unity.com"
    },
    "com.unity.profiling.core": {
      "version": "1.0.2",
      "depth": 1,
      "source": "registry",
      "dependencies": {},
      "url": "https://packages.unity.com"
    },
    "com.unity.project-auditor": {
      "version": "1.0.1",
      "depth": 0,
      "source": "registry",
      "dependencies": {
        "com.unity.nuget.mono-cecil": "1.10.1",
        "com.unity.nuget.newtonsoft-json": "3.2.1"
      },
      "url": "https://packages.unity.com"
    },
    "com.unity.render-pipelines.core": {
      "version": "17.2.0",
      "depth": 1,
      "source": "builtin",
      "dependencies": {
        "com.unity.burst": "1.8.14",
        "com.unity.mathematics": "1.3.2",
        "com.unity.ugui": "2.0.0",
        "com.unity.collections": "2.4.3",
        "com.unity.modules.physics": "1.0.0",
        "com.unity.modules.terrain": "1.0.0",
        "com.unity.modules.jsonserialize": "1.0.0",
        "com.unity.rendering.light-transport": "1.0.1"
      }
    },
    "com.unity.render-pipelines.universal": {
      "version": "17.2.0",
      "depth": 0,
      "source": "builtin",
      "dependencies": {
        "com.unity.render-pipelines.core": "17.2.0",
        "com.unity.shadergraph": "17.2.0",
        "com.unity.render-pipelines.universal-config": "17.0.3"
      }
    },
    "com.unity.render-pipelines.universal-config": {
      "version": "17.0.3",
      "depth": 1,
      "source": "builtin",
      "dependencies": {
        "com.unity.render-pipelines.core": "17.0.3"
      }
    },
    "com.unity.rendering.light-transport": {
      "version": "1.0.1",
      "depth": 2,
      "source": "builtin",
      "dependencies": {
        "com.unity.collections": "2.2.0",
        "com.unity.mathematics": "1.2.4",
        "com.unity.modules.terrain": "1.0.0"
      }
    },
    "com.unity.scriptablebuildpipeline": {
      "version": "2.4.3",
      "depth": 1,
      "source": "registry",
      "dependencies": {
        "com.unity.test-framework": "1.4.5",
        "com.unity.modules.assetbundle": "1.0.0"
      },
      "url": "https://packages.unity.com"
    },
    "com.unity.searcher": {
      "version": "4.9.3",
      "depth": 2,
      "source": "registry",
      "dependencies": {},
      "url": "https://packages.unity.com"
    },
    "com.unity.services.cloud-diagnostics": {
      "version": "1.0.12",
      "depth": 0,
      "source": "registry",
      "dependencies": {
        "com.unity.services.core": "1.12.5",
        "com.unity.modules.unityanalytics": "1.0.0"
      },
      "url": "https://packages.unity.com"
    },
    "com.unity.services.core": {
      "version": "1.16.0",
      "depth": 1,
      "source": "registry",
      "dependencies": {
        "com.unity.modules.androidjni": "1.0.0",
        "com.unity.nuget.newtonsoft-json": "3.2.1",
        "com.unity.modules.unitywebrequest": "1.0.0"
      },
      "url": "https://packages.unity.com"
    },
    "com.unity.shadergraph": {
      "version": "17.2.0",
      "depth": 1,
      "source": "builtin",
      "dependencies": {
        "com.unity.render-pipelines.core": "17.2.0",
        "com.unity.searcher": "4.9.3"
      }
    },
    "com.unity.test-framework": {
      "version": "1.6.0",
      "depth": 0,
      "source": "builtin",
      "dependencies": {
        "com.unity.ext.nunit": "2.0.3",
        "com.unity.modules.imgui": "1.0.0",
        "com.unity.modules.jsonserialize": "1.0.0"
      }
    },
    "com.unity.test-framework.performance": {
      "version": "3.2.0",
      "depth": 0,
      "source": "registry",
      "dependencies": {
        "com.unity.test-framework": "1.1.33",
        "com.unity.modules.jsonserialize": "1.0.0"
      },
      "url": "https://packages.unity.com"
    },
    "com.unity.timeline": {
      "version": "1.8.9",
      "depth": 0,
      "source": "registry",
      "dependencies": {
        "com.unity.modules.audio": "1.0.0",
        "com.unity.modules.director": "1.0.0",
        "com.unity.modules.animation": "1.0.0",
        "com.unity.modules.particlesystem": "1.0.0"
      },
      "url": "https://packages.unity.com"
    },
    "com.unity.ugui": {
      "version": "2.0.0",
      "depth": 0,
      "source": "builtin",
      "dependencies": {
        "com.unity.modules.ui": "1.0.0",
        "com.unity.modules.imgui": "1.0.0"
      }
    },
    "com.unity.visualeffectgraph": {
      "version": "17.2.0",
      "depth": 0,
      "source": "builtin",
      "dependencies": {
        "com.unity.shadergraph": "17.2.0",
        "com.unity.render-pipelines.core": "17.2.0"
      }
    },
    "decentraland.grassshader": {
      "version": "git@github.com:decentraland/unity-explorer-packages.git?path=/StylizedGrassShader",
      "depth": 0,
      "source": "git",
      "dependencies": {
        "com.unity.modules.imageconversion": "1.0.0",
        "com.unity.modules.particlesystem": "1.0.0",
        "com.unity.modules.wind": "1.0.0"
      },
      "hash": "ea6bb70b630aa55dc28a9d0c3fff64b3ea0ca8ba"
    },
    "decentraland.renderfeatures": {
      "version": "git@github.com:decentraland/unity-explorer-packages.git?path=/RenderGraphs/RenderFeatures",
      "depth": 0,
      "source": "git",
      "dependencies": {},
<<<<<<< HEAD
      "hash": "ca856c49b5fc04e9353da1e888e37540f698070b"
=======
      "hash": "c37586ca12268c82cc83e5240d2aecf1c6a5db4c"
>>>>>>> 8e1049c9
    },
    "io.sentry.unity": {
      "version": "https://github.com/getsentry/unity.git#2.4.0",
      "depth": 0,
      "source": "git",
      "dependencies": {},
      "hash": "0d89de3f508ea316df4cef40d3739691c51b6af8"
    },
    "net.tnrd.nsubstitute": {
      "version": "https://github.com/decentraland/Unity3D-NSubstitute.git",
      "depth": 0,
      "source": "git",
      "dependencies": {},
      "hash": "cdd11bb74398afae73e71b6fe01114f597a6ce08"
    },
    "org.decentraland.clearscript": {
      "version": "https://github.com/decentraland/ClearScript.git?path=/Unity/Package",
      "depth": 0,
      "source": "git",
      "dependencies": {
        "com.unity.nuget.newtonsoft-json": "3.2.1"
      },
      "hash": "5f5056828cd3d60baf35b4473878bbb77138b46b"
    },
    "superscrollview": {
      "version": "git@github.com:decentraland/unity-explorer-packages.git?path=/SuperScrollView",
      "depth": 0,
      "source": "git",
      "dependencies": {},
      "hash": "8e1478ec9f8fe2f5fbe1249ceeb31cdc764d1465"
    },
    "com.unity.modules.accessibility": {
      "version": "1.0.0",
      "depth": 0,
      "source": "builtin",
      "dependencies": {}
    },
    "com.unity.modules.androidjni": {
      "version": "1.0.0",
      "depth": 0,
      "source": "builtin",
      "dependencies": {}
    },
    "com.unity.modules.animation": {
      "version": "1.0.0",
      "depth": 0,
      "source": "builtin",
      "dependencies": {}
    },
    "com.unity.modules.assetbundle": {
      "version": "1.0.0",
      "depth": 0,
      "source": "builtin",
      "dependencies": {}
    },
    "com.unity.modules.audio": {
      "version": "1.0.0",
      "depth": 0,
      "source": "builtin",
      "dependencies": {}
    },
    "com.unity.modules.director": {
      "version": "1.0.0",
      "depth": 1,
      "source": "builtin",
      "dependencies": {
        "com.unity.modules.audio": "1.0.0",
        "com.unity.modules.animation": "1.0.0"
      }
    },
    "com.unity.modules.hierarchycore": {
      "version": "1.0.0",
      "depth": 1,
      "source": "builtin",
      "dependencies": {}
    },
    "com.unity.modules.imageconversion": {
      "version": "1.0.0",
      "depth": 0,
      "source": "builtin",
      "dependencies": {}
    },
    "com.unity.modules.imgui": {
      "version": "1.0.0",
      "depth": 0,
      "source": "builtin",
      "dependencies": {}
    },
    "com.unity.modules.jsonserialize": {
      "version": "1.0.0",
      "depth": 1,
      "source": "builtin",
      "dependencies": {}
    },
    "com.unity.modules.particlesystem": {
      "version": "1.0.0",
      "depth": 0,
      "source": "builtin",
      "dependencies": {}
    },
    "com.unity.modules.physics": {
      "version": "1.0.0",
      "depth": 0,
      "source": "builtin",
      "dependencies": {}
    },
    "com.unity.modules.physics2d": {
      "version": "1.0.0",
      "depth": 0,
      "source": "builtin",
      "dependencies": {}
    },
    "com.unity.modules.screencapture": {
      "version": "1.0.0",
      "depth": 0,
      "source": "builtin",
      "dependencies": {
        "com.unity.modules.imageconversion": "1.0.0"
      }
    },
    "com.unity.modules.subsystems": {
      "version": "1.0.0",
      "depth": 2,
      "source": "builtin",
      "dependencies": {
        "com.unity.modules.jsonserialize": "1.0.0"
      }
    },
    "com.unity.modules.terrain": {
      "version": "1.0.0",
      "depth": 0,
      "source": "builtin",
      "dependencies": {}
    },
    "com.unity.modules.terrainphysics": {
      "version": "1.0.0",
      "depth": 0,
      "source": "builtin",
      "dependencies": {
        "com.unity.modules.physics": "1.0.0",
        "com.unity.modules.terrain": "1.0.0"
      }
    },
    "com.unity.modules.ui": {
      "version": "1.0.0",
      "depth": 1,
      "source": "builtin",
      "dependencies": {}
    },
    "com.unity.modules.uielements": {
      "version": "1.0.0",
      "depth": 0,
      "source": "builtin",
      "dependencies": {
        "com.unity.modules.ui": "1.0.0",
        "com.unity.modules.imgui": "1.0.0",
        "com.unity.modules.jsonserialize": "1.0.0",
        "com.unity.modules.hierarchycore": "1.0.0",
        "com.unity.modules.physics": "1.0.0"
      }
    },
    "com.unity.modules.unityanalytics": {
      "version": "1.0.0",
      "depth": 0,
      "source": "builtin",
      "dependencies": {
        "com.unity.modules.unitywebrequest": "1.0.0",
        "com.unity.modules.jsonserialize": "1.0.0"
      }
    },
    "com.unity.modules.unitywebrequest": {
      "version": "1.0.0",
      "depth": 0,
      "source": "builtin",
      "dependencies": {}
    },
    "com.unity.modules.unitywebrequestassetbundle": {
      "version": "1.0.0",
      "depth": 0,
      "source": "builtin",
      "dependencies": {
        "com.unity.modules.assetbundle": "1.0.0",
        "com.unity.modules.unitywebrequest": "1.0.0"
      }
    },
    "com.unity.modules.unitywebrequestaudio": {
      "version": "1.0.0",
      "depth": 0,
      "source": "builtin",
      "dependencies": {
        "com.unity.modules.unitywebrequest": "1.0.0",
        "com.unity.modules.audio": "1.0.0"
      }
    },
    "com.unity.modules.unitywebrequesttexture": {
      "version": "1.0.0",
      "depth": 0,
      "source": "builtin",
      "dependencies": {
        "com.unity.modules.unitywebrequest": "1.0.0",
        "com.unity.modules.imageconversion": "1.0.0"
      }
    },
    "com.unity.modules.video": {
      "version": "1.0.0",
      "depth": 0,
      "source": "builtin",
      "dependencies": {
        "com.unity.modules.audio": "1.0.0",
        "com.unity.modules.ui": "1.0.0",
        "com.unity.modules.unitywebrequest": "1.0.0"
      }
    },
    "com.unity.modules.vr": {
      "version": "1.0.0",
      "depth": 0,
      "source": "builtin",
      "dependencies": {
        "com.unity.modules.jsonserialize": "1.0.0",
        "com.unity.modules.physics": "1.0.0",
        "com.unity.modules.xr": "1.0.0"
      }
    },
    "com.unity.modules.wind": {
      "version": "1.0.0",
      "depth": 0,
      "source": "builtin",
      "dependencies": {}
    },
    "com.unity.modules.xr": {
      "version": "1.0.0",
      "depth": 1,
      "source": "builtin",
      "dependencies": {
        "com.unity.modules.physics": "1.0.0",
        "com.unity.modules.jsonserialize": "1.0.0",
        "com.unity.modules.subsystems": "1.0.0"
      }
    }
  }
}<|MERGE_RESOLUTION|>--- conflicted
+++ resolved
@@ -92,11 +92,7 @@
       "depth": 0,
       "source": "git",
       "dependencies": {},
-<<<<<<< HEAD
       "hash": "b6856bf84e1c479803c2f36422aa024e99611c12"
-=======
-      "hash": "c67ca21ee9e3da19d81732644a44a5743e1ebf3c"
->>>>>>> 8e1049c9
     },
     "com.gurbu.gpui-pro": {
       "version": "git@github.com:decentraland/unity-explorer-packages.git?path=/GPUInstancerPro/com.gurbu.gpui-pro",
@@ -502,11 +498,7 @@
       "depth": 0,
       "source": "git",
       "dependencies": {},
-<<<<<<< HEAD
-      "hash": "ca856c49b5fc04e9353da1e888e37540f698070b"
-=======
       "hash": "c37586ca12268c82cc83e5240d2aecf1c6a5db4c"
->>>>>>> 8e1049c9
     },
     "io.sentry.unity": {
       "version": "https://github.com/getsentry/unity.git#2.4.0",
