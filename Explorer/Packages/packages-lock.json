{
  "dependencies": {
    "arch.systemgroups.visualiser": {
      "version": "https://github.com/m3taphysics/Arch.SystemGroups.Visualiser.git?path=/Packages/arch.systemgroups.visualiser",
      "depth": 0,
      "source": "git",
      "dependencies": {},
      "hash": "1eb735da57fd7e829ccc1d67518aeadcc8816fe6"
    },
    "avprovideo": {
      "version": "git@github.com:decentraland/unity-explorer-packages.git?path=/AVProVideo",
      "depth": 0,
      "source": "git",
      "dependencies": {},
      "hash": "21358a186f934f16d49f2989f1ef0c535046600f"
    },
    "com.arch.systemgroups": {
      "version": "https://github.com/mikhail-dcl/Arch.SystemGroups.git?path=/Arch.SystemGroups",
      "depth": 0,
      "source": "git",
      "dependencies": {},
      "hash": "bd58275fb169d5076f0e7b12a4ee5b455c3fee56"
    },
    "com.atteneder.draco": {
      "version": "4.0.2",
      "depth": 0,
      "source": "registry",
      "dependencies": {
        "com.unity.burst": "1.4.11"
      },
      "url": "https://package.openupm.com"
    },
    "com.atteneder.gltfast": {
      "version": "https://github.com/decentraland/unity-gltf.git",
      "depth": 0,
      "source": "git",
      "dependencies": {
        "com.unity.modules.jsonserialize": "1.0.0",
        "com.unity.modules.unitywebrequest": "1.0.0",
        "com.unity.mathematics": "1.2.6",
        "com.unity.burst": "1.6.6"
      },
      "hash": "e4587451389b6cf93b084ae434d0cc3d32a45076"
    },
    "com.brunomikoski.animationsequencer": {
      "version": "0.5.4",
      "depth": 0,
      "source": "registry",
      "dependencies": {},
      "url": "https://package.openupm.com"
    },
    "com.cysharp.unitask": {
      "version": "https://github.com/Cysharp/UniTask.git?path=src/UniTask/Assets/Plugins/UniTask",
      "depth": 0,
      "source": "git",
      "dependencies": {},
      "hash": "73d86259ce31ce7f4dfe1d028ea1c3edf96c23e4"
    },
    "com.decentraland.livekit-sdk": {
      "version": "https://github.com/decentraland/client-sdk-unity.git",
      "depth": 0,
      "source": "git",
      "dependencies": {},
      "hash": "a3d04b4bba166375ba225b90256e57eea07febd5"
    },
    "com.decentraland.rpc-csharp": {
      "version": "https://github.com/decentraland/rpc-csharp.git?path=rpc-csharp/src",
      "depth": 0,
      "source": "git",
      "dependencies": {},
      "hash": "f2621a8b09b68f3a7639eea40a7aba18571f3f28"
    },
    "com.mackysoft.serializereference-extensions": {
      "version": "1.3.1",
      "depth": 0,
      "source": "registry",
      "dependencies": {},
      "url": "https://package.openupm.com"
    },
    "com.olegknyazev.softmask": {
      "version": "git@github.com:decentraland/unity-explorer-packages.git?path=/SoftMask",
      "depth": 0,
      "source": "git",
      "dependencies": {
        "com.unity.ugui": "1.0.0",
        "com.unity.modules.ui": "1.0.0"
      },
      "hash": "e0eba31d549237dbd74c526e40fa90db4befec37"
    },
    "com.segment.analytics.csharp": {
      "version": "2.4.2",
      "depth": 0,
      "source": "registry",
      "dependencies": {
        "com.unity.nuget.newtonsoft-json": "3.0.2"
      },
      "url": "https://package.openupm.com"
    },
    "com.unity.2d.sprite": {
      "version": "1.0.0",
      "depth": 0,
      "source": "builtin",
      "dependencies": {}
    },
    "com.unity.addressables": {
      "version": "2.3.16",
      "depth": 0,
      "source": "registry",
      "dependencies": {
        "com.unity.profiling.core": "1.0.2",
        "com.unity.test-framework": "1.4.5",
        "com.unity.modules.assetbundle": "1.0.0",
        "com.unity.modules.jsonserialize": "1.0.0",
        "com.unity.modules.imageconversion": "1.0.0",
        "com.unity.modules.unitywebrequest": "1.0.0",
        "com.unity.scriptablebuildpipeline": "2.2.11",
        "com.unity.modules.unitywebrequestassetbundle": "1.0.0"
      },
      "url": "https://packages.unity.com"
    },
    "com.unity.animation.rigging": {
      "version": "1.3.0",
      "depth": 0,
      "source": "registry",
      "dependencies": {
        "com.unity.burst": "1.4.1",
        "com.unity.test-framework": "1.1.24"
      },
      "url": "https://packages.unity.com"
    },
    "com.unity.burst": {
      "version": "1.8.19",
      "depth": 1,
      "source": "registry",
      "dependencies": {
        "com.unity.mathematics": "1.2.1",
        "com.unity.modules.jsonserialize": "1.0.0"
      },
      "url": "https://packages.unity.com"
    },
    "com.unity.cinemachine": {
      "version": "2.10.3",
      "depth": 0,
      "source": "registry",
      "dependencies": {
        "com.unity.test-framework": "1.1.31"
      },
      "url": "https://packages.unity.com"
    },
    "com.unity.cloud.ktx": {
      "version": "3.4.5",
      "depth": 0,
      "source": "registry",
      "dependencies": {
        "com.unity.modules.unitywebrequest": "1.0.0"
      },
      "url": "https://packages.unity.com"
    },
    "com.unity.code-analysis": {
      "version": "0.1.2-preview",
      "depth": 0,
      "source": "registry",
      "dependencies": {},
      "url": "https://packages.unity.com"
    },
    "com.unity.collections": {
      "version": "2.5.1",
<<<<<<< HEAD
      "depth": 0,
=======
      "depth": 1,
>>>>>>> a516f83d
      "source": "registry",
      "dependencies": {
        "com.unity.burst": "1.8.17",
        "com.unity.test-framework": "1.4.5",
        "com.unity.nuget.mono-cecil": "1.11.4",
        "com.unity.test-framework.performance": "3.0.3"
      },
      "url": "https://packages.unity.com"
    },
    "com.unity.editorcoroutines": {
      "version": "1.0.0",
      "depth": 1,
      "source": "registry",
      "dependencies": {},
      "url": "https://packages.unity.com"
    },
    "com.unity.ext.nunit": {
      "version": "2.0.5",
      "depth": 1,
      "source": "registry",
      "dependencies": {},
      "url": "https://packages.unity.com"
    },
    "com.unity.ide.rider": {
<<<<<<< HEAD
      "version": "3.0.35",
=======
      "version": "3.0.36",
>>>>>>> a516f83d
      "depth": 0,
      "source": "registry",
      "dependencies": {
        "com.unity.ext.nunit": "1.0.6"
      },
      "url": "https://packages.unity.com"
    },
    "com.unity.inputsystem": {
      "version": "1.13.1",
      "depth": 0,
      "source": "registry",
      "dependencies": {
        "com.unity.modules.uielements": "1.0.0"
      },
      "url": "https://packages.unity.com"
    },
    "com.unity.localization": {
      "version": "1.5.4",
      "depth": 0,
      "source": "registry",
      "dependencies": {
        "com.unity.addressables": "1.22.2",
        "com.unity.nuget.newtonsoft-json": "3.0.2"
      },
      "url": "https://packages.unity.com"
    },
    "com.unity.mathematics": {
      "version": "1.3.2",
      "depth": 1,
      "source": "registry",
      "dependencies": {},
      "url": "https://packages.unity.com"
    },
    "com.unity.memoryprofiler": {
<<<<<<< HEAD
      "version": "1.1.5",
=======
      "version": "1.1.6",
>>>>>>> a516f83d
      "depth": 0,
      "source": "registry",
      "dependencies": {
        "com.unity.burst": "1.8.0",
        "com.unity.collections": "1.2.3",
        "com.unity.mathematics": "1.2.1",
        "com.unity.profiling.core": "1.0.0",
        "com.unity.editorcoroutines": "1.0.0"
      },
      "url": "https://packages.unity.com"
    },
    "com.unity.multiplayer.center": {
      "version": "1.0.0",
      "depth": 0,
      "source": "builtin",
      "dependencies": {
        "com.unity.modules.uielements": "1.0.0"
      }
    },
    "com.unity.nuget.mono-cecil": {
      "version": "1.11.4",
      "depth": 1,
      "source": "registry",
      "dependencies": {},
      "url": "https://packages.unity.com"
    },
    "com.unity.nuget.newtonsoft-json": {
      "version": "3.2.1",
      "depth": 1,
      "source": "registry",
      "dependencies": {},
      "url": "https://packages.unity.com"
    },
    "com.unity.performance.profile-analyzer": {
      "version": "1.2.3",
      "depth": 0,
      "source": "registry",
      "dependencies": {},
      "url": "https://packages.unity.com"
    },
    "com.unity.profiling.core": {
      "version": "1.0.2",
      "depth": 1,
      "source": "registry",
      "dependencies": {},
      "url": "https://packages.unity.com"
    },
    "com.unity.project-auditor": {
      "version": "1.0.1",
      "depth": 0,
      "source": "registry",
      "dependencies": {
        "com.unity.nuget.mono-cecil": "1.10.1",
        "com.unity.nuget.newtonsoft-json": "3.2.1"
      },
      "url": "https://packages.unity.com"
    },
    "com.unity.render-pipelines.core": {
      "version": "17.0.4",
      "depth": 1,
      "source": "builtin",
      "dependencies": {
        "com.unity.burst": "1.8.14",
        "com.unity.mathematics": "1.3.2",
        "com.unity.ugui": "2.0.0",
        "com.unity.collections": "2.4.3",
        "com.unity.modules.physics": "1.0.0",
        "com.unity.modules.terrain": "1.0.0",
        "com.unity.modules.jsonserialize": "1.0.0",
        "com.unity.rendering.light-transport": "1.0.1"
      }
    },
    "com.unity.render-pipelines.universal": {
      "version": "17.0.4",
      "depth": 0,
      "source": "builtin",
      "dependencies": {
        "com.unity.render-pipelines.core": "17.0.4",
        "com.unity.shadergraph": "17.0.4",
        "com.unity.render-pipelines.universal-config": "17.0.3"
      }
    },
    "com.unity.render-pipelines.universal-config": {
      "version": "17.0.3",
      "depth": 1,
      "source": "builtin",
      "dependencies": {
        "com.unity.render-pipelines.core": "17.0.3"
      }
    },
    "com.unity.rendering.light-transport": {
      "version": "1.0.1",
      "depth": 2,
      "source": "builtin",
      "dependencies": {
        "com.unity.collections": "2.2.0",
        "com.unity.mathematics": "1.2.4",
        "com.unity.modules.terrain": "1.0.0"
      }
    },
    "com.unity.scriptablebuildpipeline": {
      "version": "2.2.11",
      "depth": 1,
      "source": "registry",
      "dependencies": {
        "com.unity.test-framework": "1.4.5",
        "com.unity.modules.assetbundle": "1.0.0"
      },
      "url": "https://packages.unity.com"
    },
    "com.unity.searcher": {
      "version": "4.9.3",
      "depth": 2,
      "source": "registry",
      "dependencies": {},
      "url": "https://packages.unity.com"
    },
    "com.unity.shadergraph": {
      "version": "17.0.4",
      "depth": 1,
      "source": "builtin",
      "dependencies": {
        "com.unity.render-pipelines.core": "17.0.4",
        "com.unity.searcher": "4.9.3"
      }
    },
    "com.unity.test-framework": {
      "version": "1.4.6",
      "depth": 0,
      "source": "registry",
      "dependencies": {
        "com.unity.ext.nunit": "2.0.3",
        "com.unity.modules.imgui": "1.0.0",
        "com.unity.modules.jsonserialize": "1.0.0"
      },
      "url": "https://packages.unity.com"
    },
    "com.unity.test-framework.performance": {
      "version": "3.0.3",
      "depth": 0,
      "source": "registry",
      "dependencies": {
        "com.unity.test-framework": "1.1.31",
        "com.unity.modules.jsonserialize": "1.0.0"
      },
      "url": "https://packages.unity.com"
    },
    "com.unity.timeline": {
<<<<<<< HEAD
      "version": "1.8.7",
=======
      "version": "1.8.8",
>>>>>>> a516f83d
      "depth": 0,
      "source": "registry",
      "dependencies": {
        "com.unity.modules.audio": "1.0.0",
        "com.unity.modules.director": "1.0.0",
        "com.unity.modules.animation": "1.0.0",
        "com.unity.modules.particlesystem": "1.0.0"
      },
      "url": "https://packages.unity.com"
    },
<<<<<<< HEAD
    "com.unity.toolchain.macos-arm64-linux-x86_64": {
      "version": "2.0.4",
      "depth": 0,
      "source": "registry",
      "dependencies": {
        "com.unity.sysroot": "2.0.10",
        "com.unity.sysroot.linux-x86_64": "2.0.9"
      },
      "url": "https://packages.unity.com"
    },
    "com.unity.toolchain.win-x86_64-linux-x86_64": {
      "version": "2.0.10",
      "depth": 0,
      "source": "registry",
      "dependencies": {
        "com.unity.sysroot": "2.0.10",
        "com.unity.sysroot.linux-x86_64": "2.0.9"
      },
      "url": "https://packages.unity.com"
    },
=======
>>>>>>> a516f83d
    "com.unity.ugui": {
      "version": "2.0.0",
      "depth": 0,
      "source": "builtin",
      "dependencies": {
        "com.unity.modules.ui": "1.0.0",
        "com.unity.modules.imgui": "1.0.0"
      }
    },
    "com.unity.visualeffectgraph": {
      "version": "17.0.4",
      "depth": 0,
      "source": "builtin",
      "dependencies": {
        "com.unity.shadergraph": "17.0.4",
        "com.unity.render-pipelines.core": "17.0.4"
      }
    },
    "decentraland.grassshader": {
      "version": "git@github.com:decentraland/unity-explorer-packages.git?path=/StylizedGrassShader",
      "depth": 0,
      "source": "git",
      "dependencies": {},
      "hash": "0c01b5df1448ac3c5f888a31303e5a247d4b795c"
    },
    "decentraland.renderfeatures": {
      "version": "git@github.com:decentraland/unity-explorer-packages.git?path=/RenderGraphs/RenderFeatures",
      "depth": 0,
      "source": "git",
      "dependencies": {},
      "hash": "c5f6a3916e8aa32674386ed2726724cce5c9ebbc"
    },
    "io.sentry.unity": {
      "version": "https://github.com/getsentry/unity.git#2.1.3",
      "depth": 0,
      "source": "git",
      "dependencies": {},
      "hash": "813f81a6bc5233c2fe9e07c9b901f6e9ee09159b"
    },
    "net.tnrd.nsubstitute": {
      "version": "https://github.com/decentraland/Unity3D-NSubstitute.git",
      "depth": 0,
      "source": "git",
      "dependencies": {},
      "hash": "cdd11bb74398afae73e71b6fe01114f597a6ce08"
    },
    "org.decentraland.clearscript": {
      "version": "https://github.com/decentraland/ClearScript.git?path=/Unity/Package",
      "depth": 0,
      "source": "git",
      "dependencies": {
        "com.unity.nuget.newtonsoft-json": "3.2.1"
      },
      "hash": "4d02af4b7063c3d20ccbda56e6ed7029cc3e1197"
    },
    "superscrollview": {
      "version": "git@github.com:decentraland/unity-explorer-packages.git?path=/SuperScrollView",
      "depth": 0,
      "source": "git",
      "dependencies": {},
      "hash": "8e1478ec9f8fe2f5fbe1249ceeb31cdc764d1465"
    },
    "com.unity.modules.accessibility": {
      "version": "1.0.0",
      "depth": 0,
      "source": "builtin",
      "dependencies": {}
    },
    "com.unity.modules.androidjni": {
      "version": "1.0.0",
      "depth": 0,
      "source": "builtin",
      "dependencies": {}
    },
    "com.unity.modules.animation": {
      "version": "1.0.0",
      "depth": 0,
      "source": "builtin",
      "dependencies": {}
    },
    "com.unity.modules.assetbundle": {
      "version": "1.0.0",
      "depth": 0,
      "source": "builtin",
      "dependencies": {}
    },
    "com.unity.modules.audio": {
      "version": "1.0.0",
      "depth": 0,
      "source": "builtin",
      "dependencies": {}
    },
    "com.unity.modules.director": {
      "version": "1.0.0",
      "depth": 1,
      "source": "builtin",
      "dependencies": {
        "com.unity.modules.audio": "1.0.0",
        "com.unity.modules.animation": "1.0.0"
      }
    },
    "com.unity.modules.hierarchycore": {
      "version": "1.0.0",
      "depth": 1,
      "source": "builtin",
      "dependencies": {}
    },
    "com.unity.modules.imageconversion": {
      "version": "1.0.0",
      "depth": 0,
      "source": "builtin",
      "dependencies": {}
    },
    "com.unity.modules.imgui": {
      "version": "1.0.0",
      "depth": 0,
      "source": "builtin",
      "dependencies": {}
    },
    "com.unity.modules.jsonserialize": {
      "version": "1.0.0",
      "depth": 1,
      "source": "builtin",
      "dependencies": {}
    },
    "com.unity.modules.particlesystem": {
      "version": "1.0.0",
      "depth": 0,
      "source": "builtin",
      "dependencies": {}
    },
    "com.unity.modules.physics": {
      "version": "1.0.0",
      "depth": 0,
      "source": "builtin",
      "dependencies": {}
    },
    "com.unity.modules.physics2d": {
      "version": "1.0.0",
      "depth": 0,
      "source": "builtin",
      "dependencies": {}
    },
    "com.unity.modules.screencapture": {
      "version": "1.0.0",
      "depth": 0,
      "source": "builtin",
      "dependencies": {
        "com.unity.modules.imageconversion": "1.0.0"
      }
    },
    "com.unity.modules.subsystems": {
      "version": "1.0.0",
      "depth": 2,
      "source": "builtin",
      "dependencies": {
        "com.unity.modules.jsonserialize": "1.0.0"
      }
    },
    "com.unity.modules.terrain": {
      "version": "1.0.0",
      "depth": 0,
      "source": "builtin",
      "dependencies": {}
    },
    "com.unity.modules.terrainphysics": {
      "version": "1.0.0",
      "depth": 0,
      "source": "builtin",
      "dependencies": {
        "com.unity.modules.physics": "1.0.0",
        "com.unity.modules.terrain": "1.0.0"
      }
    },
    "com.unity.modules.ui": {
      "version": "1.0.0",
      "depth": 1,
      "source": "builtin",
      "dependencies": {}
    },
    "com.unity.modules.uielements": {
      "version": "1.0.0",
      "depth": 0,
      "source": "builtin",
      "dependencies": {
        "com.unity.modules.ui": "1.0.0",
        "com.unity.modules.imgui": "1.0.0",
        "com.unity.modules.jsonserialize": "1.0.0",
        "com.unity.modules.hierarchycore": "1.0.0"
      }
    },
    "com.unity.modules.unityanalytics": {
      "version": "1.0.0",
      "depth": 0,
      "source": "builtin",
      "dependencies": {
        "com.unity.modules.unitywebrequest": "1.0.0",
        "com.unity.modules.jsonserialize": "1.0.0"
      }
    },
    "com.unity.modules.unitywebrequest": {
      "version": "1.0.0",
      "depth": 0,
      "source": "builtin",
      "dependencies": {}
    },
    "com.unity.modules.unitywebrequestassetbundle": {
      "version": "1.0.0",
      "depth": 0,
      "source": "builtin",
      "dependencies": {
        "com.unity.modules.assetbundle": "1.0.0",
        "com.unity.modules.unitywebrequest": "1.0.0"
      }
    },
    "com.unity.modules.unitywebrequestaudio": {
      "version": "1.0.0",
      "depth": 0,
      "source": "builtin",
      "dependencies": {
        "com.unity.modules.unitywebrequest": "1.0.0",
        "com.unity.modules.audio": "1.0.0"
      }
    },
    "com.unity.modules.unitywebrequesttexture": {
      "version": "1.0.0",
      "depth": 0,
      "source": "builtin",
      "dependencies": {
        "com.unity.modules.unitywebrequest": "1.0.0",
        "com.unity.modules.imageconversion": "1.0.0"
      }
    },
    "com.unity.modules.video": {
      "version": "1.0.0",
      "depth": 0,
      "source": "builtin",
      "dependencies": {
        "com.unity.modules.audio": "1.0.0",
        "com.unity.modules.ui": "1.0.0",
        "com.unity.modules.unitywebrequest": "1.0.0"
      }
    },
    "com.unity.modules.vr": {
      "version": "1.0.0",
      "depth": 0,
      "source": "builtin",
      "dependencies": {
        "com.unity.modules.jsonserialize": "1.0.0",
        "com.unity.modules.physics": "1.0.0",
        "com.unity.modules.xr": "1.0.0"
      }
    },
    "com.unity.modules.wind": {
      "version": "1.0.0",
      "depth": 0,
      "source": "builtin",
      "dependencies": {}
    },
    "com.unity.modules.xr": {
      "version": "1.0.0",
      "depth": 1,
      "source": "builtin",
      "dependencies": {
        "com.unity.modules.physics": "1.0.0",
        "com.unity.modules.jsonserialize": "1.0.0",
        "com.unity.modules.subsystems": "1.0.0"
      }
    }
  }
}<|MERGE_RESOLUTION|>--- conflicted
+++ resolved
@@ -165,11 +165,7 @@
     },
     "com.unity.collections": {
       "version": "2.5.1",
-<<<<<<< HEAD
-      "depth": 0,
-=======
-      "depth": 1,
->>>>>>> a516f83d
+      "depth": 1,
       "source": "registry",
       "dependencies": {
         "com.unity.burst": "1.8.17",
@@ -194,11 +190,7 @@
       "url": "https://packages.unity.com"
     },
     "com.unity.ide.rider": {
-<<<<<<< HEAD
-      "version": "3.0.35",
-=======
       "version": "3.0.36",
->>>>>>> a516f83d
       "depth": 0,
       "source": "registry",
       "dependencies": {
@@ -233,11 +225,7 @@
       "url": "https://packages.unity.com"
     },
     "com.unity.memoryprofiler": {
-<<<<<<< HEAD
-      "version": "1.1.5",
-=======
       "version": "1.1.6",
->>>>>>> a516f83d
       "depth": 0,
       "source": "registry",
       "dependencies": {
@@ -248,14 +236,6 @@
         "com.unity.editorcoroutines": "1.0.0"
       },
       "url": "https://packages.unity.com"
-    },
-    "com.unity.multiplayer.center": {
-      "version": "1.0.0",
-      "depth": 0,
-      "source": "builtin",
-      "dependencies": {
-        "com.unity.modules.uielements": "1.0.0"
-      }
     },
     "com.unity.nuget.mono-cecil": {
       "version": "1.11.4",
@@ -386,11 +366,7 @@
       "url": "https://packages.unity.com"
     },
     "com.unity.timeline": {
-<<<<<<< HEAD
-      "version": "1.8.7",
-=======
       "version": "1.8.8",
->>>>>>> a516f83d
       "depth": 0,
       "source": "registry",
       "dependencies": {
@@ -401,29 +377,6 @@
       },
       "url": "https://packages.unity.com"
     },
-<<<<<<< HEAD
-    "com.unity.toolchain.macos-arm64-linux-x86_64": {
-      "version": "2.0.4",
-      "depth": 0,
-      "source": "registry",
-      "dependencies": {
-        "com.unity.sysroot": "2.0.10",
-        "com.unity.sysroot.linux-x86_64": "2.0.9"
-      },
-      "url": "https://packages.unity.com"
-    },
-    "com.unity.toolchain.win-x86_64-linux-x86_64": {
-      "version": "2.0.10",
-      "depth": 0,
-      "source": "registry",
-      "dependencies": {
-        "com.unity.sysroot": "2.0.10",
-        "com.unity.sysroot.linux-x86_64": "2.0.9"
-      },
-      "url": "https://packages.unity.com"
-    },
-=======
->>>>>>> a516f83d
     "com.unity.ugui": {
       "version": "2.0.0",
       "depth": 0,
@@ -449,13 +402,6 @@
       "dependencies": {},
       "hash": "0c01b5df1448ac3c5f888a31303e5a247d4b795c"
     },
-    "decentraland.renderfeatures": {
-      "version": "git@github.com:decentraland/unity-explorer-packages.git?path=/RenderGraphs/RenderFeatures",
-      "depth": 0,
-      "source": "git",
-      "dependencies": {},
-      "hash": "c5f6a3916e8aa32674386ed2726724cce5c9ebbc"
-    },
     "io.sentry.unity": {
       "version": "https://github.com/getsentry/unity.git#2.1.3",
       "depth": 0,
@@ -478,6 +424,15 @@
         "com.unity.nuget.newtonsoft-json": "3.2.1"
       },
       "hash": "4d02af4b7063c3d20ccbda56e6ed7029cc3e1197"
+    },
+    "sc.stylizedwater2": {
+      "version": "git@github.com:decentraland/unity-explorer-packages.git?path=/StylizedWater2",
+      "depth": 0,
+      "source": "git",
+      "dependencies": {
+        "com.unity.render-pipelines.universal": "10.3.2"
+      },
+      "hash": "5726daa968873a05722b051a4637f55806feb5fd"
     },
     "superscrollview": {
       "version": "git@github.com:decentraland/unity-explorer-packages.git?path=/SuperScrollView",
