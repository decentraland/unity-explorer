--- conflicted
+++ resolved
@@ -16,11 +16,7 @@
     "typescript": "^4.2.3"
   },
   "dependencies": {
-<<<<<<< HEAD
-    "@dcl/protocol": "https://sdk-team-cdn.decentraland.org/@dcl/protocol/branch//dcl-protocol-1.0.0-19030893381.commit-1d76b85.tgz",
-=======
     "@dcl/protocol": "^1.0.0-19675801604.commit-b4ca911",
->>>>>>> 50e0713c
     "@protobuf-ts/protoc": "^2.8.2",
     "@types/fs-extra": "^11.0.1",
     "@types/glob": "^8.0.1",
