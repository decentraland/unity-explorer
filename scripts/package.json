--- conflicted
+++ resolved
@@ -16,11 +16,7 @@
     "typescript": "^4.2.3"
   },
   "dependencies": {
-<<<<<<< HEAD
-    "@dcl/protocol": "https://sdk-team-cdn.decentraland.org/@dcl/protocol/branch//dcl-protocol-1.0.0-17034239367.commit-2e8a0bd.tgz",
-=======
     "@dcl/protocol": "^1.0.0-16810152821.commit-e9319d0",
->>>>>>> b0970369
     "@protobuf-ts/protoc": "^2.8.2",
     "@types/fs-extra": "^11.0.1",
     "@types/glob": "^8.0.1",
