--- conflicted
+++ resolved
@@ -16,11 +16,7 @@
     "typescript": "^4.2.3"
   },
   "dependencies": {
-<<<<<<< HEAD
-    "@dcl/protocol": "https://sdk-team-cdn.decentraland.org/@dcl/protocol/branch//dcl-protocol-1.0.0-12754819535.commit-1b46539.tgz",
-=======
     "@dcl/protocol": "^1.0.0-12815778152.commit-3614ead",
->>>>>>> 4e3c0dce
     "@protobuf-ts/protoc": "^2.8.2",
     "@types/fs-extra": "^11.0.1",
     "@types/glob": "^8.0.1",
