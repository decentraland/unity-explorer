--- conflicted
+++ resolved
@@ -16,11 +16,7 @@
     "typescript": "^4.2.3"
   },
   "dependencies": {
-<<<<<<< HEAD
-    "@dcl/protocol": "https://sdk-team-cdn.decentraland.org/@dcl/protocol/branch//dcl-protocol-1.0.0-18329127254.commit-09c6928.tgz",
-=======
     "@dcl/protocol": "^1.0.0-18359136550.commit-3f84b58",
->>>>>>> 38122ece
     "@protobuf-ts/protoc": "^2.8.2",
     "@types/fs-extra": "^11.0.1",
     "@types/glob": "^8.0.1",
